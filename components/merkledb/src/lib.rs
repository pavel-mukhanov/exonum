// Copyright 2019 The Exonum Team
//
// Licensed under the Apache License, Version 2.0 (the "License");
// you may not use this file except in compliance with the License.
// You may obtain a copy of the License at
//
//   http://www.apache.org/licenses/LICENSE-2.0
//
// Unless required by applicable law or agreed to in writing, software
// distributed under the License is distributed on an "AS IS" BASIS,
// WITHOUT WARRANTIES OR CONDITIONS OF ANY KIND, either express or implied.
// See the License for the specific language governing permissions and
// limitations under the License.

//! Interfaces to work with persisted blockchain data. The data can be *Merkelized*,
//! i.e., stored into authenticated data structures, which allow to prove presence or absence
//! of data with logarithmic overhead.
//!
//! See also [the documentation page on storage][doc:storage].
//!
//! # Database
//!
//! A [`Database`] is a container for data persistence. Internally, a `Database` is
//! a collection of named key-value stores (aka column families)
//! with reading isolation and atomic writes. The database is assumed to be embedded,
//! that is, the Exonum process has exclusive access to the DB during blockchain operation.
//! You can interact with the `Database` from multiple threads by cloning its instance.
//!
//! This crate provides two database types: [`RocksDB`] and [`TemporaryDB`].
//!
//! # Snapshot and Fork
//!
//! Snapshots and forks facilitate access to the database.
//!
//! If you need to read the data, you can create a [`Snapshot`] using the [`snapshot`][1] method
//! of the `Database` instance. Snapshots provide read isolation, so you are guaranteed to work
//! with consistent values even if the data in the database changes between reads. `Snapshot`
//! provides all the necessary methods for reading data from the database, so `&Snapshot`
//! is used as a storage view for creating a read-only representation of the [indices](#indices).
//!
//! If you need to make changes to the database, you need to create a [`Fork`] using
//! the [`fork`][2] method of the `Database`. Like `Snapshot`, `Fork` provides read isolation,
//! but also allows creating a sequence of changes to the database that are specified
//! as a [`Patch`]. A patch can be atomically [`merge`]d into a database. Different threads
//! may call `merge` concurrently.
//!
//! # `BinaryKey` and `BinaryValue` traits
//!
//! If you need to use your own data types as keys or values in the storage, you need to implement
//! the [`BinaryKey`] or [`BinaryValue`] traits respectively. These traits have already been
//! implemented for most standard types.
//!
//! # Indices
//!
//! Indices are structures representing data collections stored in the database.
//! This concept is similar to tables in relational databases. The interfaces
//! of the indices are similar to ordinary collections (like arrays, maps and sets).
//!
//! Each index occupies a certain set of keys in a single column family of the [`Database`].
//! On the other hand, multiple indices can be stored in the same column family, provided
//! that their key spaces do not intersect. Isolation is commonly achieved with the help
//! of [`Group`]s or keyed [`IndexAddress`]es.
//!
//! Merkelized indices can generate cryptographic proofs about inclusion
//! of entries. Having such a proof, an external client may verify locally that the received data
//! was authorized by the blockchain validators, without having to replicate
//! the entire blockchain contents.
//!
//! This crate provides the following index types:
//!
//! - [`Entry`] is a specific index that stores only one value. Useful for global values, such as
//!   configuration. Similar to a combination of [`Box`] and [`Option`].
//! - [`ListIndex`] is a list of items stored in a sequential order. Similar to [`Vec`].
//! - [`SparseListIndex`] is a list of items stored in a sequential order. Similar to `ListIndex`,
//!   but may contain indices without elements.
//! - [`MapIndex`] is a map of keys and values. Similar to [`BTreeMap`].
//! - [`ProofEntry`] is a Merkelized version of `Entry`.
//! - [`ProofListIndex`] is a Merkelized version of `ListIndex` that supports cryptographic
//!   proofs of existence and is implemented as a Merkle tree.
//! - [`ProofMapIndex`] is a Merkelized version of `MapIndex` that supports cryptographic
//!   proofs of existence and is implemented as a binary Merkle Patricia tree.
//! - [`KeySetIndex`] and [`ValueSetIndex`] are sets of items, similar to [`BTreeSet`] and
//!   [`HashSet`] accordingly.
//!
//! # State aggregation
//!
//! The database automatically aggregates its contents into a single `state_hash`, which commits
//! to the entire Merkelized database contents. For example, this is used in [Exonum] to achieve
//! consensus as to the database state.
//!
//! The `state_hash` of the database is the hash of [`state_aggregator`], a system `ProofMapIndex`
//! with keys being UTF-8 names of aggregated indexes, and values their hashes
//! as per [`ObjectHash`] implementation. An index is aggregated if and only if it satisfies
//! the following constraints:
//!
//! - Index has a matching type (`ProofListIndex`, `ProofMapIndex`, or `ProofEntry`)
//! - Index is not a part of a group, i.e., its address does not contain the `bytes` part
//!
//! The aggregation is automatically updated when a `Fork` is converted into a `Patch`.
//! Thus, `Snapshot`s (including `Patch`es!) are always consistent with respect
//! to the aggregated state; the index hashes in the `state_aggregator` match their actual values.
//! This is **not** the case for `Fork`s, in which `state_aggregator` may be stale.
//!
//! # Migrations
//!
//! The database [provides tooling](migration/index.html) for data migrations. With the help
//! of migration, it is possible to gradually accumulate changes to a set of indexes (including
//! across process restarts) and then atomically apply or discard these changes.
//!
//! [`Database`]: trait.Database.html
//! [`RocksDB`]: struct.RocksDB.html
//! [`TemporaryDB`]: struct.TemporaryDB.html
//! [`Snapshot`]: trait.Snapshot.html
//! [`Fork`]: struct.Fork.html
//! [`Patch`]: struct.Patch.html
//! [1]: trait.Database.html#tymethod.snapshot
//! [2]: trait.Database.html#method.fork
//! [`merge`]: trait.Database.html#tymethod.merge
//! [`BinaryKey`]: trait.BinaryKey.html
//! [`BinaryValue`]: trait.BinaryValue.html
//! [`Entry`]: struct.Entry.html
//! [`ProofEntry`]: struct.ProofEntry.html
//! [`ListIndex`]: struct.ListIndex.html
//! [`SparseListIndex`]: struct.SparseListIndex.html
//! [`MapIndex`]: struct.MapIndex.html
//! [`ProofListIndex`]: struct.ProofListIndex.html
//! [`ProofMapIndex`]: struct.ProofMapIndex.html
//! [`KeySetIndex`]: struct.KeySetIndex.html
//! [`ValueSetIndex`]: struct.ValueSetIndex.html
//! [`ObjectHash`]: trait.ObjectHash.html
//! [doc:storage]: https://exonum.com/doc/architecture/storage
//! [`Option`]: https://doc.rust-lang.org/std/option/enum.Option.html
//! [`Box`]: https://doc.rust-lang.org/std/boxed/struct.Box.html
//! [`Vec`]: https://doc.rust-lang.org/std/vec/struct.Vec.html
//! [`BTreeMap`]: https://doc.rust-lang.org/std/collections/struct.BTreeMap.html
//! [`BTreeSet`]: https://doc.rust-lang.org/std/collections/struct.BTreeSet.html
//! [`HashSet`]: https://doc.rust-lang.org/std/collections/struct.HashSet.html
//! [`state_aggregator`]: struct.SystemSchema.html#method.state_aggregator
//! [`Group`]: struct.Group.html
//! [`IndexAddress`]: struct.IndexAddress.html
//! [Exonum]: https://exonum.com/

#![warn(
    missing_debug_implementations,
    unsafe_code,
    bare_trait_objects,
    missing_docs
)]
#![warn(clippy::pedantic)]
#![allow(
    // Next `cast_*` lints don't give alternatives.
    clippy::cast_possible_wrap, clippy::cast_possible_truncation, clippy::cast_sign_loss,
    // `filter(..).map(..)` often looks more shorter and readable.
    clippy::filter_map,
    // Next lints produce too much noise/false positives.
    clippy::module_name_repetitions, clippy::similar_names,
    // Variant name ends with the enum name. Similar behavior to similar_names.
    clippy::pub_enum_variant_names,
    // '... may panic' lints.
    clippy::indexing_slicing,
    clippy::use_self,
    clippy::default_trait_access,
)]

pub use self::{
    backends::{rocksdb::RocksDB, temporarydb::TemporaryDB},
    db::{Database, DatabaseExt, Fork, Iter, Iterator, Patch, ReadonlyFork, Snapshot},
    error::Error,
    hash::{root_hash, HashTag, ObjectHash, ValidationError},
<<<<<<< HEAD
    indexes::{Entry, Group, ProofEntry},
=======
    indexes::{
        key_set_index::KeySetIndex, list_index::ListIndex, map_index::MapIndex,
        sparse_list_index::SparseListIndex, value_set_index::ValueSetIndex, Entry, Group,
        ProofEntry,
    },
>>>>>>> c9ba2f2b
    keys::BinaryKey,
    lazy::Lazy,
    options::DbOptions,
    values::BinaryValue,
    views::{AsReadonly, IndexAddress, IndexType, ResolvedAddress, SystemSchema},
};
// Workaround for 'Linked file at path {exonum_merkledb_path}/struct.ProofMapIndex.html
// does not exist!'
#[doc(inline)]
pub use self::{
<<<<<<< HEAD
    indexes::proof_list_index::{self, ListProof, ProofListIndex},
    indexes::proof_map_index::{self, MapProof, ProofMapIndex, RawProofMapIndex},
    indexes::{
        key_set_index::{self, KeySetIndex},
        list_index::{self, ListIndex},
        map_index::{self, MapIndex},
        sparse_list_index::{self, SparseListIndex},
        value_set_index::{self, ValueSetIndex},
    },
=======
    indexes::proof_list_index::{ListProof, ProofListIndex},
    indexes::proof_map_index::{self, MapProof, ProofMapIndex, RawProofMapIndex},
>>>>>>> c9ba2f2b
};

#[macro_use]
extern crate failure;

/// A specialized `Result` type for I/O operations with storage.
pub type Result<T> = std::result::Result<T, Error>;

#[macro_use]
mod macros;
mod backends;
mod db;
mod error;
mod hash;
mod keys;
mod lazy;
mod options;
mod values;
mod views;

pub mod access;
<<<<<<< HEAD
mod indexes;
=======
pub mod indexes;
>>>>>>> c9ba2f2b
pub mod migration;
pub mod validation;

#[cfg(feature = "with-protobuf")]
pub mod proto;

#[cfg(feature = "with-protobuf")]
use exonum_proto::ProtobufConvert;<|MERGE_RESOLUTION|>--- conflicted
+++ resolved
@@ -167,15 +167,7 @@
     db::{Database, DatabaseExt, Fork, Iter, Iterator, Patch, ReadonlyFork, Snapshot},
     error::Error,
     hash::{root_hash, HashTag, ObjectHash, ValidationError},
-<<<<<<< HEAD
     indexes::{Entry, Group, ProofEntry},
-=======
-    indexes::{
-        key_set_index::KeySetIndex, list_index::ListIndex, map_index::MapIndex,
-        sparse_list_index::SparseListIndex, value_set_index::ValueSetIndex, Entry, Group,
-        ProofEntry,
-    },
->>>>>>> c9ba2f2b
     keys::BinaryKey,
     lazy::Lazy,
     options::DbOptions,
@@ -186,7 +178,6 @@
 // does not exist!'
 #[doc(inline)]
 pub use self::{
-<<<<<<< HEAD
     indexes::proof_list_index::{self, ListProof, ProofListIndex},
     indexes::proof_map_index::{self, MapProof, ProofMapIndex, RawProofMapIndex},
     indexes::{
@@ -196,10 +187,6 @@
         sparse_list_index::{self, SparseListIndex},
         value_set_index::{self, ValueSetIndex},
     },
-=======
-    indexes::proof_list_index::{ListProof, ProofListIndex},
-    indexes::proof_map_index::{self, MapProof, ProofMapIndex, RawProofMapIndex},
->>>>>>> c9ba2f2b
 };
 
 #[macro_use]
@@ -216,16 +203,12 @@
 mod hash;
 mod keys;
 mod lazy;
+mod indexes;
 mod options;
 mod values;
 mod views;
 
 pub mod access;
-<<<<<<< HEAD
-mod indexes;
-=======
-pub mod indexes;
->>>>>>> c9ba2f2b
 pub mod migration;
 pub mod validation;
 
