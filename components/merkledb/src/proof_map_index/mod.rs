// Copyright 2019 The Exonum Team
//
// Licensed under the Apache License, Version 2.0 (the "License");
// you may not use this file except in compliance with the License.
// You may obtain a copy of the License at
//
//   http://www.apache.org/licenses/LICENSE-2.0
//
// Unless required by applicable law or agreed to in writing, software
// distributed under the License is distributed on an "AS IS" BASIS,
// WITHOUT WARRANTIES OR CONDITIONS OF ANY KIND, either express or implied.
// See the License for the specific language governing permissions and
// limitations under the License.

//! An implementation of a Merkelized version of a map (Merkle Patricia tree).

pub use self::node::{BranchNode, Node};
pub use self::{
    key::{ProofPath, KEY_SIZE as PROOF_MAP_KEY_SIZE, PROOF_PATH_SIZE},
    proof::{CheckedMapProof, MapProof, MapProofError, ValidationError},
};

use std::{
    fmt,
    io::{Error, Read, Write},
    marker::PhantomData,
};

use exonum_crypto::Hash;

use self::{
    key::{BitsRange, ChildKind, VALUE_KEY_PREFIX},
    proof_builder::{BuildProof, MerklePatriciaTree},
};
use crate::proof_map_index::key::{Hashed, KeyTransform, ProofMapKey, Raw};
use crate::views::{AnyObject, IndexAddress};
use crate::{
    views::{
        BinaryAttribute, IndexAccess, IndexBuilder, IndexState, IndexType, Iter as ViewIter, View,
    },
    BinaryKey, BinaryValue, HashTag, ObjectHash,
};

mod key;
mod node;
mod proof;
mod proof_builder;
#[cfg(test)]
mod tests;

// Necessary to allow building proofs.
impl<T, K, V, Style> MerklePatriciaTree<K, V> for ProofMapIndex<T, K, V, Style>
where
    T: IndexAccess,
    K: BinaryKey + ObjectHash,
    V: BinaryValue,
    Style: KeyTransform<K>,
{
    fn root_node(&self) -> Option<(ProofPath, Node)> {
        self.get_root_node()
    }

    fn node(&self, path: &ProofPath) -> Node {
        self.get_node_unchecked(path)
    }

    fn value(&self, key: &K) -> V {
        self.get_value_unchecked(key)
    }

    fn transform_key(key: &K) -> ProofPath {
        Style::transform_key(key)
    }
}

/// A Merkelized version of a map that provides proofs of existence or non-existence for the map
/// keys.
///
/// `ProofMapIndex` implements a Merkle Patricia tree, storing values as leaves.
/// `ProofMapIndex` requires that keys implement the [`BinaryKey`] trait and
/// values implement the [`BinaryValue`] trait.
///
/// [`BinaryKey`]: ../trait.BinaryKey.html
/// [`BinaryValue`]: ../trait.BinaryValue.html
pub struct ProofMapIndex<T: IndexAccess, K, V, Style: KeyTransform<K> = Hashed> {
    base: View<T>,
    state: IndexState<T, Option<ProofPath>>,
    _k: PhantomData<K>,
    _v: PhantomData<V>,
    style: PhantomData<Style>,
}

/// An iterator over the entries of a `ProofMapIndex`.
///
/// This struct is created by the [`iter`] or
/// [`iter_from`] method on [`ProofMapIndex`]. See its documentation for details.
///
/// [`iter`]: struct.ProofMapIndex.html#method.iter
/// [`iter_from`]: struct.ProofMapIndex.html#method.iter_from
/// [`ProofMapIndex`]: struct.ProofMapIndex.html
#[derive(Debug)]
pub struct ProofMapIndexIter<'a, K, V> {
    base_iter: ViewIter<'a, Vec<u8>, V>,
    _k: PhantomData<K>,
}

/// An iterator over the keys of a `ProofMapIndex`.
///
/// This struct is created by the [`keys`] or
/// [`keys_from`] method on [`ProofMapIndex`]. See its documentation for details.
///
/// [`keys`]: struct.ProofMapIndex.html#method.keys
/// [`keys_from`]: struct.ProofMapIndex.html#method.keys_from
/// [`ProofMapIndex`]: struct.ProofMapIndex.html
#[derive(Debug)]
pub struct ProofMapIndexKeys<'a, K> {
    base_iter: ViewIter<'a, Vec<u8>, ()>,
    _k: PhantomData<K>,
}

/// An iterator over the values of a `ProofMapIndex`.
///
/// This struct is created by the [`values`] or
/// [`values_from`] method on [`ProofMapIndex`]. See its documentation for details.
///
/// [`values`]: struct.ProofMapIndex.html#method.values
/// [`values_from`]: struct.ProofMapIndex.html#method.values_from
/// [`ProofMapIndex`]: struct.ProofMapIndex.html
#[derive(Debug)]
pub struct ProofMapIndexValues<'a, V> {
    base_iter: ViewIter<'a, Vec<u8>, V>,
}

impl<T, K, V> AnyObject<T> for ProofMapIndex<T, K, V>
where
    T: IndexAccess,
    K: ProofMapKey + BinaryKey + ObjectHash,
    V: BinaryValue + ObjectHash,
{
    fn view(self) -> View<T> {
        self.base
    }

    fn object_type(&self) -> IndexType {
        IndexType::ProofMap
    }

    fn metadata(&self) -> Vec<u8> {
        self.state.metadata().to_bytes()
    }
}

/// TODO Clarify documentation. [ECR-2820]
enum RemoveAction {
    KeyNotFound,
    Leaf,
    Branch((ProofPath, Hash)),
    UpdateHash(Hash),
}

/// The internal key representation that uses to address values.
///
/// Represents the original key bytes with the `VALUE_KEY_PREFIX` prefix.
/// TODO Clarify documentation. [ECR-2820]
trait ValuePath: ToOwned {
    /// Converts the given key to the value path bytes.
    fn to_value_path(&self) -> Vec<u8>;
    /// Extracts the given key from the value path bytes.
    fn from_value_path(bytes: &[u8]) -> Self::Owned;
}

impl<T: BinaryKey> ValuePath for T {
    fn to_value_path(&self) -> Vec<u8> {
        let mut buf = vec![0_u8; self.size() + 1];
        buf[0] = VALUE_KEY_PREFIX;
        self.write(&mut buf[1..]);
        buf
    }

    fn from_value_path(buffer: &[u8]) -> Self::Owned {
        Self::read(&buffer[1..])
    }
}

impl BinaryAttribute for Option<ProofPath> {
    fn size(&self) -> usize {
        match self {
            Some(path) => path.size(),
            None => 0,
        }
    }

    fn write<W: Write>(&self, buffer: &mut W) {
        if let Some(path) = self {
            let mut tmp = [0_u8; PROOF_PATH_SIZE];
            path.write(&mut tmp);
            buffer.write_all(&tmp).unwrap();
        }
    }

    fn read<R: Read>(buffer: &mut R) -> Result<Self, Error> {
        let mut tmp = [0_u8; PROOF_PATH_SIZE];
        let proof_path = match buffer.read(&mut tmp).unwrap() {
            0 => None,
            PROOF_PATH_SIZE => Some(ProofPath::read(&tmp)),
            other => panic!("Unexpected attribute length: {}", other),
        };
        Ok(proof_path)
    }
}

/// Hashed variant of the `ProofMapIndex`, useful for arbitrary keys that implement
/// `ObjectHash` trait.
pub type HashedProofMap<T, K, V> = ProofMapIndex<T, K, V, Hashed>;

/// Raw variant of the `ProofMapIndex`, useful for keys that mapped directly to
/// `ProofPath`. For example `Hash` and `PublicKey`.
pub type RawProofMap<T, K, V> = ProofMapIndex<T, K, V, Raw>;

impl<T, K, V, Style> ProofMapIndex<T, K, V, Style>
where
    T: IndexAccess,
    K: BinaryKey + ObjectHash,
    V: BinaryValue,
    Style: KeyTransform<K>,
{
    /// Creates a new index representation based on the name and storage view.
    ///
    /// Storage view can be specified as [`&Snapshot`] or [`&mut Fork`]. In the first case, only
    /// immutable methods are available. In the second case, both immutable and mutable methods are
    /// available.
    ///
    /// [`&Snapshot`]: ../trait.Snapshot.html
    /// [`&mut Fork`]: ../struct.Fork.html
    ///
    /// # Examples
    ///
    /// ```
    /// use exonum_merkledb::{TemporaryDB, Database, ProofMapIndex};
    /// use exonum_crypto::Hash;
    ///
    /// let db = TemporaryDB::new();
    /// let name = "name";
    /// let snapshot = db.snapshot();
    /// let index: ProofMapIndex<_, Hash, u8> = ProofMapIndex::new(name, &snapshot);
    ///
    /// let fork = db.fork();
    /// let mut mut_index: ProofMapIndex<_, Hash, u8> = ProofMapIndex::new(name, &fork);
    /// ```
    pub fn new<S: Into<String>>(index_name: S, view: T) -> Self {
        let (base, state) = IndexBuilder::new(view)
            .index_type(IndexType::ProofMap)
            .index_name(index_name)
            .build();
        Self {
            base,
            state,
            _k: PhantomData,
            _v: PhantomData,
            style: PhantomData,
        }
    }

    /// Creates a new index representation based on the name, common prefix of its keys
    /// and storage view.
    ///
    /// Storage view can be specified as [`&Snapshot`] or [`&mut Fork`]. In the first case, only
    /// immutable methods are available. In the second case, both immutable and mutable methods are
    /// available.
    ///
    /// [`&Snapshot`]: ../trait.Snapshot.html
    /// [`&mut Fork`]: ../struct.Fork.html
    ///
    /// # Examples
    ///
    /// ```
    /// use exonum_merkledb::{TemporaryDB, Database, ProofMapIndex};
    /// use exonum_crypto::Hash;
    ///
    /// let db = TemporaryDB::new();
    /// let name = "name";
    /// let index_id = vec![01];
    ///
    /// let snapshot = db.snapshot();
    /// let index: ProofMapIndex<_, Hash, u8> = ProofMapIndex::new_in_family(
    ///     name,
    ///     &index_id,
    ///     &snapshot,
    ///  );
    ///
    /// let fork = db.fork();
    /// let mut mut_index: ProofMapIndex<_, Hash, u8> = ProofMapIndex::new_in_family(
    ///     name,
    ///     &index_id,
    ///     &fork,
    ///  );
    /// ```
    pub fn new_in_family<S, I>(family_name: S, index_id: &I, view: T) -> Self
    where
        I: BinaryKey + ?Sized,
        S: Into<String>,
    {
        let (base, state) = IndexBuilder::new(view)
            .index_type(IndexType::ProofMap)
            .index_name(family_name)
            .family_id(index_id)
            .build();
        Self {
            base,
            state,
            _k: PhantomData,
            _v: PhantomData,
            style: PhantomData,
        }
    }

    pub(crate) fn get_from<I: Into<IndexAddress>>(address: I, access: T) -> Option<Self> {
        IndexBuilder::from_address(address, access)
            .index_type(IndexType::ProofMap)
            .build_existed()
            .map(|(base, state)| Self {
                base,
                state,
                _k: PhantomData,
                _v: PhantomData,
                style: PhantomData,
            })
    }

    pub(crate) fn create_from<I: Into<IndexAddress>>(address: I, access: T) -> Self {
        let (base, state) = IndexBuilder::from_address(address, access)
            .index_type(IndexType::ProofMap)
            .build();

        Self {
            base,
            state,
            _k: PhantomData,
            _v: PhantomData,
            style: PhantomData,
        }
    }

    fn get_root_path(&self) -> Option<ProofPath> {
        self.state.get()
    }

    fn get_root_node(&self) -> Option<(ProofPath, Node)> {
        self.get_root_path().map(|key| {
            let node = self.get_node_unchecked(&key);
            (key, node)
        })
    }

    fn get_node_unchecked(&self, key: &ProofPath) -> Node {
        // TODO: Unwraps? (ECR-84)
        if key.is_leaf() {
            Node::Leaf(self.base.get(key).unwrap())
        } else {
            Node::Branch(self.base.get(key).unwrap())
        }
    }

    fn get_value_unchecked(&self, key: &K) -> V {
        self.get(key).expect("Value for the given key is absent")
    }

    pub(crate) fn merkle_root(&self) -> Hash {
        match self.get_root_node() {
            Some((path, Node::Leaf(hash))) => HashTag::hash_single_entry_map(&path, &hash),
            Some((_, Node::Branch(branch))) => branch.object_hash(),
            None => Hash::zero(),
        }
    }

    /// Returns a value corresponding to the key.
    ///
    /// # Examples
    ///
    /// ```
    /// use exonum_merkledb::{TemporaryDB, Database, ProofMapIndex};
    /// use exonum_crypto::Hash;
    ///
    /// let db = TemporaryDB::new();
    /// let name = "name";
    /// let fork = db.fork();
    /// let mut index = ProofMapIndex::new(name, &fork);
    ///
    /// let hash = Hash::default();
    /// assert_eq!(None, index.get(&hash));
    ///
    /// index.put(&hash, 2);
    /// assert_eq!(Some(2), index.get(&hash));
    /// ```
    pub fn get(&self, key: &K) -> Option<V> {
        self.base.get(&key.to_value_path())
    }

    /// Returns `true` if the map contains a value for the specified key.
    ///
    /// # Examples
    ///
    /// ```
    /// use exonum_merkledb::{TemporaryDB, Database, ProofMapIndex};
    /// use exonum_crypto::Hash;
    ///
    /// let db = TemporaryDB::new();
    /// let name = "name";
    /// let fork = db.fork();
    /// let mut index = ProofMapIndex::new(name, &fork);
    ///
    /// let hash = Hash::default();
    /// assert!(!index.contains(&hash));
    ///
    /// index.put(&hash, 2);
    /// assert!(index.contains(&hash));
    /// ```
    pub fn contains(&self, key: &K) -> bool {
        self.base.contains(&key.to_value_path())
    }

    /// Returns the proof of existence or non-existence for the specified key.
    ///
    /// # Examples
    ///
    /// ```
    /// use exonum_merkledb::{TemporaryDB, Database, ProofMapIndex};
    /// use exonum_crypto::Hash;
    ///
    /// let db = TemporaryDB::new();
    /// let snapshot = db.snapshot();
    /// let index: ProofMapIndex<_, Hash, u8> = ProofMapIndex::new("index", &snapshot);
    ///
    /// let proof = index.get_proof(Hash::default());
    /// ```
    pub fn get_proof(&self, key: K) -> MapProof<K, V> {
        self.create_proof(key)
    }

    /// Returns the combined proof of existence or non-existence for the multiple specified keys.
    ///
    /// # Examples
    ///
    /// ```
    /// use exonum_merkledb::{TemporaryDB, Database, ProofMapIndex};
    ///
    /// let db = TemporaryDB::new();
    /// let snapshot = db.snapshot();
    /// let index: ProofMapIndex<_, Vec<u8>, u8> = ProofMapIndex::new("index", &snapshot);
    ///
    /// let proof = index.get_multiproof(vec![vec![0; 32], vec![1; 32]]);
    /// ```
    pub fn get_multiproof<KI>(&self, keys: KI) -> MapProof<K, V>
    where
        KI: IntoIterator<Item = K>,
    {
        self.create_multiproof(keys)
    }

    /// Returns an iterator over the entries of the map in ascending order. The iterator element
    /// type is `(K::Output, V)`.
    ///
    /// # Examples
    ///
    /// ```
    /// use exonum_merkledb::{TemporaryDB, Database, ProofMapIndex};
    /// use exonum_crypto::Hash;
    ///
    /// let db = TemporaryDB::new();
    /// let name = "name";
    /// let snapshot = db.snapshot();
    /// let index: ProofMapIndex<_, Hash, u8> = ProofMapIndex::new(name, &snapshot);
    ///
    /// for val in index.iter() {
    ///     println!("{:?}", val);
    /// }
    /// ```
    pub fn iter(&self) -> ProofMapIndexIter<'_, K, V> {
        ProofMapIndexIter {
            base_iter: self.base.iter(&VALUE_KEY_PREFIX),
            _k: PhantomData,
        }
    }

    /// Returns an iterator over the keys of the map in ascending order. The iterator element
    /// type is `K::Output`.
    ///
    /// # Examples
    ///
    /// ```
    /// use exonum_merkledb::{TemporaryDB, Database, ProofMapIndex};
    /// use exonum_crypto::Hash;
    ///
    /// let db = TemporaryDB::new();
    /// let name = "name";
    /// let snapshot = db.snapshot();
    /// let index: ProofMapIndex<_, Hash, u8> = ProofMapIndex::new(name, &snapshot);
    ///
    /// for key in index.keys() {
    ///     println!("{:?}", key);
    /// }
    /// ```
    pub fn keys(&self) -> ProofMapIndexKeys<'_, K> {
        ProofMapIndexKeys {
            base_iter: self.base.iter(&VALUE_KEY_PREFIX),
            _k: PhantomData,
        }
    }

    /// Returns an iterator over the values of the map in ascending order of keys. The iterator
    /// element type is `V`.
    ///
    /// # Examples
    ///
    /// ```
    /// use exonum_merkledb::{TemporaryDB, Database, ProofMapIndex};
    /// use exonum_crypto::Hash;
    ///
    /// let db = TemporaryDB::new();
    /// let name = "name";
    /// let snapshot = db.snapshot();
    /// let index: ProofMapIndex<_, Hash, u8> = ProofMapIndex::new(name, &snapshot);
    ///
    /// for val in index.values() {
    ///     println!("{}", val);
    /// }
    /// ```
    pub fn values(&self) -> ProofMapIndexValues<'_, V> {
        ProofMapIndexValues {
            base_iter: self.base.iter(&VALUE_KEY_PREFIX),
        }
    }

    /// Returns an iterator over the entries of the map in ascending order starting from the
    /// specified key. The iterator element type is `(K::Output, V)`.
    ///
    /// # Examples
    ///
    /// ```
    /// use exonum_merkledb::{TemporaryDB, Database, ProofMapIndex};
    /// use exonum_crypto::Hash;
    ///
    /// let db = TemporaryDB::new();
    /// let name = "name";
    /// let snapshot = db.snapshot();
    /// let index: ProofMapIndex<_, Hash, u8> = ProofMapIndex::new(name, &snapshot);
    ///
    /// let hash = Hash::default();
    /// for val in index.iter_from(&hash) {
    ///     println!("{:?}", val);
    /// }
    /// ```
    pub fn iter_from(&self, from: &K) -> ProofMapIndexIter<'_, K, V> {
        ProofMapIndexIter {
            base_iter: self
                .base
                .iter_from(&VALUE_KEY_PREFIX, &from.to_value_path()),
            _k: PhantomData,
        }
    }

    /// Returns an iterator over the keys of the map in ascending order starting from the
    /// specified key. The iterator element type is `K::Output`.
    ///
    /// # Examples
    ///
    /// ```
    /// use exonum_merkledb::{TemporaryDB, Database, ProofMapIndex};
    /// use exonum_crypto::Hash;
    ///
    /// let db = TemporaryDB::new();
    /// let name = "name";
    /// let snapshot = db.snapshot();
    /// let index: ProofMapIndex<_, Hash, u8> = ProofMapIndex::new(name, &snapshot);
    ///
    /// let hash = Hash::default();
    /// for key in index.keys_from(&hash) {
    ///     println!("{:?}", key);
    /// }
    /// ```
    pub fn keys_from(&self, from: &K) -> ProofMapIndexKeys<'_, K> {
        ProofMapIndexKeys {
            base_iter: self
                .base
                .iter_from(&VALUE_KEY_PREFIX, &from.to_value_path()),
            _k: PhantomData,
        }
    }

    /// Returns an iterator over the values of the map in ascending order of keys starting from the
    /// specified key. The iterator element type is `V`.
    ///
    /// # Examples
    ///
    /// ```
    /// use exonum_merkledb::{TemporaryDB, Database, ProofMapIndex};
    /// use exonum_crypto::Hash;
    ///
    /// let db = TemporaryDB::new();
    /// let name = "name";
    /// let snapshot = db.snapshot();
    /// let index: ProofMapIndex<_, Hash, u8> = ProofMapIndex::new(name, &snapshot);
    ///
    /// let hash = Hash::default();
    /// for val in index.values_from(&hash) {
    ///     println!("{}", val);
    /// }
    /// ```
    pub fn values_from(&self, from: &K) -> ProofMapIndexValues<'_, V> {
        ProofMapIndexValues {
            base_iter: self
                .base
                .iter_from(&VALUE_KEY_PREFIX, &from.to_value_path()),
        }
    }

    fn insert_leaf(&mut self, proof_path: &ProofPath, key: &K, value: V) -> Hash {
        debug_assert!(proof_path.is_leaf());
        let hash = HashTag::hash_leaf(&value.to_bytes());
        self.base.put(proof_path, hash);
        self.base.put(&key.to_value_path(), value);
        hash
    }

    fn remove_leaf(&mut self, proof_path: &ProofPath, key: &K) {
        self.base.remove(proof_path);
        self.base.remove(&key.to_value_path());
    }

    fn update_root_path(&mut self, path: Option<ProofPath>) {
        self.state.set(path)
    }

    // Inserts a new node of the current branch and returns the updated hash
    // or, if a new node has a shorter key, returns a new key length.
    fn insert_branch(
        &mut self,
        parent: &BranchNode,
        proof_path: &ProofPath,
        key: &K,
        value: V,
    ) -> (Option<u16>, Hash) {
        let child_path = parent
            .child_path(proof_path.bit(0))
            .start_from(proof_path.start());
        // If the path is fully fit in key then there is a two cases
        let i = child_path.common_prefix_len(proof_path);
        if child_path.len() == i {
            // check that child is leaf to avoid unnecessary read
            if child_path.is_leaf() {
                // there is a leaf in branch and we needs to update its value
                let hash = self.insert_leaf(proof_path, key, value);
                (None, hash)
            } else {
                match self.get_node_unchecked(&child_path) {
                    Node::Leaf(_) => {
                        unreachable!("Something went wrong!");
                    }
                    // There is a child in branch and we needs to lookup it recursively
                    Node::Branch(mut branch) => {
                        let (j, h) = self.insert_branch(&branch, &proof_path.suffix(i), key, value);
                        match j {
                            Some(j) => {
                                branch.set_child(
                                    proof_path.bit(i),
                                    &proof_path.suffix(i).prefix(j),
                                    &h,
                                );
                            }
                            None => branch.set_child_hash(proof_path.bit(i), &h),
                        };
                        let hash = branch.object_hash();
                        self.base.put(&child_path, branch);
                        (None, hash)
                    }
                }
            }
        } else {
            // A simple case of inserting a new branch
            let suffix_path = proof_path.suffix(i);
            let mut new_branch = BranchNode::empty();
            // Add a new leaf
            let hash = self.insert_leaf(&suffix_path, key, value);
            new_branch.set_child(suffix_path.bit(0), &suffix_path, &hash);
            // Move current branch
            new_branch.set_child(
                child_path.bit(i),
                &child_path.suffix(i),
                &parent.child_hash(proof_path.bit(0)),
            );

            let hash = new_branch.object_hash();
            self.base.put(&proof_path.prefix(i), new_branch);
            (Some(i), hash)
        }
    }

    fn remove_node(
        &mut self,
        parent: &BranchNode,
        proof_path: &ProofPath,
        key: &K,
    ) -> RemoveAction {
        let child_path = parent
            .child_path(proof_path.bit(0))
            .start_from(proof_path.start());
        let i = child_path.common_prefix_len(proof_path);

        if i == child_path.len() {
            match self.get_node_unchecked(&child_path) {
                Node::Leaf(_) => {
                    self.remove_leaf(proof_path, key);
                    return RemoveAction::Leaf;
                }
                Node::Branch(mut branch) => {
                    let suffix_path = proof_path.suffix(i);
                    match self.remove_node(&branch, &suffix_path, key) {
                        RemoveAction::Leaf => {
                            let child = !suffix_path.bit(0);
                            let key = branch.child_path(child);
                            let hash = branch.child_hash(child);

                            self.base.remove(&child_path);
                            return RemoveAction::Branch((key, hash));
                        }
                        RemoveAction::Branch((key, hash)) => {
                            let new_child_path = key.start_from(suffix_path.start());
                            branch.set_child(suffix_path.bit(0), &new_child_path, &hash);
                            let h = branch.object_hash();

                            self.base.put(&child_path, branch);
                            return RemoveAction::UpdateHash(h);
                        }
                        RemoveAction::UpdateHash(hash) => {
                            branch.set_child_hash(suffix_path.bit(0), &hash);
                            let h = branch.object_hash();

                            self.base.put(&child_path, branch);
                            return RemoveAction::UpdateHash(h);
                        }
                        RemoveAction::KeyNotFound => return RemoveAction::KeyNotFound,
                    }
                }
            }
        }
        RemoveAction::KeyNotFound
    }

    /// Inserts the key-value pair into the proof map.
    ///
    /// # Examples
    ///
    /// ```
    /// use exonum_merkledb::{TemporaryDB, Database, ProofMapIndex};
    /// use exonum_crypto::Hash;
    ///
    /// let db = TemporaryDB::new();
    /// let name = "name";
    /// let fork = db.fork();
    /// let mut index = ProofMapIndex::new(name, &fork);
    ///
    /// let hash = Hash::default();
    /// index.put(&hash, 2);
    /// assert!(index.contains(&hash));
    /// ```
    pub fn put(&mut self, key: &K, value: V) {
        let proof_path = Style::transform_key(key);
        let root_path = match self.get_root_node() {
            Some((prefix, Node::Leaf(prefix_data))) => {
                let prefix_path = prefix;
                let i = prefix_path.common_prefix_len(&proof_path);

                let leaf_hash = self.insert_leaf(&proof_path, key, value);
                if i < proof_path.len() {
                    let mut branch = BranchNode::empty();
                    branch.set_child(proof_path.bit(i), &proof_path.suffix(i), &leaf_hash);
                    branch.set_child(
                        prefix_path.bit(i),
                        &prefix_path.suffix(i),
                        &prefix_data.object_hash(),
                    );
                    let new_prefix = proof_path.prefix(i);
                    self.base.put(&new_prefix, branch);
                    new_prefix
                } else {
                    proof_path
                }
            }
            Some((prefix, Node::Branch(mut branch))) => {
                let prefix_path = prefix;
                let i = prefix_path.common_prefix_len(&proof_path);

                if i == prefix_path.len() {
                    let suffix_path = proof_path.suffix(i);
                    // Just cut the prefix and recursively descent on.
                    let (j, h) = self.insert_branch(&branch, &suffix_path, key, value);
                    match j {
                        Some(j) => branch.set_child(suffix_path.bit(0), &suffix_path.prefix(j), &h),
                        None => branch.set_child_hash(suffix_path.bit(0), &h),
                    };
                    self.base.put(&prefix_path, branch);
                    prefix_path
                } else {
                    // Inserts a new branch and adds current branch as its child
                    let hash = self.insert_leaf(&proof_path, key, value);
                    let mut new_branch = BranchNode::empty();
                    new_branch.set_child(
                        prefix_path.bit(i),
                        &prefix_path.suffix(i),
                        &branch.object_hash(),
                    );
                    new_branch.set_child(proof_path.bit(i), &proof_path.suffix(i), &hash);
                    // Saves a new branch
                    let new_prefix = prefix_path.prefix(i);
                    self.base.put(&new_prefix, new_branch);
                    new_prefix
                }
            }
            None => {
                self.insert_leaf(&proof_path, key, value);
                proof_path
            }
        };
        self.update_root_path(Some(root_path));
    }

    /// Removes a key from the proof map.
    ///
    /// # Examples
    ///
    /// ```
    /// use exonum_merkledb::{TemporaryDB, Database, ProofMapIndex};
    /// use exonum_crypto::Hash;
    ///
    /// let db = TemporaryDB::new();
    /// let name = "name";
    /// let fork = db.fork();
    /// let mut index = ProofMapIndex::new(name, &fork);
    ///
    /// let hash = Hash::default();
    /// index.put(&hash, 2);
    /// assert!(index.contains(&hash));
    ///
    /// index.remove(&hash);
    /// assert!(!index.contains(&hash));
    /// ```
    pub fn remove(&mut self, key: &K) {
        let proof_path = Style::transform_key(key);
        match self.get_root_node() {
            // If we have only on leaf, then we just need to remove it (if any)
            Some((prefix, Node::Leaf(_))) => {
                if proof_path == prefix {
                    self.remove_leaf(&proof_path, key);
                    self.update_root_path(None);
                }
            }

            Some((prefix, Node::Branch(mut branch))) => {
                // Truncate prefix
                let i = prefix.common_prefix_len(&proof_path);
                if i == prefix.len() {
                    let suffix_path = proof_path.suffix(i);
                    match self.remove_node(&branch, &suffix_path, key) {
                        RemoveAction::Leaf => {
                            // After removing one of leaves second child becomes a new root.
                            self.base.remove(&prefix);
                            self.update_root_path(Some(branch.child_path(!suffix_path.bit(0))));
                        }
                        RemoveAction::Branch((key, hash)) => {
                            let new_child_path = key.start_from(suffix_path.start());
                            branch.set_child(suffix_path.bit(0), &new_child_path, &hash);
                            self.base.put(&prefix, branch);
                        }
                        RemoveAction::UpdateHash(hash) => {
                            branch.set_child_hash(suffix_path.bit(0), &hash);
                            self.base.put(&prefix, branch);
                        }
                        RemoveAction::KeyNotFound => {}
                    }
                }
            }
            None => {}
        }
    }

    /// Clears the proof map, removing all entries.
    ///
    /// # Notes
    ///
    /// Currently, this method is not optimized to delete a large set of data. During the execution of
    /// this method, the amount of allocated memory is linearly dependent on the number of elements
    /// in the index.
    ///
    /// # Examples
    ///
    /// ```
    /// use exonum_merkledb::{TemporaryDB, Database, ProofMapIndex};
    /// use exonum_crypto::Hash;
    ///
    /// let db = TemporaryDB::new();
    /// let name = "name";
    /// let fork = db.fork();
    /// let mut index = ProofMapIndex::new(name, &fork);
    ///
    /// let hash = Hash::default();
    /// index.put(&hash, 2);
    /// assert!(index.contains(&hash));
    ///
    /// index.clear();
    /// assert!(!index.contains(&hash));
    /// ```
    pub fn clear(&mut self) {
        self.base.clear();
        self.state.clear();
    }
}

impl<T, K, V, Style> ObjectHash for ProofMapIndex<T, K, V, Style>
where
    T: IndexAccess,
    K: BinaryKey + ObjectHash,
    V: BinaryValue,
    Style: KeyTransform<K>,
{
    /// Returns the hash of the proof map object. See [`HashTag::hash_map_node`].
    /// For hash of the empty map see [`HashTag::empty_map_hash`].
    ///
    /// # Examples
    ///
    /// ```
    /// use exonum_merkledb::{TemporaryDB, Database, ProofMapIndex, HashTag, ObjectHash};
    /// use exonum_crypto::Hash;
    ///
    /// let db = TemporaryDB::new();
    /// let name = "name";
    /// let fork = db.fork();
    /// let mut index = ProofMapIndex::new(name, &fork);
    ///
    /// let default_hash = index.object_hash();
    /// assert_eq!(HashTag::empty_map_hash(), default_hash);
    ///
    /// index.put(&default_hash, 100);
    /// let hash = index.object_hash();
    /// assert_ne!(hash, default_hash);
    /// ```
    ///
    /// [`HashTag::hash_map_node`]: ../enum.HashTag.html#method.hash_map_node
    /// [`HashTag::empty_map_hash`]: ../enum.HashTag.html#method.empty_map_hash
    fn object_hash(&self) -> Hash {
        HashTag::hash_map_node(self.merkle_root())
    }
}

impl<'a, T, K, V> std::iter::IntoIterator for &'a ProofMapIndex<T, K, V>
where
    T: IndexAccess,
    K: BinaryKey + ObjectHash,
    V: BinaryValue,
{
    type Item = (K::Owned, V);
    type IntoIter = ProofMapIndexIter<'a, K, V>;

    fn into_iter(self) -> Self::IntoIter {
        self.iter()
    }
}

impl<'a, K, V> Iterator for ProofMapIndexIter<'a, K, V>
where
    K: BinaryKey,
    V: BinaryValue,
{
    type Item = (K::Owned, V);

    fn next(&mut self) -> Option<Self::Item> {
        self.base_iter
            .next()
            .map(|(k, v)| (K::from_value_path(&k), v))
    }
}

impl<'a, K> Iterator for ProofMapIndexKeys<'a, K>
where
    K: BinaryKey,
{
    type Item = K::Owned;

    fn next(&mut self) -> Option<Self::Item> {
        self.base_iter.next().map(|(k, _)| K::from_value_path(&k))
    }
}

impl<'a, V> Iterator for ProofMapIndexValues<'a, V>
where
    V: BinaryValue,
{
    type Item = V;

    fn next(&mut self) -> Option<Self::Item> {
        self.base_iter.next().map(|(_, v)| v)
    }
}

impl<T, K, V> fmt::Debug for ProofMapIndex<T, K, V>
where
    T: IndexAccess,
    K: BinaryKey + ObjectHash,
    V: BinaryValue + fmt::Debug,
{
<<<<<<< HEAD
    fn fmt(&self, f: &mut fmt::Formatter) -> fmt::Result {
        struct Entry<'a, T: IndexAccess, K: ObjectHash, V: BinaryValue> {
=======
    fn fmt(&self, f: &mut fmt::Formatter<'_>) -> fmt::Result {
        struct Entry<'a, T: IndexAccess, K, V: BinaryValue> {
>>>>>>> a8e4b7a6
            index: &'a ProofMapIndex<T, K, V>,
            path: ProofPath,
            hash: Hash,
            node: Node,
        }

        impl<'a, T, K, V> Entry<'a, T, K, V>
        where
            T: IndexAccess,
            K: BinaryKey + ObjectHash,
            V: BinaryValue,
        {
            fn new(index: &'a ProofMapIndex<T, K, V>, hash: Hash, path: ProofPath) -> Self {
                Self {
                    index,
                    path,
                    hash,
                    node: index.get_node_unchecked(&path),
                }
            }

            fn child(&self, self_branch: &BranchNode, kind: ChildKind) -> Self {
                Self::new(
                    self.index,
                    self_branch.child_hash(kind),
                    self_branch.child_path(kind),
                )
            }
        }

        impl<T, K, V> fmt::Debug for Entry<'_, T, K, V>
        where
            T: IndexAccess,
            K: BinaryKey + ObjectHash,
            V: BinaryValue + fmt::Debug,
        {
            fn fmt(&self, f: &mut fmt::Formatter<'_>) -> fmt::Result {
                match self.node {
                    Node::Leaf(ref value) => f
                        .debug_struct("Leaf")
                        .field("key", &self.path)
                        .field("hash", &self.hash)
                        .field("value", value)
                        .finish(),
                    Node::Branch(ref branch) => f
                        .debug_struct("Branch")
                        .field("path", &self.path)
                        .field("hash", &self.hash)
                        .field("left", &self.child(branch, ChildKind::Left))
                        .field("right", &self.child(branch, ChildKind::Right))
                        .finish(),
                }
            }
        }

        if let Some(prefix) = self.get_root_path() {
            let root_entry = Entry::new(self, self.object_hash(), prefix);
            f.debug_struct("ProofMapIndex")
                .field("entries", &root_entry)
                .finish()
        } else {
            f.debug_struct("ProofMapIndex").finish()
        }
    }
}<|MERGE_RESOLUTION|>--- conflicted
+++ resolved
@@ -1007,13 +1007,8 @@
     K: BinaryKey + ObjectHash,
     V: BinaryValue + fmt::Debug,
 {
-<<<<<<< HEAD
-    fn fmt(&self, f: &mut fmt::Formatter) -> fmt::Result {
+    fn fmt(&self, f: &mut fmt::Formatter<'_>) -> fmt::Result {
         struct Entry<'a, T: IndexAccess, K: ObjectHash, V: BinaryValue> {
-=======
-    fn fmt(&self, f: &mut fmt::Formatter<'_>) -> fmt::Result {
-        struct Entry<'a, T: IndexAccess, K, V: BinaryValue> {
->>>>>>> a8e4b7a6
             index: &'a ProofMapIndex<T, K, V>,
             path: ProofPath,
             hash: Hash,
