// Copyright 2019 The Exonum Team
//
// Licensed under the Apache License, Version 2.0 (the "License");
// you may not use this file except in compliance with the License.
// You may obtain a copy of the License at
//
//   http://www.apache.org/licenses/LICENSE-2.0
//
// Unless required by applicable law or agreed to in writing, software
// distributed under the License is distributed on an "AS IS" BASIS,
// WITHOUT WARRANTIES OR CONDITIONS OF ANY KIND, either express or implied.
// See the License for the specific language governing permissions and
// limitations under the License.

//! An implementation of a Merkelized version of a map (Merkle Patricia tree).

pub use self::node::{BranchNode, Node};
pub use self::{
    key::{Hashed, ProofPath, Raw, ToProofPath, KEY_SIZE as PROOF_MAP_KEY_SIZE, PROOF_PATH_SIZE},
    proof::{CheckedMapProof, MapProof, MapProofError, ValidationError},
};

<<<<<<< HEAD
use std::{
    fmt,
    io::{Error, Read, Write},
    marker::PhantomData,
};
=======
use std::{fmt, io, marker::PhantomData};
>>>>>>> a6e0bf66

use exonum_crypto::Hash;

use self::{
    key::{BitsRange, ChildKind, VALUE_KEY_PREFIX},
    proof_builder::{BuildProof, MerklePatriciaTree},
};
use crate::{
    access::{Access, AccessError, FromAccess},
    views::{
        BinaryAttribute, IndexAddress, IndexState, IndexType, Iter as ViewIter, RawAccess,
        RawAccessMut, View, ViewWithMetadata,
    },
    BinaryKey, BinaryValue, HashTag, ObjectHash,
};

mod key;
mod node;
mod proof;
mod proof_builder;
#[cfg(test)]
mod tests;

<<<<<<< HEAD
=======
// Necessary to allow building proofs.
impl<T, K, V, KeyMode> MerklePatriciaTree<K, V> for ProofMapIndex<T, K, V, KeyMode>
where
    T: RawAccess,
    K: BinaryKey,
    V: BinaryValue,
    KeyMode: ToProofPath<K>,
{
    fn root_node(&self) -> Option<(ProofPath, Node)> {
        self.get_root_node()
    }

    fn node(&self, path: &ProofPath) -> Node {
        self.get_node_unchecked(path)
    }

    fn value(&self, key: &K) -> V {
        self.get_value_unchecked(key)
    }
}

>>>>>>> a6e0bf66
/// A Merkelized version of a map that provides proofs of existence or non-existence for the map
/// keys.
///
/// `ProofMapIndex` implements a Merkle Patricia tree, storing values as leaves.
/// `ProofMapIndex` requires that keys implement the [`BinaryKey`] trait and
/// values implement the [`BinaryValue`] trait.
///
/// [`BinaryKey`]: ../trait.BinaryKey.html
/// [`BinaryValue`]: ../trait.BinaryValue.html
pub struct ProofMapIndex<T: RawAccess, K, V, KeyMode: ToProofPath<K> = Hashed> {
    base: View<T>,
<<<<<<< HEAD
    state: IndexState<T, Option<ProofPath>>,
=======
    state: IndexState<T, ProofPath>,
>>>>>>> a6e0bf66
    _k: PhantomData<K>,
    _v: PhantomData<V>,
    _key_mode: PhantomData<KeyMode>,
}

/// An iterator over the entries of a `ProofMapIndex`.
///
/// This struct is created by the [`iter`] or
/// [`iter_from`] method on [`ProofMapIndex`]. See its documentation for details.
///
/// [`iter`]: struct.ProofMapIndex.html#method.iter
/// [`iter_from`]: struct.ProofMapIndex.html#method.iter_from
/// [`ProofMapIndex`]: struct.ProofMapIndex.html
#[derive(Debug)]
pub struct ProofMapIndexIter<'a, K, V> {
    base_iter: ViewIter<'a, Vec<u8>, V>,
    _k: PhantomData<K>,
}

/// An iterator over the keys of a `ProofMapIndex`.
///
/// This struct is created by the [`keys`] or
/// [`keys_from`] method on [`ProofMapIndex`]. See its documentation for details.
///
/// [`keys`]: struct.ProofMapIndex.html#method.keys
/// [`keys_from`]: struct.ProofMapIndex.html#method.keys_from
/// [`ProofMapIndex`]: struct.ProofMapIndex.html
#[derive(Debug)]
pub struct ProofMapIndexKeys<'a, K> {
    base_iter: ViewIter<'a, Vec<u8>, ()>,
    _k: PhantomData<K>,
}

/// An iterator over the values of a `ProofMapIndex`.
///
/// This struct is created by the [`values`] or
/// [`values_from`] method on [`ProofMapIndex`]. See its documentation for details.
///
/// [`values`]: struct.ProofMapIndex.html#method.values
/// [`values_from`]: struct.ProofMapIndex.html#method.values_from
/// [`ProofMapIndex`]: struct.ProofMapIndex.html
#[derive(Debug)]
pub struct ProofMapIndexValues<'a, V> {
    base_iter: ViewIter<'a, Vec<u8>, V>,
}

/// TODO Clarify documentation. [ECR-2820]
enum RemoveAction {
    KeyNotFound,
    Leaf,
    Branch((ProofPath, Hash)),
    UpdateHash(Hash),
}

/// The internal key representation that uses to address values.
///
/// Represents the original key bytes with the `VALUE_KEY_PREFIX` prefix.
/// TODO Clarify documentation. [ECR-2820]
trait ValuePath: ToOwned {
    /// Converts the given key to the value path bytes.
    fn to_value_path(&self) -> Vec<u8>;
    /// Extracts the given key from the value path bytes.
    fn from_value_path(bytes: &[u8]) -> Self::Owned;
}

impl<T: BinaryKey> ValuePath for T {
    fn to_value_path(&self) -> Vec<u8> {
        let mut buf = vec![0_u8; self.size() + 1];
        buf[0] = VALUE_KEY_PREFIX;
        self.write(&mut buf[1..]);
        buf
    }

    fn from_value_path(buffer: &[u8]) -> Self::Owned {
        Self::read(&buffer[1..])
    }
}

<<<<<<< HEAD
impl BinaryAttribute for Option<ProofPath> {
    fn size(&self) -> usize {
        match self {
            Some(path) => path.size(),
            None => 0,
        }
    }

    fn write<W: Write>(&self, buffer: &mut W) {
        if let Some(path) = self {
            let mut tmp = [0_u8; PROOF_PATH_SIZE];
            path.write(&mut tmp);
            buffer.write_all(&tmp).unwrap();
        }
    }

    fn read<R: Read>(buffer: &mut R) -> Result<Self, Error> {
        let mut tmp = [0_u8; PROOF_PATH_SIZE];
        let proof_path = match buffer.read(&mut tmp).unwrap() {
            0 => None,
            PROOF_PATH_SIZE => Some(ProofPath::read(&tmp)),
            other => panic!("Unexpected attribute length: {}", other),
        };
        Ok(proof_path)
=======
impl BinaryAttribute for ProofPath {
    fn size(&self) -> usize {
        PROOF_PATH_SIZE
    }

    fn write(&self, buffer: &mut Vec<u8>) {
        let mut tmp = [0_u8; PROOF_PATH_SIZE];
        BinaryKey::write(self, &mut tmp);
        buffer.extend_from_slice(&tmp[..]);
    }

    fn read(buffer: &[u8]) -> Result<Self, io::Error> {
        if buffer.len() != PROOF_PATH_SIZE {
            return Err(io::Error::new(
                io::ErrorKind::Other,
                "Invalid `ProofPath` size",
            ));
        }
        Ok(<Self as BinaryKey>::read(buffer))
>>>>>>> a6e0bf66
    }
}

impl<T, K, V, KeyMode> FromAccess<T> for ProofMapIndex<T::Base, K, V, KeyMode>
where
    T: Access,
    K: BinaryKey,
    V: BinaryValue,
    KeyMode: ToProofPath<K>,
{
<<<<<<< HEAD
    /// Creates a new index representation based on the name and storage view.
    ///
    /// Storage view can be specified as [`&Snapshot`] or [`&mut Fork`]. In the first case, only
    /// immutable methods are available. In the second case, both immutable and mutable methods are
    /// available.
    ///
    /// [`&Snapshot`]: ../trait.Snapshot.html
    /// [`&mut Fork`]: ../struct.Fork.html
    ///
    /// # Examples
    ///
    /// ```
    /// use exonum_merkledb::{TemporaryDB, Database, ProofMapIndex};
    /// use exonum_crypto::Hash;
    ///
    /// let db = TemporaryDB::new();
    /// let name = "name";
    /// let snapshot = db.snapshot();
    /// let index: ProofMapIndex<_, Hash, u8> = ProofMapIndex::new(name, &snapshot);
    ///
    /// let fork = db.fork();
    /// let mut mut_index: ProofMapIndex<_, Hash, u8> = ProofMapIndex::new(name, &fork);
    /// ```
    pub fn new<S: Into<String>>(index_name: S, view: T) -> Self {
        let (base, state) = IndexBuilder::new(view)
            .index_type(IndexType::ProofMap)
            .index_name(index_name)
            .build();
        Self {
            base,
            state,
            _k: PhantomData,
            _v: PhantomData,
        }
    }

    /// Creates a new index representation based on the name, common prefix of its keys
    /// and storage view.
    ///
    /// Storage view can be specified as [`&Snapshot`] or [`&mut Fork`]. In the first case, only
    /// immutable methods are available. In the second case, both immutable and mutable methods are
    /// available.
    ///
    /// [`&Snapshot`]: ../trait.Snapshot.html
    /// [`&mut Fork`]: ../struct.Fork.html
    ///
    /// # Examples
    ///
    /// ```
    /// use exonum_merkledb::{TemporaryDB, Database, ProofMapIndex};
    /// use exonum_crypto::Hash;
    ///
    /// let db = TemporaryDB::new();
    /// let name = "name";
    /// let index_id = vec![01];
    ///
    /// let snapshot = db.snapshot();
    /// let index: ProofMapIndex<_, Hash, u8> = ProofMapIndex::new_in_family(
    ///     name,
    ///     &index_id,
    ///     &snapshot,
    ///  );
    ///
    /// let fork = db.fork();
    /// let mut mut_index: ProofMapIndex<_, Hash, u8> = ProofMapIndex::new_in_family(
    ///     name,
    ///     &index_id,
    ///     &fork,
    ///  );
    /// ```
    pub fn new_in_family<S, I>(family_name: S, index_id: &I, view: T) -> Self
    where
        I: BinaryKey,
        I: ?Sized,
        S: Into<String>,
    {
        let (base, state) = IndexBuilder::new(view)
            .index_type(IndexType::ProofMap)
            .index_name(family_name)
            .family_id(index_id)
            .build();
        Self {
            base,
            state,
            _k: PhantomData,
            _v: PhantomData,
        }
    }

    pub(crate) fn get_from<I: Into<IndexAddress>>(address: I, access: T) -> Option<Self> {
        IndexBuilder::from_address(address, access)
            .index_type(IndexType::ProofMap)
            .build_existed()
            .map(|(base, state)| Self {
                base,
                state,
                _k: PhantomData,
                _v: PhantomData,
            })
=======
    fn from_access(access: T, addr: IndexAddress) -> Result<Self, AccessError> {
        let view = access.get_or_create_view(addr, IndexType::ProofMap)?;
        Ok(Self::new(view))
>>>>>>> a6e0bf66
    }
}

<<<<<<< HEAD
    pub(crate) fn create_from<I: Into<IndexAddress>>(address: I, access: T) -> Self {
        let (base, state) = IndexBuilder::from_address(address, access)
            .index_type(IndexType::ProofMap)
            .build();
=======
/// Raw variant of the `ProofMapIndex`, useful for keys that mapped directly to
/// `ProofPath` without hashing. For example `Hash` and `PublicKey`.
///
/// It's possible to use any type that can be represented with byte array of length 32
/// as a key for this map.
pub type RawProofMapIndex<T, K, V> = ProofMapIndex<T, K, V, Raw>;
>>>>>>> a6e0bf66

impl<T, K, V, KeyMode> ProofMapIndex<T, K, V, KeyMode>
where
    T: RawAccess,
    K: BinaryKey,
    V: BinaryValue,
    KeyMode: ToProofPath<K>,
{
    fn new(view: ViewWithMetadata<T>) -> Self {
        let (base, state) = view.into_parts();
        Self {
            base,
            state,
            _k: PhantomData,
            _v: PhantomData,
            _key_mode: PhantomData,
        }
    }

    fn get_root_path(&self) -> Option<ProofPath> {
        self.state.get()
    }

    fn get_root_node(&self) -> Option<(ProofPath, Node)> {
        self.get_root_path().map(|key| {
            let node = self.get_node_unchecked(&key);
            (key, node)
        })
    }

    fn get_node_unchecked(&self, key: &ProofPath) -> Node {
        // TODO: Unwraps? (ECR-84)
        if key.is_leaf() {
            Node::Leaf(self.base.get(key).unwrap())
        } else {
            Node::Branch(self.base.get(key).unwrap())
        }
    }

    fn get_value_unchecked(&self, key: &K) -> V {
        self.get(key).expect("Value for the given key is absent")
    }

    pub(crate) fn merkle_root(&self) -> Hash {
        match self.get_root_node() {
            Some((path, Node::Leaf(hash))) => HashTag::hash_single_entry_map(&path, &hash),
            Some((_, Node::Branch(branch))) => branch.object_hash(),
            None => Hash::zero(),
        }
    }

    /// Returns a value corresponding to the key.
    ///
    /// # Examples
    ///
    /// ```
    /// use exonum_merkledb::{access::AccessExt, TemporaryDB, Database, ProofMapIndex};
    /// use exonum_crypto::Hash;
    ///
    /// let db = TemporaryDB::new();
    /// let fork = db.fork();
    /// let mut index = fork.get_proof_map("name");
    ///
    /// let hash = Hash::default();
    /// assert_eq!(None, index.get(&hash));
    ///
    /// index.put(&hash, 2);
    /// assert_eq!(Some(2), index.get(&hash));
    /// ```
    pub fn get(&self, key: &K) -> Option<V> {
        self.base.get(&key.to_value_path())
    }

    /// Returns `true` if the map contains a value for the specified key.
    ///
    /// # Examples
    ///
    /// ```
    /// use exonum_merkledb::{access::AccessExt, TemporaryDB, Database, ProofMapIndex};
    /// use exonum_crypto::Hash;
    ///
    /// let db = TemporaryDB::new();
    /// let fork = db.fork();
    /// let mut index = fork.get_proof_map("name");
    ///
    /// let hash = Hash::default();
    /// assert!(!index.contains(&hash));
    ///
    /// index.put(&hash, 2);
    /// assert!(index.contains(&hash));
    /// ```
    pub fn contains(&self, key: &K) -> bool {
        self.base.contains(&key.to_value_path())
    }

    /// Returns the proof of existence or non-existence for the specified key.
    ///
    /// # Examples
    ///
    /// ```
    /// use exonum_merkledb::{access::AccessExt, TemporaryDB, Database, ProofMapIndex};
    /// use exonum_crypto::Hash;
    ///
    /// let db = TemporaryDB::new();
    /// let fork = db.fork();
    /// let index = fork.get_proof_map::<_, Hash, u8>("name");
    ///
    /// let proof = index.get_proof(Hash::default());
    /// ```
    pub fn get_proof(&self, key: K) -> MapProof<K, V, KeyMode> {
        self.create_proof(key)
    }

    /// Returns the combined proof of existence or non-existence for the multiple specified keys.
    ///
    /// # Examples
    ///
    /// ```
    /// use exonum_merkledb::{access::AccessExt, TemporaryDB, Database, ProofMapIndex};
    ///
    /// let db = TemporaryDB::new();
    /// let fork = db.fork();
    /// let index = fork.get_proof_map::<_, String, u8>("name");
    ///
    /// let proof = index.get_multiproof(vec!["foo".to_owned(), "bar".to_owned()]);
    /// ```
    pub fn get_multiproof<KI>(&self, keys: KI) -> MapProof<K, V, KeyMode>
    where
        KI: IntoIterator<Item = K>,
    {
        self.create_multiproof(keys)
    }

    /// Returns an iterator over the entries of the map in ascending order. The iterator element
    /// type is `(K::Output, V)`.
    ///
    /// # Examples
    ///
    /// ```
    /// use exonum_merkledb::{access::AccessExt, TemporaryDB, Database, ProofMapIndex};
    /// use exonum_crypto::Hash;
    ///
    /// let db = TemporaryDB::new();
    /// let fork = db.fork();
    /// let index = fork.get_proof_map::<_, Hash, u8>("name");
    ///
    /// for val in index.iter() {
    ///     println!("{:?}", val);
    /// }
    /// ```
    pub fn iter(&self) -> ProofMapIndexIter<'_, K, V> {
        ProofMapIndexIter {
            base_iter: self.base.iter(&VALUE_KEY_PREFIX),
            _k: PhantomData,
        }
    }

    /// Returns an iterator over the keys of the map in ascending order. The iterator element
    /// type is `K::Output`.
    ///
    /// # Examples
    ///
    /// ```
    /// use exonum_merkledb::{access::AccessExt, TemporaryDB, Database, ProofMapIndex};
    /// use exonum_crypto::Hash;
    ///
    /// let db = TemporaryDB::new();
    /// let fork = db.fork();
    /// let index = fork.get_proof_map::<_, Hash, u8>("name");
    ///
    /// for key in index.keys() {
    ///     println!("{:?}", key);
    /// }
    /// ```
    pub fn keys(&self) -> ProofMapIndexKeys<'_, K> {
        ProofMapIndexKeys {
            base_iter: self.base.iter(&VALUE_KEY_PREFIX),
            _k: PhantomData,
        }
    }

    /// Returns an iterator over the values of the map in ascending order of keys. The iterator
    /// element type is `V`.
    ///
    /// # Examples
    ///
    /// ```
    /// use exonum_merkledb::{access::AccessExt, TemporaryDB, Database, ProofMapIndex};
    /// use exonum_crypto::Hash;
    ///
    /// let db = TemporaryDB::new();
    /// let fork = db.fork();
    /// let index = fork.get_proof_map::<_, Hash, u8>("name");
    ///
    /// for val in index.values() {
    ///     println!("{}", val);
    /// }
    /// ```
    pub fn values(&self) -> ProofMapIndexValues<'_, V> {
        ProofMapIndexValues {
            base_iter: self.base.iter(&VALUE_KEY_PREFIX),
        }
    }

    /// Returns an iterator over the entries of the map in ascending order starting from the
    /// specified key. The iterator element type is `(K::Output, V)`.
    ///
    /// # Examples
    ///
    /// ```
    /// use exonum_merkledb::{access::AccessExt, TemporaryDB, Database, ProofMapIndex};
    /// use exonum_crypto::Hash;
    ///
    /// let db = TemporaryDB::new();
    /// let fork = db.fork();
    /// let index = fork.get_proof_map::<_, Hash, u8>("name");
    ///
    /// let hash = Hash::default();
    /// for val in index.iter_from(&hash) {
    ///     println!("{:?}", val);
    /// }
    /// ```
    pub fn iter_from(&self, from: &K) -> ProofMapIndexIter<'_, K, V> {
        ProofMapIndexIter {
            base_iter: self
                .base
                .iter_from(&VALUE_KEY_PREFIX, &from.to_value_path()),
            _k: PhantomData,
        }
    }

    /// Returns an iterator over the keys of the map in ascending order starting from the
    /// specified key. The iterator element type is `K::Output`.
    ///
    /// # Examples
    ///
    /// ```
    /// use exonum_merkledb::{access::AccessExt, TemporaryDB, Database, ProofMapIndex};
    /// use exonum_crypto::Hash;
    ///
    /// let db = TemporaryDB::new();
    /// let fork = db.fork();
    /// let index = fork.get_proof_map::<_, Hash, u8>("name");
    ///
    /// let hash = Hash::default();
    /// for key in index.keys_from(&hash) {
    ///     println!("{:?}", key);
    /// }
    /// ```
    pub fn keys_from(&self, from: &K) -> ProofMapIndexKeys<'_, K> {
        ProofMapIndexKeys {
            base_iter: self
                .base
                .iter_from(&VALUE_KEY_PREFIX, &from.to_value_path()),
            _k: PhantomData,
        }
    }

    /// Returns an iterator over the values of the map in ascending order of keys starting from the
    /// specified key. The iterator element type is `V`.
    ///
    /// # Examples
    ///
    /// ```
    /// use exonum_merkledb::{access::AccessExt, TemporaryDB, Database, ProofMapIndex};
    /// use exonum_crypto::Hash;
    ///
    /// let db = TemporaryDB::new();
    /// let fork = db.fork();
    /// let index = fork.get_proof_map::<_, Hash, u8>("name");
    ///
    /// let hash = Hash::default();
    /// for val in index.values_from(&hash) {
    ///     println!("{}", val);
    /// }
    /// ```
    pub fn values_from(&self, from: &K) -> ProofMapIndexValues<'_, V> {
        ProofMapIndexValues {
            base_iter: self
                .base
                .iter_from(&VALUE_KEY_PREFIX, &from.to_value_path()),
        }
    }
}

impl<T, K, V, KeyMode> ProofMapIndex<T, K, V, KeyMode>
where
    T: RawAccessMut,
    K: BinaryKey,
    V: BinaryValue,
    KeyMode: ToProofPath<K>,
{
    fn insert_leaf(&mut self, proof_path: &ProofPath, key: &K, value: V) -> Hash {
        debug_assert!(proof_path.is_leaf());
        let hash = HashTag::hash_leaf(&value.to_bytes());
        self.base.put(proof_path, hash);
        self.base.put(&key.to_value_path(), value);
        hash
    }

    fn remove_leaf(&mut self, proof_path: &ProofPath, key: &K) {
        self.base.remove(proof_path);
        self.base.remove(&key.to_value_path());
    }

<<<<<<< HEAD
    fn update_root_path(&mut self, path: Option<ProofPath>) {
        self.state.set(path)
=======
    fn update_root_path(&mut self, path: ProofPath) {
        self.state.set(path);
>>>>>>> a6e0bf66
    }

    // Inserts a new node of the current branch and returns the updated hash
    // or, if a new node has a shorter key, returns a new key length.
    fn insert_branch(
        &mut self,
        parent: &BranchNode,
        proof_path: &ProofPath,
        key: &K,
        value: V,
    ) -> (Option<u16>, Hash) {
        let child_path = parent
            .child_path(proof_path.bit(0))
            .start_from(proof_path.start());
        // If the path is fully fit in key then there is a two cases
        let i = child_path.common_prefix_len(proof_path);
        if child_path.len() == i {
            // check that child is leaf to avoid unnecessary read
            if child_path.is_leaf() {
                // there is a leaf in branch and we needs to update its value
                let hash = self.insert_leaf(proof_path, key, value);
                (None, hash)
            } else {
                match self.get_node_unchecked(&child_path) {
                    Node::Leaf(_) => {
                        unreachable!("Something went wrong!");
                    }
                    // There is a child in branch and we needs to lookup it recursively
                    Node::Branch(mut branch) => {
                        let (j, h) = self.insert_branch(&branch, &proof_path.suffix(i), key, value);
                        match j {
                            Some(j) => {
                                branch.set_child(
                                    proof_path.bit(i),
                                    &proof_path.suffix(i).prefix(j),
                                    &h,
                                );
                            }
                            None => branch.set_child_hash(proof_path.bit(i), &h),
                        };
                        let hash = branch.object_hash();
                        self.base.put(&child_path, branch);
                        (None, hash)
                    }
                }
            }
        } else {
            // A simple case of inserting a new branch
            let suffix_path = proof_path.suffix(i);
            let mut new_branch = BranchNode::empty();
            // Add a new leaf
            let hash = self.insert_leaf(&suffix_path, key, value);
            new_branch.set_child(suffix_path.bit(0), &suffix_path, &hash);
            // Move current branch
            new_branch.set_child(
                child_path.bit(i),
                &child_path.suffix(i),
                &parent.child_hash(proof_path.bit(0)),
            );

            let hash = new_branch.object_hash();
            self.base.put(&proof_path.prefix(i), new_branch);
            (Some(i), hash)
        }
    }

    fn remove_node(
        &mut self,
        parent: &BranchNode,
        proof_path: &ProofPath,
        key: &K,
    ) -> RemoveAction {
        let child_path = parent
            .child_path(proof_path.bit(0))
            .start_from(proof_path.start());
        let i = child_path.common_prefix_len(proof_path);

        if i == child_path.len() {
            match self.get_node_unchecked(&child_path) {
                Node::Leaf(_) => {
                    self.remove_leaf(proof_path, key);
                    return RemoveAction::Leaf;
                }
                Node::Branch(mut branch) => {
                    let suffix_path = proof_path.suffix(i);
                    match self.remove_node(&branch, &suffix_path, key) {
                        RemoveAction::Leaf => {
                            let child = !suffix_path.bit(0);
                            let key = branch.child_path(child);
                            let hash = branch.child_hash(child);

                            self.base.remove(&child_path);
                            return RemoveAction::Branch((key, hash));
                        }
                        RemoveAction::Branch((key, hash)) => {
                            let new_child_path = key.start_from(suffix_path.start());
                            branch.set_child(suffix_path.bit(0), &new_child_path, &hash);
                            let h = branch.object_hash();

                            self.base.put(&child_path, branch);
                            return RemoveAction::UpdateHash(h);
                        }
                        RemoveAction::UpdateHash(hash) => {
                            branch.set_child_hash(suffix_path.bit(0), &hash);
                            let h = branch.object_hash();

                            self.base.put(&child_path, branch);
                            return RemoveAction::UpdateHash(h);
                        }
                        RemoveAction::KeyNotFound => return RemoveAction::KeyNotFound,
                    }
                }
            }
        }
        RemoveAction::KeyNotFound
    }

    /// Inserts the key-value pair into the proof map.
    ///
    /// # Examples
    ///
    /// ```
    /// use exonum_merkledb::{access::AccessExt, TemporaryDB, Database, ProofMapIndex};
    /// use exonum_crypto::Hash;
    ///
    /// let db = TemporaryDB::new();
    /// let fork = db.fork();
    /// let mut index = fork.get_proof_map("name");
    ///
    /// let hash = Hash::default();
    /// index.put(&hash, 2);
    /// assert!(index.contains(&hash));
    /// ```
    pub fn put(&mut self, key: &K, value: V) {
        let proof_path = KeyMode::transform_key(key);
        let root_path = match self.get_root_node() {
            Some((prefix, Node::Leaf(prefix_data))) => {
                let prefix_path = prefix;
                let i = prefix_path.common_prefix_len(&proof_path);

                let leaf_hash = self.insert_leaf(&proof_path, key, value);
                if i < proof_path.len() {
                    let mut branch = BranchNode::empty();
                    branch.set_child(proof_path.bit(i), &proof_path.suffix(i), &leaf_hash);
                    branch.set_child(prefix_path.bit(i), &prefix_path.suffix(i), &prefix_data);
                    let new_prefix = proof_path.prefix(i);
                    self.base.put(&new_prefix, branch);
                    new_prefix
                } else {
                    proof_path
                }
            }
            Some((prefix, Node::Branch(mut branch))) => {
                let prefix_path = prefix;
                let i = prefix_path.common_prefix_len(&proof_path);

                if i == prefix_path.len() {
                    let suffix_path = proof_path.suffix(i);
                    // Just cut the prefix and recursively descent on.
                    let (j, h) = self.insert_branch(&branch, &suffix_path, key, value);
                    match j {
                        Some(j) => branch.set_child(suffix_path.bit(0), &suffix_path.prefix(j), &h),
                        None => branch.set_child_hash(suffix_path.bit(0), &h),
                    };
                    self.base.put(&prefix_path, branch);
                    prefix_path
                } else {
                    // Inserts a new branch and adds current branch as its child
                    let hash = self.insert_leaf(&proof_path, key, value);
                    let mut new_branch = BranchNode::empty();
                    new_branch.set_child(
                        prefix_path.bit(i),
                        &prefix_path.suffix(i),
                        &branch.object_hash(),
                    );
                    new_branch.set_child(proof_path.bit(i), &proof_path.suffix(i), &hash);
                    // Saves a new branch
                    let new_prefix = prefix_path.prefix(i);
                    self.base.put(&new_prefix, new_branch);
                    new_prefix
                }
            }
            None => {
                self.insert_leaf(&proof_path, key, value);
                proof_path
            }
        };
<<<<<<< HEAD
        self.update_root_path(Some(root_path));
=======
        self.update_root_path(root_path);
>>>>>>> a6e0bf66
    }

    /// Removes a key from the proof map.
    ///
    /// # Examples
    ///
    /// ```
    /// use exonum_merkledb::{access::AccessExt, TemporaryDB, Database, ProofMapIndex};
    /// use exonum_crypto::Hash;
    ///
    /// let db = TemporaryDB::new();
    /// let fork = db.fork();
    /// let mut index = fork.get_proof_map("name");
    ///
    /// let hash = Hash::default();
    /// index.put(&hash, 2);
    /// assert!(index.contains(&hash));
    ///
    /// index.remove(&hash);
    /// assert!(!index.contains(&hash));
    /// ```
    pub fn remove(&mut self, key: &K) {
        let proof_path = KeyMode::transform_key(key);
        match self.get_root_node() {
            // If we have only on leaf, then we just need to remove it (if any)
            Some((prefix, Node::Leaf(_))) => {
                if proof_path == prefix {
                    self.remove_leaf(&proof_path, key);
<<<<<<< HEAD
                    self.update_root_path(None);
=======
                    self.state.unset();
>>>>>>> a6e0bf66
                }
            }

            Some((prefix, Node::Branch(mut branch))) => {
                // Truncate prefix
                let i = prefix.common_prefix_len(&proof_path);
                if i == prefix.len() {
                    let suffix_path = proof_path.suffix(i);
                    match self.remove_node(&branch, &suffix_path, key) {
                        RemoveAction::Leaf => {
                            // After removing one of leaves second child becomes a new root.
                            self.base.remove(&prefix);
<<<<<<< HEAD
                            self.update_root_path(Some(branch.child_path(!suffix_path.bit(0))));
=======
                            let root_path = branch.child_path(!suffix_path.bit(0));
                            self.update_root_path(root_path);
>>>>>>> a6e0bf66
                        }
                        RemoveAction::Branch((key, hash)) => {
                            let new_child_path = key.start_from(suffix_path.start());
                            branch.set_child(suffix_path.bit(0), &new_child_path, &hash);
                            self.base.put(&prefix, branch);
                        }
                        RemoveAction::UpdateHash(hash) => {
                            branch.set_child_hash(suffix_path.bit(0), &hash);
                            self.base.put(&prefix, branch);
                        }
                        RemoveAction::KeyNotFound => {}
                    }
                }
            }
            None => {}
        }
    }

    /// Clears the proof map, removing all entries.
    ///
    /// # Notes
    ///
    /// Currently, this method is not optimized to delete a large set of data. During the execution of
    /// this method, the amount of allocated memory is linearly dependent on the number of elements
    /// in the index.
    ///
    /// # Examples
    ///
    /// ```
    /// use exonum_merkledb::{access::AccessExt, TemporaryDB, Database, ProofMapIndex};
    /// use exonum_crypto::Hash;
    ///
    /// let db = TemporaryDB::new();
    /// let fork = db.fork();
    /// let mut index = fork.get_proof_map("name");
    ///
    /// let hash = Hash::default();
    /// index.put(&hash, 2);
    /// assert!(index.contains(&hash));
    ///
    /// index.clear();
    /// assert!(!index.contains(&hash));
    /// ```
    pub fn clear(&mut self) {
        self.base.clear();
<<<<<<< HEAD
        self.state.clear();
=======
        self.state.unset();
>>>>>>> a6e0bf66
    }
}

impl<T, K, V, KeyMode> ObjectHash for ProofMapIndex<T, K, V, KeyMode>
where
    T: RawAccess,
    K: BinaryKey,
    V: BinaryValue,
    KeyMode: ToProofPath<K>,
{
    /// Returns the hash of the proof map object. See [`HashTag::hash_map_node`].
    /// For hash of the empty map see [`HashTag::empty_map_hash`].
    ///
    /// # Examples
    ///
    /// ```
    /// use exonum_merkledb::{access::AccessExt, TemporaryDB, Database, ProofMapIndex, HashTag, ObjectHash};
    /// use exonum_crypto::Hash;
    ///
    /// let db = TemporaryDB::new();
    /// let fork = db.fork();
    /// let mut index = fork.get_proof_map("name");
    ///
    /// let default_hash = index.object_hash();
    /// assert_eq!(HashTag::empty_map_hash(), default_hash);
    ///
    /// index.put(&default_hash, 100);
    /// let hash = index.object_hash();
    /// assert_ne!(hash, default_hash);
    /// ```
    ///
    /// [`HashTag::hash_map_node`]: ../enum.HashTag.html#method.hash_map_node
    /// [`HashTag::empty_map_hash`]: ../enum.HashTag.html#method.empty_map_hash
    fn object_hash(&self) -> Hash {
        HashTag::hash_map_node(self.merkle_root())
    }
}

impl<'a, T, K, V> std::iter::IntoIterator for &'a ProofMapIndex<T, K, V>
where
    T: RawAccess,
    K: BinaryKey + ObjectHash,
    V: BinaryValue,
{
    type Item = (K::Owned, V);
    type IntoIter = ProofMapIndexIter<'a, K, V>;

    fn into_iter(self) -> Self::IntoIter {
        self.iter()
    }
}

impl<'a, K, V> Iterator for ProofMapIndexIter<'a, K, V>
where
    K: BinaryKey,
    V: BinaryValue,
{
    type Item = (K::Owned, V);

    fn next(&mut self) -> Option<Self::Item> {
        self.base_iter
            .next()
            .map(|(k, v)| (K::from_value_path(&k), v))
    }
}

impl<'a, K> Iterator for ProofMapIndexKeys<'a, K>
where
    K: BinaryKey,
{
    type Item = K::Owned;

    fn next(&mut self) -> Option<Self::Item> {
        self.base_iter.next().map(|(k, _)| K::from_value_path(&k))
    }
}

impl<'a, V> Iterator for ProofMapIndexValues<'a, V>
where
    V: BinaryValue,
{
    type Item = V;

    fn next(&mut self) -> Option<Self::Item> {
        self.base_iter.next().map(|(_, v)| v)
    }
}

impl<T, K, V, KeyMode> fmt::Debug for ProofMapIndex<T, K, V, KeyMode>
where
    T: RawAccess,
    K: BinaryKey,
    V: BinaryValue + fmt::Debug,
    KeyMode: ToProofPath<K>,
{
    fn fmt(&self, f: &mut fmt::Formatter<'_>) -> fmt::Result {
        struct Entry<'a, T: RawAccess, K, V: BinaryValue, KeyMode: ToProofPath<K>> {
            index: &'a ProofMapIndex<T, K, V, KeyMode>,
            path: ProofPath,
            hash: Hash,
            node: Node,
        }

        impl<'a, T, K, V, KeyMode> Entry<'a, T, K, V, KeyMode>
        where
            T: RawAccess,
            K: BinaryKey,
            V: BinaryValue,
            KeyMode: ToProofPath<K>,
        {
            fn new(
                index: &'a ProofMapIndex<T, K, V, KeyMode>,
                hash: Hash,
                path: ProofPath,
            ) -> Self {
                Self {
                    index,
                    path,
                    hash,
                    node: index.get_node_unchecked(&path),
                }
            }

            fn child(&self, self_branch: &BranchNode, kind: ChildKind) -> Self {
                Self::new(
                    self.index,
                    self_branch.child_hash(kind),
                    self_branch.child_path(kind),
                )
            }
        }

        impl<T, K, V, KeyMode> fmt::Debug for Entry<'_, T, K, V, KeyMode>
        where
            T: RawAccess,
            K: BinaryKey,
            V: BinaryValue + fmt::Debug,
            KeyMode: ToProofPath<K>,
        {
            fn fmt(&self, f: &mut fmt::Formatter<'_>) -> fmt::Result {
                match self.node {
                    Node::Leaf(ref value) => f
                        .debug_struct("Leaf")
                        .field("key", &self.path)
                        .field("hash", &self.hash)
                        .field("value", value)
                        .finish(),
                    Node::Branch(ref branch) => f
                        .debug_struct("Branch")
                        .field("path", &self.path)
                        .field("hash", &self.hash)
                        .field("left", &self.child(branch, ChildKind::Left))
                        .field("right", &self.child(branch, ChildKind::Right))
                        .finish(),
                }
            }
        }

        if let Some(prefix) = self.get_root_path() {
            let root_entry = Entry::new(self, self.object_hash(), prefix);
            f.debug_struct("ProofMapIndex")
                .field("entries", &root_entry)
                .finish()
        } else {
            f.debug_struct("ProofMapIndex").finish()
        }
    }
}<|MERGE_RESOLUTION|>--- conflicted
+++ resolved
@@ -20,15 +20,7 @@
     proof::{CheckedMapProof, MapProof, MapProofError, ValidationError},
 };
 
-<<<<<<< HEAD
-use std::{
-    fmt,
-    io::{Error, Read, Write},
-    marker::PhantomData,
-};
-=======
 use std::{fmt, io, marker::PhantomData};
->>>>>>> a6e0bf66
 
 use exonum_crypto::Hash;
 
@@ -52,8 +44,6 @@
 #[cfg(test)]
 mod tests;
 
-<<<<<<< HEAD
-=======
 // Necessary to allow building proofs.
 impl<T, K, V, KeyMode> MerklePatriciaTree<K, V> for ProofMapIndex<T, K, V, KeyMode>
 where
@@ -75,7 +65,6 @@
     }
 }
 
->>>>>>> a6e0bf66
 /// A Merkelized version of a map that provides proofs of existence or non-existence for the map
 /// keys.
 ///
@@ -87,11 +76,7 @@
 /// [`BinaryValue`]: ../trait.BinaryValue.html
 pub struct ProofMapIndex<T: RawAccess, K, V, KeyMode: ToProofPath<K> = Hashed> {
     base: View<T>,
-<<<<<<< HEAD
-    state: IndexState<T, Option<ProofPath>>,
-=======
     state: IndexState<T, ProofPath>,
->>>>>>> a6e0bf66
     _k: PhantomData<K>,
     _v: PhantomData<V>,
     _key_mode: PhantomData<KeyMode>,
@@ -170,32 +155,6 @@
     }
 }
 
-<<<<<<< HEAD
-impl BinaryAttribute for Option<ProofPath> {
-    fn size(&self) -> usize {
-        match self {
-            Some(path) => path.size(),
-            None => 0,
-        }
-    }
-
-    fn write<W: Write>(&self, buffer: &mut W) {
-        if let Some(path) = self {
-            let mut tmp = [0_u8; PROOF_PATH_SIZE];
-            path.write(&mut tmp);
-            buffer.write_all(&tmp).unwrap();
-        }
-    }
-
-    fn read<R: Read>(buffer: &mut R) -> Result<Self, Error> {
-        let mut tmp = [0_u8; PROOF_PATH_SIZE];
-        let proof_path = match buffer.read(&mut tmp).unwrap() {
-            0 => None,
-            PROOF_PATH_SIZE => Some(ProofPath::read(&tmp)),
-            other => panic!("Unexpected attribute length: {}", other),
-        };
-        Ok(proof_path)
-=======
 impl BinaryAttribute for ProofPath {
     fn size(&self) -> usize {
         PROOF_PATH_SIZE
@@ -215,7 +174,6 @@
             ));
         }
         Ok(<Self as BinaryKey>::read(buffer))
->>>>>>> a6e0bf66
     }
 }
 
@@ -226,127 +184,18 @@
     V: BinaryValue,
     KeyMode: ToProofPath<K>,
 {
-<<<<<<< HEAD
-    /// Creates a new index representation based on the name and storage view.
-    ///
-    /// Storage view can be specified as [`&Snapshot`] or [`&mut Fork`]. In the first case, only
-    /// immutable methods are available. In the second case, both immutable and mutable methods are
-    /// available.
-    ///
-    /// [`&Snapshot`]: ../trait.Snapshot.html
-    /// [`&mut Fork`]: ../struct.Fork.html
-    ///
-    /// # Examples
-    ///
-    /// ```
-    /// use exonum_merkledb::{TemporaryDB, Database, ProofMapIndex};
-    /// use exonum_crypto::Hash;
-    ///
-    /// let db = TemporaryDB::new();
-    /// let name = "name";
-    /// let snapshot = db.snapshot();
-    /// let index: ProofMapIndex<_, Hash, u8> = ProofMapIndex::new(name, &snapshot);
-    ///
-    /// let fork = db.fork();
-    /// let mut mut_index: ProofMapIndex<_, Hash, u8> = ProofMapIndex::new(name, &fork);
-    /// ```
-    pub fn new<S: Into<String>>(index_name: S, view: T) -> Self {
-        let (base, state) = IndexBuilder::new(view)
-            .index_type(IndexType::ProofMap)
-            .index_name(index_name)
-            .build();
-        Self {
-            base,
-            state,
-            _k: PhantomData,
-            _v: PhantomData,
-        }
-    }
-
-    /// Creates a new index representation based on the name, common prefix of its keys
-    /// and storage view.
-    ///
-    /// Storage view can be specified as [`&Snapshot`] or [`&mut Fork`]. In the first case, only
-    /// immutable methods are available. In the second case, both immutable and mutable methods are
-    /// available.
-    ///
-    /// [`&Snapshot`]: ../trait.Snapshot.html
-    /// [`&mut Fork`]: ../struct.Fork.html
-    ///
-    /// # Examples
-    ///
-    /// ```
-    /// use exonum_merkledb::{TemporaryDB, Database, ProofMapIndex};
-    /// use exonum_crypto::Hash;
-    ///
-    /// let db = TemporaryDB::new();
-    /// let name = "name";
-    /// let index_id = vec![01];
-    ///
-    /// let snapshot = db.snapshot();
-    /// let index: ProofMapIndex<_, Hash, u8> = ProofMapIndex::new_in_family(
-    ///     name,
-    ///     &index_id,
-    ///     &snapshot,
-    ///  );
-    ///
-    /// let fork = db.fork();
-    /// let mut mut_index: ProofMapIndex<_, Hash, u8> = ProofMapIndex::new_in_family(
-    ///     name,
-    ///     &index_id,
-    ///     &fork,
-    ///  );
-    /// ```
-    pub fn new_in_family<S, I>(family_name: S, index_id: &I, view: T) -> Self
-    where
-        I: BinaryKey,
-        I: ?Sized,
-        S: Into<String>,
-    {
-        let (base, state) = IndexBuilder::new(view)
-            .index_type(IndexType::ProofMap)
-            .index_name(family_name)
-            .family_id(index_id)
-            .build();
-        Self {
-            base,
-            state,
-            _k: PhantomData,
-            _v: PhantomData,
-        }
-    }
-
-    pub(crate) fn get_from<I: Into<IndexAddress>>(address: I, access: T) -> Option<Self> {
-        IndexBuilder::from_address(address, access)
-            .index_type(IndexType::ProofMap)
-            .build_existed()
-            .map(|(base, state)| Self {
-                base,
-                state,
-                _k: PhantomData,
-                _v: PhantomData,
-            })
-=======
     fn from_access(access: T, addr: IndexAddress) -> Result<Self, AccessError> {
         let view = access.get_or_create_view(addr, IndexType::ProofMap)?;
         Ok(Self::new(view))
->>>>>>> a6e0bf66
-    }
-}
-
-<<<<<<< HEAD
-    pub(crate) fn create_from<I: Into<IndexAddress>>(address: I, access: T) -> Self {
-        let (base, state) = IndexBuilder::from_address(address, access)
-            .index_type(IndexType::ProofMap)
-            .build();
-=======
+    }
+}
+
 /// Raw variant of the `ProofMapIndex`, useful for keys that mapped directly to
 /// `ProofPath` without hashing. For example `Hash` and `PublicKey`.
 ///
 /// It's possible to use any type that can be represented with byte array of length 32
 /// as a key for this map.
 pub type RawProofMapIndex<T, K, V> = ProofMapIndex<T, K, V, Raw>;
->>>>>>> a6e0bf66
 
 impl<T, K, V, KeyMode> ProofMapIndex<T, K, V, KeyMode>
 where
@@ -652,13 +501,8 @@
         self.base.remove(&key.to_value_path());
     }
 
-<<<<<<< HEAD
-    fn update_root_path(&mut self, path: Option<ProofPath>) {
-        self.state.set(path)
-=======
     fn update_root_path(&mut self, path: ProofPath) {
         self.state.set(path);
->>>>>>> a6e0bf66
     }
 
     // Inserts a new node of the current branch and returns the updated hash
@@ -846,11 +690,7 @@
                 proof_path
             }
         };
-<<<<<<< HEAD
-        self.update_root_path(Some(root_path));
-=======
         self.update_root_path(root_path);
->>>>>>> a6e0bf66
     }
 
     /// Removes a key from the proof map.
@@ -879,11 +719,7 @@
             Some((prefix, Node::Leaf(_))) => {
                 if proof_path == prefix {
                     self.remove_leaf(&proof_path, key);
-<<<<<<< HEAD
-                    self.update_root_path(None);
-=======
                     self.state.unset();
->>>>>>> a6e0bf66
                 }
             }
 
@@ -896,12 +732,8 @@
                         RemoveAction::Leaf => {
                             // After removing one of leaves second child becomes a new root.
                             self.base.remove(&prefix);
-<<<<<<< HEAD
-                            self.update_root_path(Some(branch.child_path(!suffix_path.bit(0))));
-=======
                             let root_path = branch.child_path(!suffix_path.bit(0));
                             self.update_root_path(root_path);
->>>>>>> a6e0bf66
                         }
                         RemoveAction::Branch((key, hash)) => {
                             let new_child_path = key.start_from(suffix_path.start());
@@ -947,11 +779,7 @@
     /// ```
     pub fn clear(&mut self) {
         self.base.clear();
-<<<<<<< HEAD
-        self.state.clear();
-=======
         self.state.unset();
->>>>>>> a6e0bf66
     }
 }
 
