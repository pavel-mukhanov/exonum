// Copyright 2019 The Exonum Team
//
// Licensed under the Apache License, Version 2.0 (the "License");
// you may not use this file except in compliance with the License.
// You may obtain a copy of the License at
//
//   http://www.apache.org/licenses/LICENSE-2.0
//
// Unless required by applicable law or agreed to in writing, software
// distributed under the License is distributed on an "AS IS" BASIS,
// WITHOUT WARRANTIES OR CONDITIONS OF ANY KIND, either express or implied.
// See the License for the specific language governing permissions and
// limitations under the License.

//! An implementation of a Merkelized version of a map (Merkle Patricia tree).

#[doc(hidden)]
pub use self::node::{BranchNode, Node};
pub use self::{
    key::{ProofPath, KEY_SIZE as PROOF_MAP_KEY_SIZE, PROOF_PATH_SIZE},
    proof::{CheckedMapProof, MapProof, MapProofError},
};

use std::{
    fmt,
    io::{Error, Read, Write},
    marker::PhantomData,
};

use exonum_crypto::Hash;

use self::{
    key::{BitsRange, ChildKind, VALUE_KEY_PREFIX},
    proof::{create_multiproof, create_proof},
};
use crate::views::{AnyObject, IndexAddress};
use crate::{
    views::{
        BinaryAttribute, IndexAccess, IndexBuilder, IndexState, IndexType, Iter as ViewIter, View,
    },
    BinaryKey, BinaryValue, HashTag, ObjectHash,
};

mod key;
mod node;
mod proof;
#[cfg(test)]
mod tests;

/// A Merkelized version of a map that provides proofs of existence or non-existence for the map
/// keys.
///
/// `ProofMapIndex` implements a Merkle Patricia tree, storing values as leaves.
/// `ProofMapIndex` requires that keys implement the [`BinaryKey`] trait and
/// values implement the [`BinaryValue`] trait.
///
/// [`BinaryKey`]: ../trait.BinaryKey.html
/// [`BinaryValue`]: ../trait.BinaryValue.html
pub struct ProofMapIndex<T: IndexAccess, K, V> {
    base: View<T>,
    state: IndexState<T, Option<ProofPath>>,
    _k: PhantomData<K>,
    _v: PhantomData<V>,
}

/// An iterator over the entries of a `ProofMapIndex`.
///
/// This struct is created by the [`iter`] or
/// [`iter_from`] method on [`ProofMapIndex`]. See its documentation for details.
///
/// [`iter`]: struct.ProofMapIndex.html#method.iter
/// [`iter_from`]: struct.ProofMapIndex.html#method.iter_from
/// [`ProofMapIndex`]: struct.ProofMapIndex.html
#[derive(Debug)]
pub struct ProofMapIndexIter<'a, K, V> {
    base_iter: ViewIter<'a, Vec<u8>, V>,
    _k: PhantomData<K>,
}

/// An iterator over the keys of a `ProofMapIndex`.
///
/// This struct is created by the [`keys`] or
/// [`keys_from`] method on [`ProofMapIndex`]. See its documentation for details.
///
/// [`keys`]: struct.ProofMapIndex.html#method.keys
/// [`keys_from`]: struct.ProofMapIndex.html#method.keys_from
/// [`ProofMapIndex`]: struct.ProofMapIndex.html
#[derive(Debug)]
pub struct ProofMapIndexKeys<'a, K> {
    base_iter: ViewIter<'a, Vec<u8>, ()>,
    _k: PhantomData<K>,
}

/// An iterator over the values of a `ProofMapIndex`.
///
/// This struct is created by the [`values`] or
/// [`values_from`] method on [`ProofMapIndex`]. See its documentation for details.
///
/// [`values`]: struct.ProofMapIndex.html#method.values
/// [`values_from`]: struct.ProofMapIndex.html#method.values_from
/// [`ProofMapIndex`]: struct.ProofMapIndex.html
#[derive(Debug)]
pub struct ProofMapIndexValues<'a, V> {
    base_iter: ViewIter<'a, Vec<u8>, V>,
}

impl<T, K, V> AnyObject<T> for ProofMapIndex<T, K, V>
where
    T: IndexAccess,
    K: BinaryKey + ObjectHash,
    V: BinaryValue + ObjectHash,
{
    fn view(self) -> View<T> {
        self.base
    }

    fn object_type(&self) -> IndexType {
        IndexType::ProofMap
    }

    fn metadata(&self) -> Vec<u8> {
        self.state.metadata().to_bytes()
    }
}

/// TODO Clarify documentation. [ECR-2820]
enum RemoveAction {
    KeyNotFound,
    Leaf,
    Branch((ProofPath, Hash)),
    UpdateHash(Hash),
}

/// The internal key representation that uses to address values.
///
/// Represents the original key bytes with the `VALUE_KEY_PREFIX` prefix.
/// TODO Clarify documentation. [ECR-2820]
trait ValuePath: ToOwned {
    /// Converts the given key to the value path bytes.
    fn to_value_path(&self) -> Vec<u8>;
    /// Extracts the given key from the value path bytes.
    fn from_value_path(bytes: &[u8]) -> Self::Owned;
}

impl<T: BinaryKey> ValuePath for T {
    fn to_value_path(&self) -> Vec<u8> {
        let mut buf = vec![0_u8; self.size() + 1];
        buf[0] = VALUE_KEY_PREFIX;
        self.write(&mut buf[1..]);
        buf
    }

    fn from_value_path(buffer: &[u8]) -> Self::Owned {
        Self::read(&buffer[1..])
    }
}

impl BinaryAttribute for Option<ProofPath> {
    fn size(&self) -> usize {
        match self {
            Some(path) => path.size(),
            None => 0,
        }
    }

    fn write<W: Write>(&self, buffer: &mut W) {
        if let Some(path) = self {
            let mut tmp = [0_u8; PROOF_PATH_SIZE];
            path.write(&mut tmp);
            buffer.write_all(&tmp).unwrap();
        }
    }

    fn read<R: Read>(buffer: &mut R) -> Result<Self, Error> {
        let mut tmp = [0_u8; PROOF_PATH_SIZE];
<<<<<<< HEAD
        match buffer.read(&mut tmp).unwrap() {
            0 => None,
            PROOF_PATH_SIZE => Some(ProofPath::read(&tmp)),
            other => panic!("Unexpected attribute length: {}", other),
        }
=======
        let len = buffer.read_u64::<LittleEndian>()?;

        let proof_path = match buffer.read(&mut tmp)? {
            0 => None,
            PROOF_PATH_SIZE => Some(ProofPath::read(&tmp)),
            other => panic!("Unexpected attribute length: {}", other),
        };

        Ok(Self { len, proof_path })
>>>>>>> a3939a0e
    }
}

impl<T, K, V> ProofMapIndex<T, K, V>
where
    T: IndexAccess,
    K: BinaryKey + ObjectHash,
    V: BinaryValue + ObjectHash,
{
    /// Creates a new index representation based on the name and storage view.
    ///
    /// Storage view can be specified as [`&Snapshot`] or [`&mut Fork`]. In the first case, only
    /// immutable methods are available. In the second case, both immutable and mutable methods are
    /// available.
    ///
    /// [`&Snapshot`]: ../trait.Snapshot.html
    /// [`&mut Fork`]: ../struct.Fork.html
    ///
    /// # Examples
    ///
    /// ```
    /// use exonum_merkledb::{TemporaryDB, Database, ProofMapIndex};
    /// use exonum_crypto::Hash;
    ///
    /// let db = TemporaryDB::new();
    /// let name = "name";
    /// let snapshot = db.snapshot();
    /// let index: ProofMapIndex<_, Hash, u8> = ProofMapIndex::new(name, &snapshot);
    ///
    /// let fork = db.fork();
    /// let mut mut_index: ProofMapIndex<_, Hash, u8> = ProofMapIndex::new(name, &fork);
    /// ```
    pub fn new<S: Into<String>>(index_name: S, view: T) -> Self {
        let (base, state) = IndexBuilder::new(view)
            .index_type(IndexType::ProofMap)
            .index_name(index_name)
            .build();
        Self {
            base,
            state,
            _k: PhantomData,
            _v: PhantomData,
        }
    }

    /// Creates a new index representation based on the name, common prefix of its keys
    /// and storage view.
    ///
    /// Storage view can be specified as [`&Snapshot`] or [`&mut Fork`]. In the first case, only
    /// immutable methods are available. In the second case, both immutable and mutable methods are
    /// available.
    ///
    /// [`&Snapshot`]: ../trait.Snapshot.html
    /// [`&mut Fork`]: ../struct.Fork.html
    ///
    /// # Examples
    ///
    /// ```
    /// use exonum_merkledb::{TemporaryDB, Database, ProofMapIndex};
    /// use exonum_crypto::Hash;
    ///
    /// let db = TemporaryDB::new();
    /// let name = "name";
    /// let index_id = vec![01];
    ///
    /// let snapshot = db.snapshot();
    /// let index: ProofMapIndex<_, Hash, u8> = ProofMapIndex::new_in_family(
    ///     name,
    ///     &index_id,
    ///     &snapshot,
    ///  );
    ///
    /// let fork = db.fork();
    /// let mut mut_index: ProofMapIndex<_, Hash, u8> = ProofMapIndex::new_in_family(
    ///     name,
    ///     &index_id,
    ///     &fork,
    ///  );
    /// ```
    pub fn new_in_family<S, I>(family_name: S, index_id: &I, view: T) -> Self
    where
        I: BinaryKey,
        I: ?Sized,
        S: Into<String>,
    {
        let (base, state) = IndexBuilder::new(view)
            .index_type(IndexType::ProofMap)
            .index_name(family_name)
            .family_id(index_id)
            .build();
        Self {
            base,
            state,
            _k: PhantomData,
            _v: PhantomData,
        }
    }

    pub fn get_from<I: Into<IndexAddress>>(address: I, access: T) -> Option<Self> {
        IndexBuilder::from_address(address, access)
            .index_type(IndexType::ProofMap)
            .build_existed()
            .map(|(base, state)| Self {
                base,
                state,
                _k: PhantomData,
                _v: PhantomData,
            })
    }

    pub fn create_from<I: Into<IndexAddress>>(address: I, access: T) -> Self {
        let (base, state) = IndexBuilder::from_address(address, access)
            .index_type(IndexType::ProofMap)
            .build();

        Self {
            base,
            state,
            _k: PhantomData,
            _v: PhantomData,
        }
    }

    fn get_root_path(&self) -> Option<ProofPath> {
        self.state.get()
    }

    fn get_root_node(&self) -> Option<(ProofPath, Node)> {
        self.get_root_path().map(|key| {
            let node = self.get_node_unchecked(&key);
            (key, node)
        })
    }

    fn get_node_unchecked(&self, key: &ProofPath) -> Node {
        // TODO: Unwraps? (ECR-84)
        if key.is_leaf() {
            Node::Leaf(self.base.get(key).unwrap())
        } else {
            Node::Branch(self.base.get(key).unwrap())
        }
    }

    fn get_value_unchecked(&self, key: &K) -> V {
        self.get(key).expect("Value for the given key is absent")
    }

    pub(crate) fn merkle_root(&self) -> Hash {
        match self.get_root_node() {
            Some((path, Node::Leaf(hash))) => HashTag::hash_single_entry_map(&path, &hash),
            Some((_, Node::Branch(branch))) => branch.object_hash(),
            None => Hash::zero(),
        }
    }

    /// Returns a value corresponding to the key.
    ///
    /// # Examples
    ///
    /// ```
    /// use exonum_merkledb::{TemporaryDB, Database, ProofMapIndex};
    /// use exonum_crypto::Hash;
    ///
    /// let db = TemporaryDB::new();
    /// let name = "name";
    /// let fork = db.fork();
    /// let mut index = ProofMapIndex::new(name, &fork);
    ///
    /// let hash = Hash::default();
    /// assert_eq!(None, index.get(&hash));
    ///
    /// index.put(&hash, 2);
    /// assert_eq!(Some(2), index.get(&hash));
    /// ```
    pub fn get(&self, key: &K) -> Option<V> {
        self.base.get(&key.to_value_path())
    }

    /// Returns `true` if the map contains a value for the specified key.
    ///
    /// # Examples
    ///
    /// ```
    /// use exonum_merkledb::{TemporaryDB, Database, ProofMapIndex};
    /// use exonum_crypto::Hash;
    ///
    /// let db = TemporaryDB::new();
    /// let name = "name";
    /// let fork = db.fork();
    /// let mut index = ProofMapIndex::new(name, &fork);
    ///
    /// let hash = Hash::default();
    /// assert!(!index.contains(&hash));
    ///
    /// index.put(&hash, 2);
    /// assert!(index.contains(&hash));
    /// ```
    pub fn contains(&self, key: &K) -> bool {
        self.base.contains(&key.to_value_path())
    }

    /// Returns the proof of existence or non-existence for the specified key.
    ///
    /// # Examples
    ///
    /// ```
    /// use exonum_merkledb::{TemporaryDB, Database, ProofMapIndex};
    /// use exonum_crypto::Hash;
    ///
    /// let db = TemporaryDB::new();
    /// let snapshot = db.snapshot();
    /// let index: ProofMapIndex<_, Hash, u8> = ProofMapIndex::new("index", &snapshot);
    ///
    /// let proof = index.get_proof(Hash::default());
    /// ```
    pub fn get_proof(&self, key: K) -> MapProof<K, V> {
        create_proof(
            key,
            self.get_root_node(),
            |path| self.get_node_unchecked(path),
            |key| self.get_value_unchecked(key),
        )
    }

    /// Returns the combined proof of existence or non-existence for the multiple specified keys.
    ///
    /// # Examples
    ///
    /// ```
    /// use exonum_merkledb::{TemporaryDB, Database, ProofMapIndex};
    ///
    /// let db = TemporaryDB::new();
    /// let snapshot = db.snapshot();
    /// let index: ProofMapIndex<_, Vec<u8>, u8> = ProofMapIndex::new("index", &snapshot);
    ///
    /// let proof = index.get_multiproof(vec![vec![0; 32], vec![1; 32]]);
    /// ```
    pub fn get_multiproof<KI>(&self, keys: KI) -> MapProof<K, V>
    where
        KI: IntoIterator<Item = K>,
    {
        create_multiproof(
            keys,
            self.get_root_node(),
            |path| self.get_node_unchecked(path),
            |key| self.get_value_unchecked(key),
        )
    }

    /// Returns an iterator over the entries of the map in ascending order. The iterator element
    /// type is `(K::Output, V)`.
    ///
    /// # Examples
    ///
    /// ```
    /// use exonum_merkledb::{TemporaryDB, Database, ProofMapIndex};
    /// use exonum_crypto::Hash;
    ///
    /// let db = TemporaryDB::new();
    /// let name = "name";
    /// let snapshot = db.snapshot();
    /// let index: ProofMapIndex<_, Hash, u8> = ProofMapIndex::new(name, &snapshot);
    ///
    /// for val in index.iter() {
    ///     println!("{:?}", val);
    /// }
    /// ```
    pub fn iter(&self) -> ProofMapIndexIter<K, V> {
        ProofMapIndexIter {
            base_iter: self.base.iter(&VALUE_KEY_PREFIX),
            _k: PhantomData,
        }
    }

    /// Returns an iterator over the keys of the map in ascending order. The iterator element
    /// type is `K::Output`.
    ///
    /// # Examples
    ///
    /// ```
    /// use exonum_merkledb::{TemporaryDB, Database, ProofMapIndex};
    /// use exonum_crypto::Hash;
    ///
    /// let db = TemporaryDB::new();
    /// let name = "name";
    /// let snapshot = db.snapshot();
    /// let index: ProofMapIndex<_, Hash, u8> = ProofMapIndex::new(name, &snapshot);
    ///
    /// for key in index.keys() {
    ///     println!("{:?}", key);
    /// }
    /// ```
    pub fn keys(&self) -> ProofMapIndexKeys<K> {
        ProofMapIndexKeys {
            base_iter: self.base.iter(&VALUE_KEY_PREFIX),
            _k: PhantomData,
        }
    }

    /// Returns an iterator over the values of the map in ascending order of keys. The iterator
    /// element type is `V`.
    ///
    /// # Examples
    ///
    /// ```
    /// use exonum_merkledb::{TemporaryDB, Database, ProofMapIndex};
    /// use exonum_crypto::Hash;
    ///
    /// let db = TemporaryDB::new();
    /// let name = "name";
    /// let snapshot = db.snapshot();
    /// let index: ProofMapIndex<_, Hash, u8> = ProofMapIndex::new(name, &snapshot);
    ///
    /// for val in index.values() {
    ///     println!("{}", val);
    /// }
    /// ```
    pub fn values(&self) -> ProofMapIndexValues<V> {
        ProofMapIndexValues {
            base_iter: self.base.iter(&VALUE_KEY_PREFIX),
        }
    }

    /// Returns an iterator over the entries of the map in ascending order starting from the
    /// specified key. The iterator element type is `(K::Output, V)`.
    ///
    /// # Examples
    ///
    /// ```
    /// use exonum_merkledb::{TemporaryDB, Database, ProofMapIndex};
    /// use exonum_crypto::Hash;
    ///
    /// let db = TemporaryDB::new();
    /// let name = "name";
    /// let snapshot = db.snapshot();
    /// let index: ProofMapIndex<_, Hash, u8> = ProofMapIndex::new(name, &snapshot);
    ///
    /// let hash = Hash::default();
    /// for val in index.iter_from(&hash) {
    ///     println!("{:?}", val);
    /// }
    /// ```
    pub fn iter_from(&self, from: &K) -> ProofMapIndexIter<K, V> {
        ProofMapIndexIter {
            base_iter: self
                .base
                .iter_from(&VALUE_KEY_PREFIX, &from.to_value_path()),
            _k: PhantomData,
        }
    }

    /// Returns an iterator over the keys of the map in ascending order starting from the
    /// specified key. The iterator element type is `K::Output`.
    ///
    /// # Examples
    ///
    /// ```
    /// use exonum_merkledb::{TemporaryDB, Database, ProofMapIndex};
    /// use exonum_crypto::Hash;
    ///
    /// let db = TemporaryDB::new();
    /// let name = "name";
    /// let snapshot = db.snapshot();
    /// let index: ProofMapIndex<_, Hash, u8> = ProofMapIndex::new(name, &snapshot);
    ///
    /// let hash = Hash::default();
    /// for key in index.keys_from(&hash) {
    ///     println!("{:?}", key);
    /// }
    /// ```
    pub fn keys_from(&self, from: &K) -> ProofMapIndexKeys<K> {
        ProofMapIndexKeys {
            base_iter: self
                .base
                .iter_from(&VALUE_KEY_PREFIX, &from.to_value_path()),
            _k: PhantomData,
        }
    }

    /// Returns an iterator over the values of the map in ascending order of keys starting from the
    /// specified key. The iterator element type is `V`.
    ///
    /// # Examples
    ///
    /// ```
    /// use exonum_merkledb::{TemporaryDB, Database, ProofMapIndex};
    /// use exonum_crypto::Hash;
    ///
    /// let db = TemporaryDB::new();
    /// let name = "name";
    /// let snapshot = db.snapshot();
    /// let index: ProofMapIndex<_, Hash, u8> = ProofMapIndex::new(name, &snapshot);
    ///
    /// let hash = Hash::default();
    /// for val in index.values_from(&hash) {
    ///     println!("{}", val);
    /// }
    /// ```
    pub fn values_from(&self, from: &K) -> ProofMapIndexValues<V> {
        ProofMapIndexValues {
            base_iter: self
                .base
                .iter_from(&VALUE_KEY_PREFIX, &from.to_value_path()),
        }
    }

    fn insert_leaf(&mut self, proof_path: &ProofPath, key: &K, value: V) -> Hash {
        debug_assert!(proof_path.is_leaf());
        let hash = HashTag::hash_leaf(&value.to_bytes());
        self.base.put(proof_path, hash);
        self.base.put(&key.to_value_path(), value);
        hash
    }

    fn remove_leaf(&mut self, proof_path: &ProofPath, key: &K) {
        self.base.remove(proof_path);
        self.base.remove(&key.to_value_path());
    }

    fn update_root_path(&mut self, path: Option<ProofPath>) {
        self.state.set(path)
    }

    // Inserts a new node of the current branch and returns the updated hash
    // or, if a new node has a shorter key, returns a new key length.
    fn insert_branch(
        &mut self,
        parent: &BranchNode,
        proof_path: &ProofPath,
        key: &K,
        value: V,
    ) -> (Option<u16>, Hash) {
        let child_path = parent
            .child_path(proof_path.bit(0))
            .start_from(proof_path.start());
        // If the path is fully fit in key then there is a two cases
        let i = child_path.common_prefix_len(proof_path);
        if child_path.len() == i {
            // check that child is leaf to avoid unnecessary read
            if child_path.is_leaf() {
                // there is a leaf in branch and we needs to update its value
                let hash = self.insert_leaf(proof_path, key, value);
                (None, hash)
            } else {
                match self.get_node_unchecked(&child_path) {
                    Node::Leaf(_) => {
                        unreachable!("Something went wrong!");
                    }
                    // There is a child in branch and we needs to lookup it recursively
                    Node::Branch(mut branch) => {
                        let (j, h) = self.insert_branch(&branch, &proof_path.suffix(i), key, value);
                        match j {
                            Some(j) => {
                                branch.set_child(
                                    proof_path.bit(i),
                                    &proof_path.suffix(i).prefix(j),
                                    &h,
                                );
                            }
                            None => branch.set_child_hash(proof_path.bit(i), &h),
                        };
                        let hash = branch.object_hash();
                        self.base.put(&child_path, branch);
                        (None, hash)
                    }
                }
            }
        } else {
            // A simple case of inserting a new branch
            let suffix_path = proof_path.suffix(i);
            let mut new_branch = BranchNode::empty();
            // Add a new leaf
            let hash = self.insert_leaf(&suffix_path, key, value);
            new_branch.set_child(suffix_path.bit(0), &suffix_path, &hash);
            // Move current branch
            new_branch.set_child(
                child_path.bit(i),
                &child_path.suffix(i),
                &parent.child_hash(proof_path.bit(0)),
            );

            let hash = new_branch.object_hash();
            self.base.put(&proof_path.prefix(i), new_branch);
            (Some(i), hash)
        }
    }

    fn remove_node(
        &mut self,
        parent: &BranchNode,
        proof_path: &ProofPath,
        key: &K,
    ) -> RemoveAction {
        let child_path = parent
            .child_path(proof_path.bit(0))
            .start_from(proof_path.start());
        let i = child_path.common_prefix_len(proof_path);

        if i == child_path.len() {
            match self.get_node_unchecked(&child_path) {
                Node::Leaf(_) => {
                    self.remove_leaf(proof_path, key);
                    return RemoveAction::Leaf;
                }
                Node::Branch(mut branch) => {
                    let suffix_path = proof_path.suffix(i);
                    match self.remove_node(&branch, &suffix_path, key) {
                        RemoveAction::Leaf => {
                            let child = !suffix_path.bit(0);
                            let key = branch.child_path(child);
                            let hash = branch.child_hash(child);

                            self.base.remove(&child_path);
                            return RemoveAction::Branch((key, hash));
                        }
                        RemoveAction::Branch((key, hash)) => {
                            let new_child_path = key.start_from(suffix_path.start());
                            branch.set_child(suffix_path.bit(0), &new_child_path, &hash);
                            let h = branch.object_hash();

                            self.base.put(&child_path, branch);
                            return RemoveAction::UpdateHash(h);
                        }
                        RemoveAction::UpdateHash(hash) => {
                            branch.set_child_hash(suffix_path.bit(0), &hash);
                            let h = branch.object_hash();

                            self.base.put(&child_path, branch);
                            return RemoveAction::UpdateHash(h);
                        }
                        RemoveAction::KeyNotFound => return RemoveAction::KeyNotFound,
                    }
                }
            }
        }
        RemoveAction::KeyNotFound
    }

    /// Inserts the key-value pair into the proof map.
    ///
    /// # Examples
    ///
    /// ```
    /// use exonum_merkledb::{TemporaryDB, Database, ProofMapIndex};
    /// use exonum_crypto::Hash;
    ///
    /// let db = TemporaryDB::new();
    /// let name = "name";
    /// let fork = db.fork();
    /// let mut index = ProofMapIndex::new(name, &fork);
    ///
    /// let hash = Hash::default();
    /// index.put(&hash, 2);
    /// assert!(index.contains(&hash));
    /// ```
    pub fn put(&mut self, key: &K, value: V) {
        let proof_path = ProofPath::new(key);
        let root_path = match self.get_root_node() {
            Some((prefix, Node::Leaf(prefix_data))) => {
                let prefix_path = prefix;
                let i = prefix_path.common_prefix_len(&proof_path);

                let leaf_hash = self.insert_leaf(&proof_path, key, value);
                if i < proof_path.len() {
                    let mut branch = BranchNode::empty();
                    branch.set_child(proof_path.bit(i), &proof_path.suffix(i), &leaf_hash);
                    branch.set_child(
                        prefix_path.bit(i),
                        &prefix_path.suffix(i),
                        &prefix_data.object_hash(),
                    );
                    let new_prefix = proof_path.prefix(i);
                    self.base.put(&new_prefix, branch);
                    new_prefix
                } else {
                    proof_path
                }
            }
            Some((prefix, Node::Branch(mut branch))) => {
                let prefix_path = prefix;
                let i = prefix_path.common_prefix_len(&proof_path);

                if i == prefix_path.len() {
                    let suffix_path = proof_path.suffix(i);
                    // Just cut the prefix and recursively descent on.
                    let (j, h) = self.insert_branch(&branch, &suffix_path, key, value);
                    match j {
                        Some(j) => branch.set_child(suffix_path.bit(0), &suffix_path.prefix(j), &h),
                        None => branch.set_child_hash(suffix_path.bit(0), &h),
                    };
                    self.base.put(&prefix_path, branch);
                    prefix_path
                } else {
                    // Inserts a new branch and adds current branch as its child
                    let hash = self.insert_leaf(&proof_path, key, value);
                    let mut new_branch = BranchNode::empty();
                    new_branch.set_child(
                        prefix_path.bit(i),
                        &prefix_path.suffix(i),
                        &branch.object_hash(),
                    );
                    new_branch.set_child(proof_path.bit(i), &proof_path.suffix(i), &hash);
                    // Saves a new branch
                    let new_prefix = prefix_path.prefix(i);
                    self.base.put(&new_prefix, new_branch);
                    new_prefix
                }
            }
            None => {
                self.insert_leaf(&proof_path, key, value);
                proof_path
            }
        };
        self.update_root_path(Some(root_path));
    }

    /// Removes a key from the proof map.
    ///
    /// # Examples
    ///
    /// ```
    /// use exonum_merkledb::{TemporaryDB, Database, ProofMapIndex};
    /// use exonum_crypto::Hash;
    ///
    /// let db = TemporaryDB::new();
    /// let name = "name";
    /// let fork = db.fork();
    /// let mut index = ProofMapIndex::new(name, &fork);
    ///
    /// let hash = Hash::default();
    /// index.put(&hash, 2);
    /// assert!(index.contains(&hash));
    ///
    /// index.remove(&hash);
    /// assert!(!index.contains(&hash));
    /// ```
    pub fn remove(&mut self, key: &K) {
        let proof_path = ProofPath::new(key);
        match self.get_root_node() {
            // If we have only on leaf, then we just need to remove it (if any)
            Some((prefix, Node::Leaf(_))) => {
                if proof_path == prefix {
                    self.remove_leaf(&proof_path, key);
                    self.update_root_path(None);
                }
            }
            Some((prefix, Node::Branch(mut branch))) => {
                // Truncate prefix
                let i = prefix.common_prefix_len(&proof_path);
                if i == prefix.len() {
                    let suffix_path = proof_path.suffix(i);
                    match self.remove_node(&branch, &suffix_path, key) {
                        RemoveAction::Leaf => {
                            // After removing one of leaves second child becomes a new root.
                            self.base.remove(&prefix);
                            self.update_root_path(Some(branch.child_path(!suffix_path.bit(0))));
                        }
                        RemoveAction::Branch((key, hash)) => {
                            let new_child_path = key.start_from(suffix_path.start());
                            branch.set_child(suffix_path.bit(0), &new_child_path, &hash);
                            self.base.put(&prefix, branch);
                        }
                        RemoveAction::UpdateHash(hash) => {
                            branch.set_child_hash(suffix_path.bit(0), &hash);
                            self.base.put(&prefix, branch);
                        }
                        RemoveAction::KeyNotFound => return,
                    }
                } else {
                    return;
                }
            }
            None => return,
        }
    }

    /// Clears the proof map, removing all entries.
    ///
    /// # Notes
    ///
    /// Currently, this method is not optimized to delete a large set of data. During the execution of
    /// this method, the amount of allocated memory is linearly dependent on the number of elements
    /// in the index.
    ///
    /// # Examples
    ///
    /// ```
    /// use exonum_merkledb::{TemporaryDB, Database, ProofMapIndex};
    /// use exonum_crypto::Hash;
    ///
    /// let db = TemporaryDB::new();
    /// let name = "name";
    /// let fork = db.fork();
    /// let mut index = ProofMapIndex::new(name, &fork);
    ///
    /// let hash = Hash::default();
    /// index.put(&hash, 2);
    /// assert!(index.contains(&hash));
    ///
    /// index.clear();
    /// assert!(!index.contains(&hash));
    /// ```
    pub fn clear(&mut self) {
        self.base.clear();
        self.state.clear();
    }
}

impl<T, K, V> ObjectHash for ProofMapIndex<T, K, V>
where
    T: IndexAccess,
    K: BinaryKey + ObjectHash,
    V: BinaryValue + ObjectHash,
{
    /// Returns the hash of the proof map object. See [`HashTag::hash_map_node`].
    /// For hash of the empty map see [`HashTag::empty_map_hash`].
    ///
    /// # Examples
    ///
    /// ```
    /// use exonum_merkledb::{TemporaryDB, Database, ProofMapIndex, HashTag, ObjectHash};
    /// use exonum_crypto::Hash;
    ///
    /// let db = TemporaryDB::new();
    /// let name = "name";
    /// let fork = db.fork();
    /// let mut index = ProofMapIndex::new(name, &fork);
    ///
    /// let default_hash = index.object_hash();
    /// assert_eq!(HashTag::empty_map_hash(), default_hash);
    ///
    /// index.put(&default_hash, 100);
    /// let hash = index.object_hash();
    /// assert_ne!(hash, default_hash);
    /// ```
    ///
    /// [`HashTag::hash_map_node`]: ../enum.HashTag.html#method.hash_map_node
    /// [`HashTag::empty_map_hash`]: ../enum.HashTag.html#method.empty_map_hash
    fn object_hash(&self) -> Hash {
        HashTag::hash_map_node(self.merkle_root())
    }
}

impl<'a, T, K, V> ::std::iter::IntoIterator for &'a ProofMapIndex<T, K, V>
where
    T: IndexAccess,
    K: BinaryKey + ObjectHash,
    V: BinaryValue + ObjectHash,
{
    type Item = (K::Owned, V);
    type IntoIter = ProofMapIndexIter<'a, K, V>;

    fn into_iter(self) -> Self::IntoIter {
        self.iter()
    }
}

impl<'a, K, V> Iterator for ProofMapIndexIter<'a, K, V>
where
    K: BinaryKey,
    V: BinaryValue,
{
    type Item = (K::Owned, V);

    fn next(&mut self) -> Option<Self::Item> {
        self.base_iter
            .next()
            .map(|(k, v)| (K::from_value_path(&k), v))
    }
}

impl<'a, K> Iterator for ProofMapIndexKeys<'a, K>
where
    K: BinaryKey,
{
    type Item = K::Owned;

    fn next(&mut self) -> Option<Self::Item> {
        self.base_iter.next().map(|(k, _)| K::from_value_path(&k))
    }
}

impl<'a, V> Iterator for ProofMapIndexValues<'a, V>
where
    V: BinaryValue,
{
    type Item = V;

    fn next(&mut self) -> Option<Self::Item> {
        self.base_iter.next().map(|(_, v)| v)
    }
}

#[allow(clippy::use_self)]
impl<T, K, V> fmt::Debug for ProofMapIndex<T, K, V>
where
    T: IndexAccess,
    K: BinaryKey + ObjectHash,
    V: BinaryValue + ObjectHash + fmt::Debug,
{
    fn fmt(&self, f: &mut fmt::Formatter) -> fmt::Result {
        struct Entry<'a, T: 'a + IndexAccess, K: 'a, V: 'a + BinaryValue> {
            index: &'a ProofMapIndex<T, K, V>,
            path: ProofPath,
            hash: Hash,
            node: Node,
        }

        impl<'a, T, K, V> Entry<'a, T, K, V>
        where
            T: IndexAccess,
            K: BinaryKey + ObjectHash,
            V: BinaryValue + ObjectHash,
        {
            fn new(index: &'a ProofMapIndex<T, K, V>, hash: Hash, path: ProofPath) -> Self {
                Entry {
                    index,
                    path,
                    hash,
                    node: index.get_node_unchecked(&path),
                }
            }

            fn child(&self, self_branch: &BranchNode, kind: ChildKind) -> Self {
                Self::new(
                    self.index,
                    self_branch.child_hash(kind),
                    self_branch.child_path(kind),
                )
            }
        }

        impl<'a, T, K, V> fmt::Debug for Entry<'a, T, K, V>
        where
            T: IndexAccess,
            K: BinaryKey + ObjectHash,
            V: BinaryValue + ObjectHash + fmt::Debug,
        {
            fn fmt(&self, f: &mut fmt::Formatter) -> fmt::Result {
                match self.node {
                    Node::Leaf(ref value) => f
                        .debug_struct("Leaf")
                        .field("key", &self.path)
                        .field("hash", &self.hash)
                        .field("value", value)
                        .finish(),
                    Node::Branch(ref branch) => f
                        .debug_struct("Branch")
                        .field("path", &self.path)
                        .field("hash", &self.hash)
                        .field("left", &self.child(branch, ChildKind::Left))
                        .field("right", &self.child(branch, ChildKind::Right))
                        .finish(),
                }
            }
        }

        if let Some(prefix) = self.get_root_path() {
            let root_entry = Entry::new(self, self.object_hash(), prefix);
            f.debug_struct("ProofMapIndex")
                .field("entries", &root_entry)
                .finish()
        } else {
            f.debug_struct("ProofMapIndex").finish()
        }
    }
}<|MERGE_RESOLUTION|>--- conflicted
+++ resolved
@@ -173,23 +173,12 @@
 
     fn read<R: Read>(buffer: &mut R) -> Result<Self, Error> {
         let mut tmp = [0_u8; PROOF_PATH_SIZE];
-<<<<<<< HEAD
-        match buffer.read(&mut tmp).unwrap() {
-            0 => None,
-            PROOF_PATH_SIZE => Some(ProofPath::read(&tmp)),
-            other => panic!("Unexpected attribute length: {}", other),
-        }
-=======
-        let len = buffer.read_u64::<LittleEndian>()?;
-
-        let proof_path = match buffer.read(&mut tmp)? {
+        let proof_path = match buffer.read(&mut tmp).unwrap() {
             0 => None,
             PROOF_PATH_SIZE => Some(ProofPath::read(&tmp)),
             other => panic!("Unexpected attribute length: {}", other),
         };
-
-        Ok(Self { len, proof_path })
->>>>>>> a3939a0e
+        Ok(proof_path)
     }
 }
 
