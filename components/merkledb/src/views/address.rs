--- conflicted
+++ resolved
@@ -167,13 +167,6 @@
     }
 
     /// Full address with a separator between `name` and `bytes` represented as byte array.
-<<<<<<< HEAD
-    pub(crate) fn fully_qualified_name(&self) -> Vec<u8> {
-        if let Some(bytes) = self.id_in_group() {
-            concat_keys!(self.name(), INDEX_NAME_SEPARATOR, bytes)
-        } else {
-            concat_keys!(self.name())
-=======
     pub(super) fn fully_qualified_name(&self) -> Vec<u8> {
         /// Separator between the name and the additional bytes in family indexes.
         const INDEX_NAME_SEPARATOR: &[u8] = &[SEPARATOR_CHAR];
@@ -186,7 +179,6 @@
             (false, Some(bytes)) => concat_keys!(self.name(), INDEX_NAME_SEPARATOR, bytes),
             (true, None) => concat_keys!(MIGRATION_PREFIX, self.name()),
             (false, None) => self.name.as_bytes().to_vec(),
->>>>>>> 86875313
         }
     }
 
