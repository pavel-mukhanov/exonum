--- conflicted
+++ resolved
@@ -43,24 +43,16 @@
 
     /// Returns `ProofMapIndex` with wallets.
     pub fn wallets(&self) -> ProofMapIndex<T, PublicKey, Wallet> {
-<<<<<<< HEAD
-        ProofMapIndex::new("cryptocurrency.wallets", self.view)
-=======
         ProofMapIndex::new("cryptocurrency.wallets", self.access.clone())
->>>>>>> f6deb4c7
     }
 
     /// Returns history of the wallet with the given public key.
     pub fn wallet_history(&self, public_key: &PublicKey) -> ProofListIndex<T, Hash> {
-<<<<<<< HEAD
-        ProofListIndex::new_in_family("cryptocurrency.wallet_history", public_key, self.view)
-=======
         ProofListIndex::new_in_family(
             "cryptocurrency.wallet_history",
             public_key,
             self.access.clone(),
         )
->>>>>>> f6deb4c7
     }
 
     /// Returns wallet for the given public key.
