--- conflicted
+++ resolved
@@ -23,10 +23,7 @@
 exonum-merkledb = { version = "0.12.0", path = "../../components/merkledb" }
 exonum-proto = { version = "0.12.0", path = "../../components/proto" }
 exonum-crypto = { version = "0.12.0", path = "../../components/crypto" }
-<<<<<<< HEAD
 exonum-proto-derive = { version = "0.12.0", path = "../../components/proto-derive"}
-=======
->>>>>>> 0f44d1c2
 failure = "0.1.5"
 serde = "1.0.0"
 serde_derive = "1.0.0"
