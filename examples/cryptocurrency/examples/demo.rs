--- conflicted
+++ resolved
@@ -14,12 +14,8 @@
 use exonum_merkledb::TemporaryDB;
 
 use exonum::{
-<<<<<<< HEAD
-    blockchain::{GenesisConfig, InstanceCollection, ValidatorKeys},
+    blockchain::{ConsensusConfig, InstanceCollection, ValidatorKeys},
     keys::Keys,
-=======
-    blockchain::{ConsensusConfig, InstanceCollection, ValidatorKeys},
->>>>>>> 08e83b20
     node::{Node, NodeApiConfig, NodeConfig},
 };
 use exonum_cryptocurrency::contracts::CryptocurrencyService;
@@ -29,19 +25,13 @@
     let (service_public_key, service_secret_key) = exonum::crypto::gen_keypair();
     let (identity_public_key, identity_secret_key) = exonum::crypto::kx::gen_keypair();
 
-<<<<<<< HEAD
-    let validator_keys = ValidatorKeys {
-        consensus_key: consensus_public_key,
-        service_key: service_public_key,
-        identity_key: identity_public_key,
-=======
     let consensus = ConsensusConfig {
         validator_keys: vec![ValidatorKeys {
             consensus_key: consensus_public_key,
             service_key: service_public_key,
+            identity_key: identity_public_key,
         }],
         ..ConsensusConfig::default()
->>>>>>> 08e83b20
     };
 
     let api_address = "0.0.0.0:8000".parse().unwrap();
@@ -54,15 +44,7 @@
 
     NodeConfig {
         listen_address: peer_address.parse().unwrap(),
-<<<<<<< HEAD
-        genesis,
-=======
-        service_public_key,
-        service_secret_key,
-        consensus_public_key,
-        consensus_secret_key,
         consensus,
->>>>>>> 08e83b20
         external_address: peer_address.to_owned(),
         network: Default::default(),
         connect_list: Default::default(),
