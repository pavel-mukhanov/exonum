--- conflicted
+++ resolved
@@ -34,13 +34,8 @@
 exonum-merkledb = { version = "0.12.0", path = "../components/merkledb" }
 exonum-derive = { version = "0.12.0", path = "../components/derive" }
 exonum-proto = { version = "0.12.0", path = "../components/proto" }
-<<<<<<< HEAD
 exonum-proto-derive = { version = "0.12.0", path = "../components/proto-derive"}
 exonum-crypto = { path="../components/crypto", version="0.12.0" }
-
-=======
-exonum-crypto = { path="../components/crypto", version="0.12.0" }
->>>>>>> 0f44d1c2
 
 [dev-dependencies]
 hex = "0.4"
