--- conflicted
+++ resolved
@@ -9,12 +9,9 @@
 
 #### exonum
 
-<<<<<<< HEAD
 - Module `storage` has been replace by `exonum-merkledb` crate. See related section
   in changelog for details. (#1293)
 
-=======
->>>>>>> 7bf1fc11
 - Bootstrapping workflow has been simplified (#1292)
 
   `generate-config` subcommand now uses single `OUTPUT_DIR` instead of set of options.
@@ -48,7 +45,7 @@
 - `explorer/v1/blocks` endpoint with `add_blocks_time` param switched on now returns
   median precommit times in the `time` field within each returned block,
   rather than in a separate array. (#1278)
-  
+
 - `system/v1/mempool` endpoint has been renamed into `system/v1/stats`.
   An additional field in the response of the endpoint was added. The field
   corresponds to the total number of transactions in the blockchain. (#1289)
@@ -132,7 +129,6 @@
 
 - Added a new endpoint `system/v1/services` for displaying information
   about available services. (#1288)
-<<<<<<< HEAD
 
 #### exonum-merkledb
 
@@ -155,9 +151,6 @@
 - Added a new endpoint `system/v1/services` for displaying information
   about available services. (#1288)
 
-=======
-  
->>>>>>> 7bf1fc11
 #### exonum-testkit
 
 - Implemented "stopping" and "resuming" a `TestKit`, allowing to emulate node
