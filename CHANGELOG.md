# Changelog

All notable changes to this project will be documented in this file.
The project adheres to [Semantic Versioning](http://semver.org/spec/v2.0.0.html).

## [Unreleased]

<<<<<<< HEAD
- Changed `ProofMapIndex` hashing rules for leaf nodes and branch nodes.
  They are hashing now with 0x04 prefix. (#20)

- Change method `merkle_root` of `ProofMapIndex` and `ProofListIndex` to
  `root_hash`. (#20)
=======
- Changed storage layout (#21)

  - Changed indexes metadata layout in the database.

  - Introduced a generic `IndexState` structure that can be used to store global
    index properties like total number of items.
>>>>>>> 9becc898

- Several mutable indexes now can be create from immutable reference to `Fork` (#10)

- Relaxed trait bounds for the `ProofMapIndex` keys (#7)

  Now keys should just implement `BinaryKey` trait instead of the
  `ProofMapKey`, which will be ordered according to their binary
  representation, as in the `MapIndex`.

- Changed `ProofListIndex` hashing rules for leaf nodes and branch nodes according
  to the [certificate transparency](https://tools.ietf.org/html/rfc6962#section-2.1)
  specification. Leaf nodes contain hashes with 0x00 prefix, branch nodes - with
  0x01. (#2)

- `StorageValue` and `StorageKey` have been renamed to the `BinaryValue`
  and `BinaryKey`. (#4)

  - Added `to_bytes` method to the `BinaryValue` trait which doesn't consume
    original value instead of the `into_bytes`.
  - `BinaryKey::write` now returns total number of written bytes.
  - `CryptoHash` has been replaced by the `UniqueHash`.

- Changed the hash algorithm of the intermediate nodes in `ProofMapIndex`. (#1)

  `ProofPath` now uses compact binary representation in the `BranchNode`
  hash calculation.

  Binary representation is `|bits_len|bytes|`, where:

  - **bits_len** - total length of the given `ProofPath` in bits compressed
    by the `leb128` algorithm
  - **bytes** - non-null bytes of the given `ProofPath`, i.e. the first
    `(bits_len + 7) / 8` bytes.

- Exonum storage was been extracted to the separate crate `exonum-merkledb`.<|MERGE_RESOLUTION|>--- conflicted
+++ resolved
@@ -5,20 +5,18 @@
 
 ## [Unreleased]
 
-<<<<<<< HEAD
-- Changed `ProofMapIndex` hashing rules for leaf nodes and branch nodes.
-  They are hashing now with 0x04 prefix. (#20)
-
-- Change method `merkle_root` of `ProofMapIndex` and `ProofListIndex` to
-  `root_hash`. (#20)
-=======
 - Changed storage layout (#21)
 
   - Changed indexes metadata layout in the database.
 
   - Introduced a generic `IndexState` structure that can be used to store global
     index properties like total number of items.
->>>>>>> 9becc898
+
+- Changed `ProofMapIndex` hashing rules for leaf nodes and branch nodes.
+  They are hashing now with 0x04 prefix. (#20)
+
+- Change method `merkle_root` of `ProofMapIndex` and `ProofListIndex` to
+  `root_hash`. (#20)
 
 - Several mutable indexes now can be create from immutable reference to `Fork` (#10)
 
