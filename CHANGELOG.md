--- conflicted
+++ resolved
@@ -24,17 +24,14 @@
   - There is no possibility to emulate `MovingAverage` now, so `Dynamic` should
     be used as the closest alternative.
 
-<<<<<<< HEAD
 - Network connections are now encrypted using
   [Noise Protocol](https://noiseprotocol.org/). Nodes compiled with old
   version will not connect to the new ones. Therefore you need to
   update all node instances for the network to work. (#678)
-=======
 - `storage::Error` constructor has been made private. (#689)
 
 - `ConsensusConfig::validate_configuration` method has been renamed to the
   `warn_if_nonoptimal`. (#690)
->>>>>>> d22be9bb
 
 ### New features
 
