[package]
name = "exonum-merkledb"
version = "0.10.0"
edition = "2018"
authors = ["The Exonum Team <exonum@bitfury.com>"]
homepage = "https://exonum.com/"
repository = "https://github.com/exonum/exonum"
documentation = "https://docs.rs/exonum-merkledb"
readme = "README.md"
license = "Apache-2.0"

# keywords = ["exonum", "cryptography", "library"]
# categories = ["cryptography", "hashing"]
# description = "Cryptography related types, constants, traits and functions."

[dependencies]
byteorder = "1.2"
chrono = "0.4.6"
<<<<<<< HEAD
enum-primitive-derive = "0.1"
exonum_rocksdb = "0.7.4"
=======
>>>>>>> 2294a01d
exonum-crypto = "0.10.0"
failure = "0.1"
hex = "0.3.2"
leb128 = "0.2"
<<<<<<< HEAD
num-traits = "0.2"
=======
rocksdb = "0.11.0"
>>>>>>> 2294a01d
rust_decimal = "0.10.2"
serde = "1.0"
serde_derive = "1.0"
serde_json = "1.0"
smallvec = "0.6"
tempfile = "3.0"
uuid = "0.7.1"

[dev-dependencies]
criterion = "0.2"
rand = "0.6.5"
rand_xorshift = "0.1.0"
proptest = "0.8"
modifier = "0.1"
pretty_assertions = "0.5.1"

[[bench]]
name = "criterion"
path = "benches/lib.rs"
harness = false

[features]
long_benchmarks = []<|MERGE_RESOLUTION|>--- conflicted
+++ resolved
@@ -16,20 +16,13 @@
 [dependencies]
 byteorder = "1.2"
 chrono = "0.4.6"
-<<<<<<< HEAD
 enum-primitive-derive = "0.1"
-exonum_rocksdb = "0.7.4"
-=======
->>>>>>> 2294a01d
 exonum-crypto = "0.10.0"
 failure = "0.1"
 hex = "0.3.2"
 leb128 = "0.2"
-<<<<<<< HEAD
 num-traits = "0.2"
-=======
 rocksdb = "0.11.0"
->>>>>>> 2294a01d
 rust_decimal = "0.10.2"
 serde = "1.0"
 serde_derive = "1.0"
