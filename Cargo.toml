--- conflicted
+++ resolved
@@ -20,21 +20,13 @@
 exonum-crypto = { git = "https://github.com/exonum/exonum", rev = "5dcbfc5561bfaf9f9a3c8264f7bdba463bf074ba" }
 failure = "0.1.3"
 hex = "0.3.2"
-<<<<<<< HEAD
 leb128 = "0.2"
-rand = "0.6.1"
-rand_xorshift = "0.1.0"
-=======
->>>>>>> 8244aa2f
 rust_decimal = "0.10.2"
 serde = "1.0"
 serde_derive = "1.0"
 serde_json = "1.0"
-<<<<<<< HEAD
-smallvec = "0.6"
-=======
+smallvec = "0.6.7"
 tempfile = "3.0"
->>>>>>> 8244aa2f
 uuid = "0.7.1"
 
 [dev-dependencies]
