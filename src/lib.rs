// Copyright 2019 The Exonum Team
//
// Licensed under the Apache License, Version 2.0 (the "License");
// you may not use this file except in compliance with the License.
// You may obtain a copy of the License at
//
//   http://www.apache.org/licenses/LICENSE-2.0
//
// Unless required by applicable law or agreed to in writing, software
// distributed under the License is distributed on an "AS IS" BASIS,
// WITHOUT WARRANTIES OR CONDITIONS OF ANY KIND, either express or implied.
// See the License for the specific language governing permissions and
// limitations under the License.

//! A module that provides interfaces to work with persisted blockchain data.
//!
//! See also [the documentation page on storage][doc:storage].
//!
//! # Database
//!
//! A [`Database`] is a container for data persistence. Internally, a `Database` is
//! a collection of named key-value stores (aka column families)
//! with reading isolation and atomic writes. The database is assumed to be embedded,
//! that is, the Exonum process has exclusive access to the DB during blockchain operation.
//! You can interact with the `Database` from multiple threads by cloning its instance.
//!
//! Exonum provides two database types: [`RocksDB`] and [`TemporaryDB`].
//!
//! # Snapshot and Fork
//!
//! Snapshots and forks facilitate access to the database.
//!
//! If you need to read the data, you can create a [`Snapshot`] using the [`snapshot`][1] method
//! of the `Database` instance. Snapshots provide read isolation, so you are guaranteed to work
//! with consistent values even if the data in the database changes between reads. `Snapshot`
//! provides all the necessary methods for reading data from the database, so `&Snapshot`
//! is used as a storage view for creating a read-only representation of the [indices](#indices).
//!
//! If you need to make changes to the database, you need to create a [`Fork`] using
//! the [`fork`][2] method of the `Database`. Like `Snapshot`, `Fork` provides read isolation,
//! but also allows creating a sequence of changes to the database that are specified
//! as a [`Patch`]. A patch can be atomically [`merge`]d into a database. Different threads
//! may call `merge` concurrently.
//!
//! # `BinaryKey` and `BinaryValue` traits
//!
//! If you need to use your own data types as keys or values in the storage, you need to implement
//! the [`BinaryKey`] or [`BinaryValue`] traits respectively. These traits have already been
//! implemented for most standard types.
//!
//! # Indices
//!
//! Indices are structures representing data collections stored in the database.
//! This concept is similar to tables in relational databases. The interfaces
//! of the indices are similar to ordinary collections (like arrays, maps and sets).
//!
//! Each index occupies a certain set of keys in a single column family of the [`Database`].
//! On the other hand, multiple indices can be stored in the same column family, provided
//! that their key spaces do not intersect. Isolation is commonly achieved with the help
//! of column families; see `new_in_family` constructor in the built-in index types.
//!
//! Merkelized indices can generate cryptographic proofs about inclusion
//! of entries. Having such a proof, an external client may verify locally that the received data
//! was authorized by the blockchain validators, without having to replicate
//! the entire blockchain contents.
//!
//! Exonum provides the following index types:
//!
//! - [`Entry`] is a specific index that stores only one value. Useful for global values, such as
//!   configuration. Similar to a combination of [`Box`] and [`Option`].
//! - [`ListIndex`] is a list of items stored in the sequential order. Similar to [`Vec`].
//! - [`SparseListIndex`] is a list of items stored in the sequential order. Similar to `ListIndex`,
//!   but may contain indices without elements.
//! - [`MapIndex`] is a map of keys and values. Similar to [`BTreeMap`].
//! - [`ProofListIndex`] is a Merkelized version of `ListIndex` that supports cryptographic
//!   proofs of existence and is implemented as a Merkle tree.
//! - [`ProofMapIndex`] is a Merkelized version of `MapIndex` that supports cryptographic
//!   proofs of existence and is implemented as a binary Merkle Patricia tree.
//! - [`KeySetIndex`] and [`ValueSetIndex`] is a set of items, similar to [`BTreeSet`] and
//!   [`HashSet`].
//!
//! [`Database`]: trait.Database.html
//! [`RocksDB`]: struct.RocksDB.html
//! [`TemporaryDB`]: struct.TemporaryDB.html
//! [`Snapshot`]: trait.Snapshot.html
//! [`Fork`]: struct.Fork.html
//! [`Patch`]: struct.Patch.html
//! [1]: trait.Database.html#tymethod.snapshot
//! [2]: trait.Database.html#method.fork
//! [`merge`]: trait.Database.html#tymethod.merge
//! [`BinaryKey`]: trait.BinaryKey.html
//! [`BinaryValue`]: trait.BinaryValue.html
//! [`Entry`]: struct.Entry.html
//! [`ListIndex`]: list_index/struct.ListIndex.html
//! [`SparseListIndex`]: sparse_list_index/struct.SparseListIndex.html
//! [`MapIndex`]: map_index/struct.MapIndex.html
//! [`ProofListIndex`]: proof_list_index/struct.ProofListIndex.html
//! [`ProofMapIndex`]: proof_map_index/struct.ProofMapIndex.html
//! [`KeySetIndex`]: key_set_index/struct.KeySetIndex.html
//! [`ValueSetIndex`]: value_set_index/struct.ValueSetIndex.html
//! [doc:storage]: https://exonum.com/doc/architecture/storage
//! [`Option`]: https://doc.rust-lang.org/std/option/enum.Option.html
//! [`Box`]: https://doc.rust-lang.org/std/boxed/struct.Box.html
//! [`Vec`]: https://doc.rust-lang.org/std/vec/struct.Vec.html
//! [`BTreeMap`]: https://doc.rust-lang.org/std/collections/struct.BTreeMap.html
//! [`BTreeSet`]: https://doc.rust-lang.org/std/collections/struct.BTreeSet.html
//! [`HashSet`]: https://doc.rust-lang.org/std/collections/struct.HashSet.html

#![warn(missing_debug_implementations, unsafe_code, bare_trait_objects)]
#![warn(clippy::pedantic)]
#![allow(
    // Next `cast_*` lints don't give alternatives.
    clippy::cast_possible_wrap, clippy::cast_possible_truncation, clippy::cast_sign_loss,
    // `filter(..).map(..)` often looks more shorter and readable.
    clippy::filter_map,
    // Next lints produce too much noise/false positives.
    clippy::stutter, clippy::similar_names,
    // Variant name ends with the enum name. Similar behavior to similar_names.
    clippy::pub_enum_variant_names,
    // '... may panic' lints.
    clippy::indexing_slicing,
)]

#[doc(no_inline)]
pub use self::proof_map_index::{MapProof, ProofMapIndex};
pub use self::{
    backends::{rocksdb::RocksDB, temporarydb::TemporaryDB},
    db::{
        Change, Changes, ChangesIterator, Database, Fork, Iter, Iterator, Patch, PatchIterator,
        Snapshot,
    },
    entry::Entry,
<<<<<<< HEAD
    error::Error,
    hash::{HashTag, ObjectHash},
=======
    hash::{HashTag, UniqueHash},
>>>>>>> c84933f1
    key_set_index::KeySetIndex,
    keys::BinaryKey,
    list_index::ListIndex,
    map_index::MapIndex,
    options::DbOptions,
    proof_list_index::{ListProof, ProofListIndex},
    sparse_list_index::SparseListIndex,
    value_set_index::ValueSetIndex,
    values::BinaryValue,
    views::{IndexAccess, IndexBuilder},
};

/// A specialized `Result` type for I/O operations with storage.
pub type Result<T> = ::std::result::Result<T, failure::Error>;

#[macro_use]
mod macros;
mod backends;
mod db;
mod entry;
mod hash;
mod keys;
mod options;
mod values;
mod views;

pub mod key_set_index;
pub mod list_index;
pub mod map_index;
pub mod proof_list_index;
pub mod proof_map_index;
pub mod sparse_list_index;
pub mod value_set_index;

#[cfg(test)]
mod tests;<|MERGE_RESOLUTION|>--- conflicted
+++ resolved
@@ -130,12 +130,7 @@
         Snapshot,
     },
     entry::Entry,
-<<<<<<< HEAD
-    error::Error,
     hash::{HashTag, ObjectHash},
-=======
-    hash::{HashTag, UniqueHash},
->>>>>>> c84933f1
     key_set_index::KeySetIndex,
     keys::BinaryKey,
     list_index::ListIndex,
