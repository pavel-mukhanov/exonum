// Copyright 2018 The Exonum Team
//
// Licensed under the Apache License, Version 2.0 (the "License");
// you may not use this file except in compliance with the License.
// You may obtain a copy of the License at
//
//   http://www.apache.org/licenses/LICENSE-2.0
//
// Unless required by applicable law or agreed to in writing, software
// distributed under the License is distributed on an "AS IS" BASIS,
// WITHOUT WARRANTIES OR CONDITIONS OF ANY KIND, either express or implied.
// See the License for the specific language governing permissions and
// limitations under the License.

use crate::{
<<<<<<< HEAD
    views::{IndexAccess, IndexAddress, IndexBuilder, View},
=======
    views::{IndexAccess, IndexAddress, IndexBuilder, IndexType, View},
>>>>>>> 9becc898
    Database, Fork, TemporaryDB,
};

const IDX_NAME: &str = "idx_name";
const PREFIXED_IDX: (&str, &[u8]) = ("idx", &[1u8, 2, 3] as &[u8]);

fn assert_iter<T: IndexAccess>(view: &View<T>, from: u8, assumed: &[(u8, u8)]) {
    let mut iter = view.iter_bytes(&[from]);
    let mut values = Vec::new();
    while let Some((k, v)) = iter.next() {
        values.push((k[0], v[0]));
    }

    assert_eq!(values, assumed);
}

fn _changelog<T: Database, I: Into<IndexAddress> + Copy>(db: T, address: I) {
    let mut fork = db.fork();
    {
        let mut view = View::new(&fork, address);
        view.put(&vec![1], vec![1]);
        view.put(&vec![2], vec![2]);
        view.put(&vec![3], vec![3]);

        assert_eq!(view.get_bytes(&[1]), Some(vec![1]));
        assert_eq!(view.get_bytes(&[2]), Some(vec![2]));
        assert_eq!(view.get_bytes(&[3]), Some(vec![3]));
    }
    fork.flush();

    {
        let mut view = View::new(&fork, address);
        assert_eq!(view.get_bytes(&[1]), Some(vec![1]));
        assert_eq!(view.get_bytes(&[2]), Some(vec![2]));
        assert_eq!(view.get_bytes(&[3]), Some(vec![3]));

        view.put(&vec![1], vec![10]);
        view.put(&vec![4], vec![40]);
        view.remove(&vec![2]);

        assert_eq!(view.get_bytes(&[1]), Some(vec![10]));
        assert_eq!(view.get_bytes(&[2]), None);
        assert_eq!(view.get_bytes(&[3]), Some(vec![3]));
        assert_eq!(view.get_bytes(&[4]), Some(vec![40]));
    }
    fork.rollback();

    {
        let view = View::new(&fork, address);
        assert_eq!(view.get_bytes(&[1]), Some(vec![1]));
        assert_eq!(view.get_bytes(&[2]), Some(vec![2]));
        assert_eq!(view.get_bytes(&[3]), Some(vec![3]));
        assert_eq!(view.get_bytes(&[4]), None);
    }
    fork.flush();

    {
        let mut view = View::new(&fork, address);
        view.put(&vec![4], vec![40]);
        view.put(&vec![4], vec![41]);
        view.remove(&vec![2]);
        view.put(&vec![2], vec![20]);

        assert_eq!(view.get_bytes(&[1]), Some(vec![1]));
        assert_eq!(view.get_bytes(&[2]), Some(vec![20]));
        assert_eq!(view.get_bytes(&[3]), Some(vec![3]));
        assert_eq!(view.get_bytes(&[4]), Some(vec![41]));
    }
    fork.rollback();

    {
        let view = View::new(&fork, address);
        assert_eq!(view.get_bytes(&[1]), Some(vec![1]));
        assert_eq!(view.get_bytes(&[2]), Some(vec![2]));
        assert_eq!(view.get_bytes(&[3]), Some(vec![3]));
        assert_eq!(view.get_bytes(&[4]), None);
    }

    View::new(&fork, address).put(&vec![2], vec![20]);
    fork.flush();
    View::new(&fork, address).put(&vec![3], vec![30]);
    fork.rollback();

    let view = View::new(&fork, address);
    assert_eq!(view.get_bytes(&[1]), Some(vec![1]));
    assert_eq!(view.get_bytes(&[2]), Some(vec![20]));
    assert_eq!(view.get_bytes(&[3]), Some(vec![3]));
    assert_eq!(view.get_bytes(&[4]), None);
}

fn _views_in_same_family<T: Database>(db: T) {
    const IDX_1: (&str, &[u8]) = ("foo", &[1u8, 2] as &[u8]);
    const IDX_2: (&str, &[u8]) = ("foo", &[1u8, 3] as &[u8]);

    let mut fork = db.fork();
    {
        let mut view1 = View::new(&fork, IDX_1);
        let mut view2 = View::new(&fork, IDX_2);

        view1.put(&vec![1], vec![10]);
        view1.put(&vec![2], vec![20]);

        assert_eq!(view1.get_bytes(&[1]), Some(vec![10]));
        assert_eq!(view2.get_bytes(&[1]), None);
        assert_iter(&view1, 1, &[(1, 10), (2, 20)]);
        assert_iter(&view2, 1, &[]);

        view2.put(&vec![1], vec![1]);
        view2.put(&vec![1], vec![2]);
        view2.put(&vec![2], vec![4]);
        view2.put(&vec![0], vec![0, 1, 2, 3]);

        assert_eq!(view1.get_bytes(&[1]), Some(vec![10]));
        assert_eq!(view2.get_bytes(&[1]), Some(vec![2]));
        assert_iter(&view1, 1, &[(1, 10), (2, 20)]);
        assert_iter(&view2, 1, &[(1, 2), (2, 4)]);
    }
    fork.flush();

    {
        let mut view1 = View::new(&fork, IDX_1);
        let view2 = View::new(&fork, IDX_2);

        assert_iter(&view1, 1, &[(1, 10), (2, 20)]);
        assert_iter(&view2, 1, &[(1, 2), (2, 4)]);

        view1.put(&vec![2], vec![30]);
        view1.put(&vec![3], vec![40]);
        view1.put(&vec![0], vec![0]);

        assert_iter(&view1, 1, &[(1, 10), (2, 30), (3, 40)]);
        assert_iter(&view2, 1, &[(1, 2), (2, 4)]);

        view1.remove(&vec![0]);
    }
    db.merge(fork.into_patch()).unwrap();

    let snapshot = db.snapshot();
    let view1 = View::new(&snapshot, IDX_1);
    let view2 = View::new(&snapshot, IDX_2);

    assert_iter(&view1, 0, &[(1, 10), (2, 30), (3, 40)]);
    assert_iter(&view2, 0, &[(0, 0), (1, 2), (2, 4)]);
}

fn _two_mutable_borrows<T, I>(db: T, address: I)
where
    T: Database,
    I: Into<IndexAddress> + Copy,
{
    let fork = db.fork();

    let view1 = View::new(&fork, address);
    let view2 = View::new(&fork, address);
    assert_eq!(view1.get_bytes(&[0]), None);
    assert_eq!(view2.get_bytes(&[0]), None);
}

fn _mutable_and_immutable_borrows<T, I>(db: T, address: I)
where
    T: Database,
    I: Into<IndexAddress> + Copy,
{
    let fork = db.fork();

    let view1 = View::new(&fork, address);
    let view2 = View::new(&fork, address);
    assert_eq!(view1.get_bytes(&[0]), None);
    assert_eq!(view2.get_bytes(&[0]), None);
}

fn _clear_view<T, I>(db: T, address: I)
where
    T: Database,
    I: Into<IndexAddress> + Copy,
{
    let fork = db.fork();
    {
        let mut view = View::new(&fork, address);
        view.put(&vec![1], vec![1, 2]);
        view.put(&vec![2], vec![3, 4]);
        view.clear();

        assert_eq!(view.get_bytes(&[1]), None);
        assert_iter(&view, 0, &[]);
        assert_iter(&view, 1, &[]);

        view.put(&vec![1], vec![5]);
        view.put(&vec![3], vec![6]);
        assert_eq!(view.get_bytes(&[1]), Some(vec![5]));
        assert_iter(&view, 0, &[(1, 5), (3, 6)]);
        assert_iter(&view, 2, &[(3, 6)]);
    }
    db.merge(fork.into_patch()).unwrap();

    {
        let snapshot = db.snapshot();
        let view = View::new(&snapshot, address);

        assert_eq!(view.get_bytes(&[1]), Some(vec![5]));
        assert_iter(&view, 0, &[(1, 5), (3, 6)]);
        assert_iter(&view, 2, &[(3, 6)]);
    }

    let fork = db.fork();
    {
        let mut view = View::new(&fork, address);
        view.put(&vec![1], vec![3, 4]);

        view.clear();
        view.put(&vec![4], vec![0]);
        view.put(&vec![3], vec![0]);

        assert_eq!(view.get_bytes(&[1]), None);
        assert_eq!(view.get_bytes(&[3]), Some(vec![0]));
        assert_iter(&view, 0, &[(3, 0), (4, 0)]);
        assert_iter(&view, 4, &[(4, 0)]);
    }
    {
        let view = View::new(&fork, address);

        assert_eq!(view.get_bytes(&[1]), None);
        assert_eq!(view.get_bytes(&[3]), Some(vec![0]));
        assert_iter(&view, 0, &[(3, 0), (4, 0)]);
        assert_iter(&view, 4, &[(4, 0)]);
    }

    db.merge(fork.into_patch()).unwrap();
    let snapshot = db.snapshot();
    let view = View::new(&snapshot, address);
    assert_iter(&view, 0, &[(3, 0), (4, 0)]);
    assert_iter(&view, 4, &[(4, 0)]);
}

fn _fork_iter<T, I>(db: T, address: I)
where
    T: Database,
    I: Into<IndexAddress> + Copy,
{
    let fork = db.fork();
    {
        let view = View::new(&fork, address);
        let mut view = view;
        view.put(&vec![10], vec![10]);
        view.put(&vec![20], vec![20]);
        view.put(&vec![30], vec![30]);
        assert!(view.contains_raw_key(&[10]));
    }
    db.merge(fork.into_patch()).unwrap();

    let fork = db.fork();
    let mut view = View::new(&fork, address);
    assert!(view.contains_raw_key(&[10]));

    // Stored
    assert_iter(&view, 0, &[(10, 10), (20, 20), (30, 30)]);
    assert_iter(&view, 5, &[(10, 10), (20, 20), (30, 30)]);
    assert_iter(&view, 10, &[(10, 10), (20, 20), (30, 30)]);
    assert_iter(&view, 11, &[(20, 20), (30, 30)]);
    assert_iter(&view, 31, &[]);

    // Inserted
    view.put(&vec![5], vec![5]);
    assert_iter(&view, 0, &[(5, 5), (10, 10), (20, 20), (30, 30)]);
    view.put(&vec![25], vec![25]);
    assert_iter(&view, 0, &[(5, 5), (10, 10), (20, 20), (25, 25), (30, 30)]);
    view.put(&vec![35], vec![35]);
    assert_iter(
        &view,
        0,
        &[(5, 5), (10, 10), (20, 20), (25, 25), (30, 30), (35, 35)],
    );

    // Double inserted
    view.put(&vec![25], vec![23]);
    assert_iter(
        &view,
        0,
        &[(5, 5), (10, 10), (20, 20), (25, 23), (30, 30), (35, 35)],
    );
    view.put(&vec![26], vec![26]);
    assert_iter(
        &view,
        0,
        &[
            (5, 5),
            (10, 10),
            (20, 20),
            (25, 23),
            (26, 26),
            (30, 30),
            (35, 35),
        ],
    );

    // Replaced
    let fork = db.fork();
    let mut view = View::new(&fork, address);

    view.put(&vec![10], vec![11]);
    assert_iter(&view, 0, &[(10, 11), (20, 20), (30, 30)]);
    view.put(&vec![30], vec![31]);
    assert_iter(&view, 0, &[(10, 11), (20, 20), (30, 31)]);

    // Deleted
    let fork = db.fork();
    let mut view = View::new(&fork, address);

    view.remove(&vec![20]);
    assert_iter(&view, 0, &[(10, 10), (30, 30)]);
    view.remove(&vec![10]);
    assert_iter(&view, 0, &[(30, 30)]);
    view.put(&vec![10], vec![11]);
    assert_iter(&view, 0, &[(10, 11), (30, 30)]);
    view.remove(&vec![10]);
    assert_iter(&view, 0, &[(30, 30)]);

    // MissDeleted
    let fork = db.fork();
    let mut view = View::new(&fork, address);

    view.remove(&vec![5]);
    assert_iter(&view, 0, &[(10, 10), (20, 20), (30, 30)]);
    view.remove(&vec![15]);
    assert_iter(&view, 0, &[(10, 10), (20, 20), (30, 30)]);
    view.remove(&vec![35]);
    assert_iter(&view, 0, &[(10, 10), (20, 20), (30, 30)]);
}

#[test]
fn fork_iter() {
    _fork_iter(TemporaryDB::new(), IDX_NAME);
}

#[test]
fn fork_iter_prefixed() {
    _fork_iter(TemporaryDB::new(), PREFIXED_IDX);
}

#[test]
fn changelog() {
    _changelog(TemporaryDB::new(), IDX_NAME);
}

#[test]
fn changelog_prefixed() {
    _changelog(TemporaryDB::new(), PREFIXED_IDX);
}

#[test]
fn multiple_views() {
    let db = TemporaryDB::new();
    let fork = db.fork();
    {
        // Writing to multiple views at the same time
        let mut view = View::new(&fork, IDX_NAME);
        let mut prefixed_view = View::new(&fork, PREFIXED_IDX);

        view.put(&vec![1], vec![10]);
        prefixed_view.put(&vec![1], vec![30]);
        view.put(&vec![2], vec![20]);
        view.put(&vec![3], vec![30]);
        prefixed_view.put(&vec![3], vec![40]);
        prefixed_view.put(&vec![5], vec![50]);

        assert_eq!(view.get_bytes(&[1]), Some(vec![10]));
        assert_eq!(prefixed_view.get_bytes(&[1]), Some(vec![30]));
        assert_iter(&view, 0, &[(1, 10), (2, 20), (3, 30)]);
        assert_iter(&prefixed_view, 0, &[(1, 30), (3, 40), (5, 50)]);
    }

    db.merge(fork.into_patch()).unwrap();
    {
        // Reading from a snapshot
        let snapshot = db.snapshot();
        let view = View::new(&snapshot, IDX_NAME);
        let prefixed_view = View::new(&snapshot, PREFIXED_IDX);

        assert_iter(&view, 0, &[(1, 10), (2, 20), (3, 30)]);
        assert_iter(&prefixed_view, 0, &[(1, 30), (3, 40), (5, 50)]);
    }

    let fork = db.fork();
    {
        // Reading from one view and writing to other
        let view = View::new(&fork, IDX_NAME);
        let mut prefixed_view = View::new(&fork, PREFIXED_IDX);

        assert_iter(&view, 0, &[(1, 10), (2, 20), (3, 30)]);
        assert_iter(&prefixed_view, 0, &[(1, 30), (3, 40), (5, 50)]);

        prefixed_view.remove(&vec![3]);
        prefixed_view.put(&vec![2], vec![60]);
        assert_iter(&view, 0, &[(1, 10), (2, 20), (3, 30)]);
        assert_iter(&prefixed_view, 0, &[(1, 30), (2, 60), (5, 50)]);
    }
}

#[test]
fn multiple_indexes() {
    use crate::{ListIndex, MapIndex};

    let db = TemporaryDB::new();
    let fork = db.fork();
    {
        let mut list: ListIndex<_, u32> = ListIndex::new(IDX_NAME, &fork);
        let mut map = MapIndex::new_in_family("idx", &3, &fork);

        for i in 0..10 {
            list.push(i);
            if i % 2 == 0 {
                map.put(&i, "??".to_owned());
            }
        }
    }
    db.merge(fork.into_patch()).unwrap();

    {
        let snapshot = db.snapshot();
        let list: ListIndex<_, u32> = ListIndex::new(IDX_NAME, &snapshot);
        let map: MapIndex<_, u32, String> = MapIndex::new_in_family("idx", &3, &snapshot);

        assert_eq!(list.len(), 10);
        assert!(map.values().all(|val| val == "??"));
    }

    let fork = db.fork();
    let list: ListIndex<_, u32> = ListIndex::new(IDX_NAME, &fork);
    let mut map = MapIndex::new_in_family("idx", &3, &fork);
    for item in &list {
        map.put(&item, item.to_string());
    }

    assert_eq!(map.values().count(), 10);
    assert!(map.iter_from(&3).all(|(k, v)| k < 10 && v == k.to_string()));
}

#[test]
fn views_in_same_family() {
    let db = TemporaryDB::new();
    const IDX_1: (&str, &[u8]) = ("foo", &[1u8, 2] as &[u8]);
    const IDX_2: (&str, &[u8]) = ("foo", &[1u8, 3] as &[u8]);

    let mut fork = db.fork();
    {
        let mut view1 = View::new(&fork, IDX_1);
        let mut view2 = View::new(&fork, IDX_2);

        view1.put(&vec![1], vec![10]);
        view1.put(&vec![2], vec![20]);

        assert_eq!(view1.get_bytes(&[1]), Some(vec![10]));
        assert_eq!(view2.get_bytes(&[1]), None);
        assert_iter(&view1, 1, &[(1, 10), (2, 20)]);
        assert_iter(&view2, 1, &[]);

        view2.put(&vec![1], vec![1]);
        view2.put(&vec![1], vec![2]);
        view2.put(&vec![2], vec![4]);
        view2.put(&vec![0], vec![0, 1, 2, 3]);

        assert_eq!(view1.get_bytes(&[1]), Some(vec![10]));
        assert_eq!(view2.get_bytes(&[1]), Some(vec![2]));
        assert_iter(&view1, 1, &[(1, 10), (2, 20)]);
        assert_iter(&view2, 1, &[(1, 2), (2, 4)]);
    }
    fork.flush();

    {
        let mut view1 = View::new(&fork, IDX_1);
        let view2 = View::new(&fork, IDX_2);

        assert_iter(&view1, 1, &[(1, 10), (2, 20)]);
        assert_iter(&view2, 1, &[(1, 2), (2, 4)]);

        view1.put(&vec![2], vec![30]);
        view1.put(&vec![3], vec![40]);
        view1.put(&vec![0], vec![0]);

        assert_iter(&view1, 1, &[(1, 10), (2, 30), (3, 40)]);
        assert_iter(&view2, 1, &[(1, 2), (2, 4)]);

        view1.remove(&vec![0]);
    }
    db.merge(fork.into_patch()).unwrap();

    let snapshot = db.snapshot();
    let view1 = View::new(&snapshot, IDX_1);
    let view2 = View::new(&snapshot, IDX_2);

    assert_iter(&view1, 0, &[(1, 10), (2, 30), (3, 40)]);
    assert_iter(&view2, 0, &[(0, 0), (1, 2), (2, 4)]);
}

#[test]
fn rollbacks_for_indexes_in_same_family() {
    use crate::ProofListIndex;

    let db = TemporaryDB::new();

    fn indexes(fork: &Fork) -> (ProofListIndex<&Fork, i64>, ProofListIndex<&Fork, i64>) {
        let list1 = ProofListIndex::new_in_family("foo", &1, fork);
        let list2 = ProofListIndex::new_in_family("foo", &2, fork);

        (list1, list2)
    }

    let mut fork = db.fork();
    {
        let (mut list1, mut list2) = indexes(&fork);
        list1.extend(-3..4);
        list2.extend(vec![2, 3, 5, 8]);

        assert_eq!(
            list1.iter().collect::<Vec<_>>(),
            vec![-3, -2, -1, 0, 1, 2, 3]
        );
        assert_eq!(list2.iter().collect::<Vec<_>>(), vec![2, 3, 5, 8]);
    }
    fork.flush();

    {
        let (mut list1, list2) = indexes(&fork);
        assert_eq!(
            list1.iter().collect::<Vec<_>>(),
            vec![-3, -2, -1, 0, 1, 2, 3]
        );
        assert_eq!(list2.iter().collect::<Vec<_>>(), vec![2, 3, 5, 8]);

        list1.set(0, 3);
        list1.set(1, 2);
        assert_eq!(list1.iter().collect::<Vec<_>>(), vec![3, 2, -1, 0, 1, 2, 3]);
        assert_eq!(list2.iter_from(1).collect::<Vec<_>>(), vec![3, 5, 8]);
    }
    fork.rollback();

    let (list1, list2) = indexes(&fork);

    assert_eq!(
        list1.iter().collect::<Vec<_>>(),
        vec![-3, -2, -1, 0, 1, 2, 3]
    );
    assert_eq!(list2.iter().collect::<Vec<_>>(), vec![2, 3, 5, 8]);
}

#[test]
fn clear_view() {
    _clear_view(TemporaryDB::new(), IDX_NAME);
}

#[test]
fn clear_prefixed_view() {
    _clear_view(TemporaryDB::new(), PREFIXED_IDX);
}

#[test]
fn clear_sibling_views() {
    let db = TemporaryDB::new();
    const IDX_1: (&str, &[u8]) = ("foo", &[1u8, 2] as &[u8]);
    const IDX_2: (&str, &[u8]) = ("foo", &[1u8, 3] as &[u8]);

    let fork = db.fork();
    {
        let mut view1 = View::new(&fork, IDX_1);
        let mut view2 = View::new(&fork, IDX_2);

        view1.put(&vec![0], vec![1]);
        view1.put(&vec![1], vec![2]);
        view2.put(&vec![0], vec![3]);
        view2.put(&vec![2], vec![4]);

        view1.clear();
        assert_eq!(view1.get_bytes(&[0]), None);
        assert_eq!(view2.get_bytes(&[0]), Some(vec![3]));
        assert_iter(&view2, 0, &[(0, 3), (2, 4)]);

        view1.put(&vec![0], vec![5]);
        view1.put(&vec![3], vec![6]);
    }
    db.merge(fork.into_patch()).unwrap();

    fn assert_view_states<I: IndexAccess + Copy>(db_view: I) {
        let view1 = View::new(db_view, IDX_1);
        let view2 = View::new(db_view, IDX_2);

        assert_eq!(view1.get_bytes(&[1]), None);
        assert_eq!(view1.get_bytes(&[0]), Some(vec![5]));
        assert_eq!(view2.get_bytes(&[0]), Some(vec![3]));
        assert_iter(&view1, 1, &[(3, 6)]);
        assert_iter(&view2, 1, &[(2, 4)]);
    }

    assert_view_states(&db.snapshot());

    let fork = db.fork();
    assert_view_states(&fork);
    let mut view1 = View::new(&fork, IDX_1);
    view1.remove(&vec![1]);
    view1.remove(&vec![2]);
    view1.remove(&vec![3]);
    view1.put(&vec![2], vec![7]);
    view1.put(&vec![1], vec![8]);
    assert_iter(&view1, 0, &[(0, 5), (1, 8), (2, 7)]);

    let mut view2 = View::new(&fork, IDX_2);
    view2.clear();
    assert_iter(&view1, 0, &[(0, 5), (1, 8), (2, 7)]);
}

#[test]
#[should_panic]
fn two_mutable_borrows() {
    _two_mutable_borrows(TemporaryDB::new(), IDX_NAME);
}

#[test]
#[should_panic]
fn two_mutable_prefixed_borrows() {
    _two_mutable_borrows(TemporaryDB::new(), PREFIXED_IDX);
}

#[test]
#[should_panic]
fn mutable_and_immutable_borrows() {
    _mutable_and_immutable_borrows(TemporaryDB::new(), IDX_NAME);
}

#[test]
#[should_panic]
fn mutable_and_immutable_prefixed_borrows() {
<<<<<<< HEAD
    _mutable_and_immutable_borrows(database(), PREFIXED_IDX);
}

#[test]
#[ignore]
//TODO: fix test [ECR-2869]
fn multiple_patch() {
    use crate::ListIndex;
    let db = TemporaryDB::new();
    fn list_index<View: IndexAccess>(view: View) -> ListIndex<View, u64> {
        ListIndex::new("list_index", view)
    }
    // create first patch
    let patch1 = {
        let fork = db.fork();
        {
            let mut index = list_index(&fork);
            index.push(1);
            index.push(3);
            index.push(4);
        }
        fork.into_patch()
    };
    // create second patch
    let patch2 = {
        let fork = db.fork();
        {
            let mut index = list_index(&fork);
            index.push(10);
        }
        fork.into_patch()
    };

    db.merge(patch1).unwrap();
    db.merge(patch2).unwrap();
    let snapshot = db.snapshot();
    let index = list_index(&snapshot);
    let iter = index.iter();
    assert_eq!(index.len() as usize, iter.count());
=======
    _mutable_and_immutable_borrows(TemporaryDB::new(), PREFIXED_IDX);
}

#[test]
fn test_metadata_index_usual_correct() {
    let db = TemporaryDB::new();
    // Creates the index metadata.
    IndexBuilder::new(&db.fork())
        .index_name("simple")
        .index_type(IndexType::ProofMap)
        .build();
    // Checks the index metadata.
    IndexBuilder::new(&db.snapshot())
        .index_name("simple")
        .index_type(IndexType::ProofMap)
        .build();
}

#[test]
fn test_metadata_index_family_correct() {
    let db = TemporaryDB::new();
    // Creates the index metadata.
    let fork = db.fork();
    IndexBuilder::new(&fork)
        .index_name("simple")
        .family_id("family")
        .index_type(IndexType::ProofMap)
        .build();
    db.merge(fork.into_patch()).unwrap();
    // Checks the index metadata.
    IndexBuilder::new(&db.snapshot())
        .index_name("simple")
        .family_id("family")
        .index_type(IndexType::ProofMap)
        .build();
}

#[test]
fn test_index_builder_without_type() {
    let db = TemporaryDB::new();
    // Creates the index metadata.
    let fork = db.fork();
    IndexBuilder::new(&fork).index_name("simple").build();
    db.merge(fork.into_patch()).unwrap();
    // Checks the index metadata.
    IndexBuilder::new(&db.snapshot())
        .index_name("simple")
        .index_type(IndexType::Unknown)
        .build();
}

#[test]
#[should_panic(expected = "Saved metadata doesn't match specified")]
fn test_metadata_index_usual_incorrect() {
    let db = TemporaryDB::new();
    // Creates the index metadata.
    let fork = db.fork();
    IndexBuilder::new(&fork)
        .index_type(IndexType::ProofMap)
        .index_name("simple")
        .build();
    db.merge(fork.into_patch()).unwrap();
    // Checks the index metadata.
    IndexBuilder::new(&db.snapshot())
        .index_type(IndexType::ProofList)
        .index_name("simple")
        .build();
}

#[test]
#[should_panic(expected = "Saved metadata doesn't match specified")]
fn test_metadata_index_family_incorrect() {
    let db = TemporaryDB::new();
    // Creates the index metadata.
    let fork = db.fork();
    IndexBuilder::new(&fork)
        .index_type(IndexType::ProofMap)
        .index_name("simple")
        .family_id("family")
        .build();
    db.merge(fork.into_patch()).unwrap();
    // Checks the index metadata.
    IndexBuilder::new(&db.snapshot())
        .index_type(IndexType::Map)
        .index_name("simple")
        .family_id("family")
        .build();
>>>>>>> 9becc898
}<|MERGE_RESOLUTION|>--- conflicted
+++ resolved
@@ -13,11 +13,7 @@
 // limitations under the License.
 
 use crate::{
-<<<<<<< HEAD
-    views::{IndexAccess, IndexAddress, IndexBuilder, View},
-=======
     views::{IndexAccess, IndexAddress, IndexBuilder, IndexType, View},
->>>>>>> 9becc898
     Database, Fork, TemporaryDB,
 };
 
@@ -648,8 +644,93 @@
 #[test]
 #[should_panic]
 fn mutable_and_immutable_prefixed_borrows() {
-<<<<<<< HEAD
-    _mutable_and_immutable_borrows(database(), PREFIXED_IDX);
+    _mutable_and_immutable_borrows(TemporaryDB::new(), PREFIXED_IDX);
+}
+
+#[test]
+fn test_metadata_index_usual_correct() {
+    let db = TemporaryDB::new();
+    // Creates the index metadata.
+    IndexBuilder::new(&db.fork())
+        .index_name("simple")
+        .index_type(IndexType::ProofMap)
+        .build();
+    // Checks the index metadata.
+    IndexBuilder::new(&db.snapshot())
+        .index_name("simple")
+        .index_type(IndexType::ProofMap)
+        .build();
+}
+
+#[test]
+fn test_metadata_index_family_correct() {
+    let db = TemporaryDB::new();
+    // Creates the index metadata.
+    let fork = db.fork();
+    IndexBuilder::new(&fork)
+        .index_name("simple")
+        .family_id("family")
+        .index_type(IndexType::ProofMap)
+        .build();
+    db.merge(fork.into_patch()).unwrap();
+    // Checks the index metadata.
+    IndexBuilder::new(&db.snapshot())
+        .index_name("simple")
+        .family_id("family")
+        .index_type(IndexType::ProofMap)
+        .build();
+}
+
+#[test]
+fn test_index_builder_without_type() {
+    let db = TemporaryDB::new();
+    // Creates the index metadata.
+    let fork = db.fork();
+    IndexBuilder::new(&fork).index_name("simple").build();
+    db.merge(fork.into_patch()).unwrap();
+    // Checks the index metadata.
+    IndexBuilder::new(&db.snapshot())
+        .index_name("simple")
+        .index_type(IndexType::Unknown)
+        .build();
+}
+
+#[test]
+#[should_panic(expected = "Saved metadata doesn't match specified")]
+fn test_metadata_index_usual_incorrect() {
+    let db = TemporaryDB::new();
+    // Creates the index metadata.
+    let fork = db.fork();
+    IndexBuilder::new(&fork)
+        .index_type(IndexType::ProofMap)
+        .index_name("simple")
+        .build();
+    db.merge(fork.into_patch()).unwrap();
+    // Checks the index metadata.
+    IndexBuilder::new(&db.snapshot())
+        .index_type(IndexType::ProofList)
+        .index_name("simple")
+        .build();
+}
+
+#[test]
+#[should_panic(expected = "Saved metadata doesn't match specified")]
+fn test_metadata_index_family_incorrect() {
+    let db = TemporaryDB::new();
+    // Creates the index metadata.
+    let fork = db.fork();
+    IndexBuilder::new(&fork)
+        .index_type(IndexType::ProofMap)
+        .index_name("simple")
+        .family_id("family")
+        .build();
+    db.merge(fork.into_patch()).unwrap();
+    // Checks the index metadata.
+    IndexBuilder::new(&db.snapshot())
+        .index_type(IndexType::Map)
+        .index_name("simple")
+        .family_id("family")
+        .build();
 }
 
 #[test]
@@ -688,93 +769,4 @@
     let index = list_index(&snapshot);
     let iter = index.iter();
     assert_eq!(index.len() as usize, iter.count());
-=======
-    _mutable_and_immutable_borrows(TemporaryDB::new(), PREFIXED_IDX);
-}
-
-#[test]
-fn test_metadata_index_usual_correct() {
-    let db = TemporaryDB::new();
-    // Creates the index metadata.
-    IndexBuilder::new(&db.fork())
-        .index_name("simple")
-        .index_type(IndexType::ProofMap)
-        .build();
-    // Checks the index metadata.
-    IndexBuilder::new(&db.snapshot())
-        .index_name("simple")
-        .index_type(IndexType::ProofMap)
-        .build();
-}
-
-#[test]
-fn test_metadata_index_family_correct() {
-    let db = TemporaryDB::new();
-    // Creates the index metadata.
-    let fork = db.fork();
-    IndexBuilder::new(&fork)
-        .index_name("simple")
-        .family_id("family")
-        .index_type(IndexType::ProofMap)
-        .build();
-    db.merge(fork.into_patch()).unwrap();
-    // Checks the index metadata.
-    IndexBuilder::new(&db.snapshot())
-        .index_name("simple")
-        .family_id("family")
-        .index_type(IndexType::ProofMap)
-        .build();
-}
-
-#[test]
-fn test_index_builder_without_type() {
-    let db = TemporaryDB::new();
-    // Creates the index metadata.
-    let fork = db.fork();
-    IndexBuilder::new(&fork).index_name("simple").build();
-    db.merge(fork.into_patch()).unwrap();
-    // Checks the index metadata.
-    IndexBuilder::new(&db.snapshot())
-        .index_name("simple")
-        .index_type(IndexType::Unknown)
-        .build();
-}
-
-#[test]
-#[should_panic(expected = "Saved metadata doesn't match specified")]
-fn test_metadata_index_usual_incorrect() {
-    let db = TemporaryDB::new();
-    // Creates the index metadata.
-    let fork = db.fork();
-    IndexBuilder::new(&fork)
-        .index_type(IndexType::ProofMap)
-        .index_name("simple")
-        .build();
-    db.merge(fork.into_patch()).unwrap();
-    // Checks the index metadata.
-    IndexBuilder::new(&db.snapshot())
-        .index_type(IndexType::ProofList)
-        .index_name("simple")
-        .build();
-}
-
-#[test]
-#[should_panic(expected = "Saved metadata doesn't match specified")]
-fn test_metadata_index_family_incorrect() {
-    let db = TemporaryDB::new();
-    // Creates the index metadata.
-    let fork = db.fork();
-    IndexBuilder::new(&fork)
-        .index_type(IndexType::ProofMap)
-        .index_name("simple")
-        .family_id("family")
-        .build();
-    db.merge(fork.into_patch()).unwrap();
-    // Checks the index metadata.
-    IndexBuilder::new(&db.snapshot())
-        .index_type(IndexType::Map)
-        .index_name("simple")
-        .family_id("family")
-        .build();
->>>>>>> 9becc898
 }