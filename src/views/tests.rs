// Copyright 2018 The Exonum Team
//
// Licensed under the Apache License, Version 2.0 (the "License");
// you may not use this file except in compliance with the License.
// You may obtain a copy of the License at
//
//   http://www.apache.org/licenses/LICENSE-2.0
//
// Unless required by applicable law or agreed to in writing, software
// distributed under the License is distributed on an "AS IS" BASIS,
// WITHOUT WARRANTIES OR CONDITIONS OF ANY KIND, either express or implied.
// See the License for the specific language governing permissions and
// limitations under the License.

use crate::{
    db,
    views::{IndexAccess, IndexAddress, IndexBuilder, IndexType, View},
    Database, DbOptions, Fork, RocksDB, TemporaryDB,
};

const IDX_NAME: &str = "idx_name";
const PREFIXED_IDX: (&str, &[u8]) = ("idx", &[1u8, 2, 3] as &[u8]);

fn assert_iter<T: IndexAccess>(view: &View<T>, from: u8, assumed: &[(u8, u8)]) {
    let mut iter = view.iter_bytes(&[from]);
    let mut values = Vec::new();
    while let Some((k, v)) = iter.next() {
        values.push((k[0], v[0]));
    }

    assert_eq!(values, assumed);
}

fn _changelog<T: Database, I: Into<IndexAddress> + Copy>(db: T, address: I) {
    let mut fork = db.fork();
    {
        let mut view = View::new(&fork, address);
        view.put(&vec![1], vec![1]);
        view.put(&vec![2], vec![2]);
        view.put(&vec![3], vec![3]);

        assert_eq!(view.get_bytes(&[1]), Some(vec![1]));
        assert_eq!(view.get_bytes(&[2]), Some(vec![2]));
        assert_eq!(view.get_bytes(&[3]), Some(vec![3]));
    }
    fork.flush();

    {
        let mut view = View::new(&fork, address);
        assert_eq!(view.get_bytes(&[1]), Some(vec![1]));
        assert_eq!(view.get_bytes(&[2]), Some(vec![2]));
        assert_eq!(view.get_bytes(&[3]), Some(vec![3]));

        view.put(&vec![1], vec![10]);
        view.put(&vec![4], vec![40]);
        view.remove(&vec![2]);

        assert_eq!(view.get_bytes(&[1]), Some(vec![10]));
        assert_eq!(view.get_bytes(&[2]), None);
        assert_eq!(view.get_bytes(&[3]), Some(vec![3]));
        assert_eq!(view.get_bytes(&[4]), Some(vec![40]));
    }
    fork.rollback();

    {
        let view = View::new(&fork, address);
        assert_eq!(view.get_bytes(&[1]), Some(vec![1]));
        assert_eq!(view.get_bytes(&[2]), Some(vec![2]));
        assert_eq!(view.get_bytes(&[3]), Some(vec![3]));
        assert_eq!(view.get_bytes(&[4]), None);
    }
    fork.flush();

    {
        let mut view = View::new(&fork, address);
        view.put(&vec![4], vec![40]);
        view.put(&vec![4], vec![41]);
        view.remove(&vec![2]);
        view.put(&vec![2], vec![20]);

        assert_eq!(view.get_bytes(&[1]), Some(vec![1]));
        assert_eq!(view.get_bytes(&[2]), Some(vec![20]));
        assert_eq!(view.get_bytes(&[3]), Some(vec![3]));
        assert_eq!(view.get_bytes(&[4]), Some(vec![41]));
    }
    fork.rollback();

    {
        let view = View::new(&fork, address);
        assert_eq!(view.get_bytes(&[1]), Some(vec![1]));
        assert_eq!(view.get_bytes(&[2]), Some(vec![2]));
        assert_eq!(view.get_bytes(&[3]), Some(vec![3]));
        assert_eq!(view.get_bytes(&[4]), None);
    }

    View::new(&fork, address).put(&vec![2], vec![20]);
    fork.flush();
    View::new(&fork, address).put(&vec![3], vec![30]);
    fork.rollback();

    let view = View::new(&fork, address);
    assert_eq!(view.get_bytes(&[1]), Some(vec![1]));
    assert_eq!(view.get_bytes(&[2]), Some(vec![20]));
    assert_eq!(view.get_bytes(&[3]), Some(vec![3]));
    assert_eq!(view.get_bytes(&[4]), None);
}

fn _views_in_same_family<T: Database>(db: T) {
    const IDX_1: (&str, &[u8]) = ("foo", &[1u8, 2] as &[u8]);
    const IDX_2: (&str, &[u8]) = ("foo", &[1u8, 3] as &[u8]);

    let mut fork = db.fork();
    {
        let mut view1 = View::new(&fork, IDX_1);
        let mut view2 = View::new(&fork, IDX_2);

        view1.put(&vec![1], vec![10]);
        view1.put(&vec![2], vec![20]);

        assert_eq!(view1.get_bytes(&[1]), Some(vec![10]));
        assert_eq!(view2.get_bytes(&[1]), None);
        assert_iter(&view1, 1, &[(1, 10), (2, 20)]);
        assert_iter(&view2, 1, &[]);

        view2.put(&vec![1], vec![1]);
        view2.put(&vec![1], vec![2]);
        view2.put(&vec![2], vec![4]);
        view2.put(&vec![0], vec![0, 1, 2, 3]);

        assert_eq!(view1.get_bytes(&[1]), Some(vec![10]));
        assert_eq!(view2.get_bytes(&[1]), Some(vec![2]));
        assert_iter(&view1, 1, &[(1, 10), (2, 20)]);
        assert_iter(&view2, 1, &[(1, 2), (2, 4)]);
    }
    fork.flush();

    {
        let mut view1 = View::new(&fork, IDX_1);
        let view2 = View::new(&fork, IDX_2);

        assert_iter(&view1, 1, &[(1, 10), (2, 20)]);
        assert_iter(&view2, 1, &[(1, 2), (2, 4)]);

        view1.put(&vec![2], vec![30]);
        view1.put(&vec![3], vec![40]);
        view1.put(&vec![0], vec![0]);

        assert_iter(&view1, 1, &[(1, 10), (2, 30), (3, 40)]);
        assert_iter(&view2, 1, &[(1, 2), (2, 4)]);

        view1.remove(&vec![0]);
    }
    db.merge(fork.into_patch()).unwrap();

    let snapshot = db.snapshot();
    let view1 = View::new(&snapshot, IDX_1);
    let view2 = View::new(&snapshot, IDX_2);

    assert_iter(&view1, 0, &[(1, 10), (2, 30), (3, 40)]);
    assert_iter(&view2, 0, &[(0, 0), (1, 2), (2, 4)]);
}

fn _two_mutable_borrows<T, I>(db: T, address: I)
where
    T: Database,
    I: Into<IndexAddress> + Copy,
{
    let fork = db.fork();

    let view1 = View::new(&fork, address);
    let view2 = View::new(&fork, address);
    assert_eq!(view1.get_bytes(&[0]), None);
    assert_eq!(view2.get_bytes(&[0]), None);
}

fn _mutable_and_immutable_borrows<T, I>(db: T, address: I)
where
    T: Database,
    I: Into<IndexAddress> + Copy,
{
    let fork = db.fork();

    let view1 = View::new(&fork, address);
    let view2 = View::new(&fork, address);
    assert_eq!(view1.get_bytes(&[0]), None);
    assert_eq!(view2.get_bytes(&[0]), None);
}

fn _clear_view<T, I>(db: T, address: I)
where
    T: Database,
    I: Into<IndexAddress> + Copy,
{
    let fork = db.fork();
    {
        let mut view = View::new(&fork, address);
        view.put(&vec![1], vec![1, 2]);
        view.put(&vec![2], vec![3, 4]);
        view.clear();

        assert_eq!(view.get_bytes(&[1]), None);
        assert_iter(&view, 0, &[]);
        assert_iter(&view, 1, &[]);

        view.put(&vec![1], vec![5]);
        view.put(&vec![3], vec![6]);
        assert_eq!(view.get_bytes(&[1]), Some(vec![5]));
        assert_iter(&view, 0, &[(1, 5), (3, 6)]);
        assert_iter(&view, 2, &[(3, 6)]);
    }
    db.merge(fork.into_patch()).unwrap();

    {
        let snapshot = db.snapshot();
        let view = View::new(&snapshot, address);

        assert_eq!(view.get_bytes(&[1]), Some(vec![5]));
        assert_iter(&view, 0, &[(1, 5), (3, 6)]);
        assert_iter(&view, 2, &[(3, 6)]);
    }

    let fork = db.fork();
    {
        let mut view = View::new(&fork, address);
        view.put(&vec![1], vec![3, 4]);

        view.clear();
        view.put(&vec![4], vec![0]);
        view.put(&vec![3], vec![0]);

        assert_eq!(view.get_bytes(&[1]), None);
        assert_eq!(view.get_bytes(&[3]), Some(vec![0]));
        assert_iter(&view, 0, &[(3, 0), (4, 0)]);
        assert_iter(&view, 4, &[(4, 0)]);
    }
    {
        let view = View::new(&fork, address);

        assert_eq!(view.get_bytes(&[1]), None);
        assert_eq!(view.get_bytes(&[3]), Some(vec![0]));
        assert_iter(&view, 0, &[(3, 0), (4, 0)]);
        assert_iter(&view, 4, &[(4, 0)]);
    }

    db.merge(fork.into_patch()).unwrap();
    let snapshot = db.snapshot();
    let view = View::new(&snapshot, address);
    assert_iter(&view, 0, &[(3, 0), (4, 0)]);
    assert_iter(&view, 4, &[(4, 0)]);
}

fn _fork_iter<T, I>(db: T, address: I)
where
    T: Database,
    I: Into<IndexAddress> + Copy,
{
    let fork = db.fork();
    {
        let view = View::new(&fork, address);
        let mut view = view;
        view.put(&vec![10], vec![10]);
        view.put(&vec![20], vec![20]);
        view.put(&vec![30], vec![30]);
        assert!(view.contains_raw_key(&[10]));
    }
    db.merge(fork.into_patch()).unwrap();

    let fork = db.fork();
    let mut view = View::new(&fork, address);
    assert!(view.contains_raw_key(&[10]));

    // Stored
    assert_iter(&view, 0, &[(10, 10), (20, 20), (30, 30)]);
    assert_iter(&view, 5, &[(10, 10), (20, 20), (30, 30)]);
    assert_iter(&view, 10, &[(10, 10), (20, 20), (30, 30)]);
    assert_iter(&view, 11, &[(20, 20), (30, 30)]);
    assert_iter(&view, 31, &[]);

    // Inserted
    view.put(&vec![5], vec![5]);
    assert_iter(&view, 0, &[(5, 5), (10, 10), (20, 20), (30, 30)]);
    view.put(&vec![25], vec![25]);
    assert_iter(&view, 0, &[(5, 5), (10, 10), (20, 20), (25, 25), (30, 30)]);
    view.put(&vec![35], vec![35]);
    assert_iter(
        &view,
        0,
        &[(5, 5), (10, 10), (20, 20), (25, 25), (30, 30), (35, 35)],
    );

    // Double inserted
    view.put(&vec![25], vec![23]);
    assert_iter(
        &view,
        0,
        &[(5, 5), (10, 10), (20, 20), (25, 23), (30, 30), (35, 35)],
    );
    view.put(&vec![26], vec![26]);
    assert_iter(
        &view,
        0,
        &[
            (5, 5),
            (10, 10),
            (20, 20),
            (25, 23),
            (26, 26),
            (30, 30),
            (35, 35),
        ],
    );

    // Replaced
    let fork = db.fork();
    let mut view = View::new(&fork, address);

    view.put(&vec![10], vec![11]);
    assert_iter(&view, 0, &[(10, 11), (20, 20), (30, 30)]);
    view.put(&vec![30], vec![31]);
    assert_iter(&view, 0, &[(10, 11), (20, 20), (30, 31)]);

    // Deleted
    let fork = db.fork();
    let mut view = View::new(&fork, address);

    view.remove(&vec![20]);
    assert_iter(&view, 0, &[(10, 10), (30, 30)]);
    view.remove(&vec![10]);
    assert_iter(&view, 0, &[(30, 30)]);
    view.put(&vec![10], vec![11]);
    assert_iter(&view, 0, &[(10, 11), (30, 30)]);
    view.remove(&vec![10]);
    assert_iter(&view, 0, &[(30, 30)]);

    // MissDeleted
    let fork = db.fork();
    let mut view = View::new(&fork, address);

    view.remove(&vec![5]);
    assert_iter(&view, 0, &[(10, 10), (20, 20), (30, 30)]);
    view.remove(&vec![15]);
    assert_iter(&view, 0, &[(10, 10), (20, 20), (30, 30)]);
    view.remove(&vec![35]);
    assert_iter(&view, 0, &[(10, 10), (20, 20), (30, 30)]);
}

#[test]
fn test_database_check_correct_version() {
    let db = TemporaryDB::default();
    let snapshot = db.snapshot();

    let view = View::new(&snapshot, IndexAddress::with_root(db::DB_METADATA));
    let version: u8 = view.get(db::VERSION_NAME).unwrap();
    assert_eq!(version, db::DB_VERSION);
}

#[test]
#[should_panic(expected = "actual 2, expected 0")]
fn test_database_check_incorrect_version() {
    let dir = tempfile::TempDir::new().unwrap();
    let opts = DbOptions::default();
    // Writes different version to metadata.
    {
        let db = RocksDB::open(&dir, &opts).unwrap();
        let fork = db.fork();
        {
            let mut view = View::new(&fork, IndexAddress::with_root(db::DB_METADATA));
            view.put(db::VERSION_NAME, 2_u8);
        }
        db.merge(fork.into_patch()).unwrap();
    }
    // Tries to open modified database.
    RocksDB::open(&dir, &opts).unwrap();
}

#[test]
fn fork_iter() {
    _fork_iter(TemporaryDB::new(), IDX_NAME);
}

#[test]
fn fork_iter_prefixed() {
    _fork_iter(TemporaryDB::new(), PREFIXED_IDX);
}

#[test]
fn changelog() {
    _changelog(TemporaryDB::new(), IDX_NAME);
}

#[test]
fn changelog_prefixed() {
    _changelog(TemporaryDB::new(), PREFIXED_IDX);
}

#[test]
fn multiple_views() {
    let db = TemporaryDB::new();
    let fork = db.fork();
    {
        // Writing to multiple views at the same time
        let mut view = View::new(&fork, IDX_NAME);
        let mut prefixed_view = View::new(&fork, PREFIXED_IDX);

        view.put(&vec![1], vec![10]);
        prefixed_view.put(&vec![1], vec![30]);
        view.put(&vec![2], vec![20]);
        view.put(&vec![3], vec![30]);
        prefixed_view.put(&vec![3], vec![40]);
        prefixed_view.put(&vec![5], vec![50]);

        assert_eq!(view.get_bytes(&[1]), Some(vec![10]));
        assert_eq!(prefixed_view.get_bytes(&[1]), Some(vec![30]));
        assert_iter(&view, 0, &[(1, 10), (2, 20), (3, 30)]);
        assert_iter(&prefixed_view, 0, &[(1, 30), (3, 40), (5, 50)]);
    }

    db.merge(fork.into_patch()).unwrap();
    {
        // Reading from a snapshot
        let snapshot = db.snapshot();
        let view = View::new(&snapshot, IDX_NAME);
        let prefixed_view = View::new(&snapshot, PREFIXED_IDX);

        assert_iter(&view, 0, &[(1, 10), (2, 20), (3, 30)]);
        assert_iter(&prefixed_view, 0, &[(1, 30), (3, 40), (5, 50)]);
    }

    let fork = db.fork();
    {
        // Reading from one view and writing to other
        let view = View::new(&fork, IDX_NAME);
        let mut prefixed_view = View::new(&fork, PREFIXED_IDX);

        assert_iter(&view, 0, &[(1, 10), (2, 20), (3, 30)]);
        assert_iter(&prefixed_view, 0, &[(1, 30), (3, 40), (5, 50)]);

        prefixed_view.remove(&vec![3]);
        prefixed_view.put(&vec![2], vec![60]);
        assert_iter(&view, 0, &[(1, 10), (2, 20), (3, 30)]);
        assert_iter(&prefixed_view, 0, &[(1, 30), (2, 60), (5, 50)]);
    }
}

#[test]
fn multiple_indexes() {
    use crate::{ListIndex, MapIndex};

    let db = TemporaryDB::new();
    let fork = db.fork();
    {
        let mut list: ListIndex<_, u32> = ListIndex::new(IDX_NAME, &fork);
        let mut map = MapIndex::new_in_family("idx", &3, &fork);

        for i in 0..10 {
            list.push(i);
            if i % 2 == 0 {
                map.put(&i, "??".to_owned());
            }
        }
    }
    db.merge(fork.into_patch()).unwrap();

    {
        let snapshot = db.snapshot();
        let list: ListIndex<_, u32> = ListIndex::new(IDX_NAME, &snapshot);
        let map: MapIndex<_, u32, String> = MapIndex::new_in_family("idx", &3, &snapshot);

        assert_eq!(list.len(), 10);
        assert!(map.values().all(|val| val == "??"));
    }

    let fork = db.fork();
    let list: ListIndex<_, u32> = ListIndex::new(IDX_NAME, &fork);
    let mut map = MapIndex::new_in_family("idx", &3, &fork);
    for item in &list {
        map.put(&item, item.to_string());
    }

    assert_eq!(map.values().count(), 10);
    assert!(map.iter_from(&3).all(|(k, v)| k < 10 && v == k.to_string()));
}

#[test]
fn views_in_same_family() {
    let db = TemporaryDB::new();
    const IDX_1: (&str, &[u8]) = ("foo", &[1u8, 2] as &[u8]);
    const IDX_2: (&str, &[u8]) = ("foo", &[1u8, 3] as &[u8]);

    let mut fork = db.fork();
    {
        let mut view1 = View::new(&fork, IDX_1);
        let mut view2 = View::new(&fork, IDX_2);

        view1.put(&vec![1], vec![10]);
        view1.put(&vec![2], vec![20]);

        assert_eq!(view1.get_bytes(&[1]), Some(vec![10]));
        assert_eq!(view2.get_bytes(&[1]), None);
        assert_iter(&view1, 1, &[(1, 10), (2, 20)]);
        assert_iter(&view2, 1, &[]);

        view2.put(&vec![1], vec![1]);
        view2.put(&vec![1], vec![2]);
        view2.put(&vec![2], vec![4]);
        view2.put(&vec![0], vec![0, 1, 2, 3]);

        assert_eq!(view1.get_bytes(&[1]), Some(vec![10]));
        assert_eq!(view2.get_bytes(&[1]), Some(vec![2]));
        assert_iter(&view1, 1, &[(1, 10), (2, 20)]);
        assert_iter(&view2, 1, &[(1, 2), (2, 4)]);
    }
    fork.flush();

    {
        let mut view1 = View::new(&fork, IDX_1);
        let view2 = View::new(&fork, IDX_2);

        assert_iter(&view1, 1, &[(1, 10), (2, 20)]);
        assert_iter(&view2, 1, &[(1, 2), (2, 4)]);

        view1.put(&vec![2], vec![30]);
        view1.put(&vec![3], vec![40]);
        view1.put(&vec![0], vec![0]);

        assert_iter(&view1, 1, &[(1, 10), (2, 30), (3, 40)]);
        assert_iter(&view2, 1, &[(1, 2), (2, 4)]);

        view1.remove(&vec![0]);
    }
    db.merge(fork.into_patch()).unwrap();

    let snapshot = db.snapshot();
    let view1 = View::new(&snapshot, IDX_1);
    let view2 = View::new(&snapshot, IDX_2);

    assert_iter(&view1, 0, &[(1, 10), (2, 30), (3, 40)]);
    assert_iter(&view2, 0, &[(0, 0), (1, 2), (2, 4)]);
}

#[test]
fn rollbacks_for_indexes_in_same_family() {
    use crate::ProofListIndex;

    let db = TemporaryDB::new();

    fn indexes(fork: &Fork) -> (ProofListIndex<&Fork, i64>, ProofListIndex<&Fork, i64>) {
        let list1 = ProofListIndex::new_in_family("foo", &1, fork);
        let list2 = ProofListIndex::new_in_family("foo", &2, fork);

        (list1, list2)
    }

    let mut fork = db.fork();
    {
        let (mut list1, mut list2) = indexes(&fork);
        list1.extend(-3..4);
        list2.extend(vec![2, 3, 5, 8]);

        assert_eq!(
            list1.iter().collect::<Vec<_>>(),
            vec![-3, -2, -1, 0, 1, 2, 3]
        );
        assert_eq!(list2.iter().collect::<Vec<_>>(), vec![2, 3, 5, 8]);
    }
    fork.flush();

    {
        let (mut list1, list2) = indexes(&fork);
        assert_eq!(
            list1.iter().collect::<Vec<_>>(),
            vec![-3, -2, -1, 0, 1, 2, 3]
        );
        assert_eq!(list2.iter().collect::<Vec<_>>(), vec![2, 3, 5, 8]);

        list1.set(0, 3);
        list1.set(1, 2);
        assert_eq!(list1.iter().collect::<Vec<_>>(), vec![3, 2, -1, 0, 1, 2, 3]);
        assert_eq!(list2.iter_from(1).collect::<Vec<_>>(), vec![3, 5, 8]);
    }
    fork.rollback();

    let (list1, list2) = indexes(&fork);

    assert_eq!(
        list1.iter().collect::<Vec<_>>(),
        vec![-3, -2, -1, 0, 1, 2, 3]
    );
    assert_eq!(list2.iter().collect::<Vec<_>>(), vec![2, 3, 5, 8]);
}

#[test]
fn clear_view() {
    _clear_view(TemporaryDB::new(), IDX_NAME);
}

#[test]
fn clear_prefixed_view() {
    _clear_view(TemporaryDB::new(), PREFIXED_IDX);
}

#[test]
fn clear_sibling_views() {
    let db = TemporaryDB::new();
    const IDX_1: (&str, &[u8]) = ("foo", &[1u8, 2] as &[u8]);
    const IDX_2: (&str, &[u8]) = ("foo", &[1u8, 3] as &[u8]);

    let fork = db.fork();
    {
        let mut view1 = View::new(&fork, IDX_1);
        let mut view2 = View::new(&fork, IDX_2);

        view1.put(&vec![0], vec![1]);
        view1.put(&vec![1], vec![2]);
        view2.put(&vec![0], vec![3]);
        view2.put(&vec![2], vec![4]);

        view1.clear();
        assert_eq!(view1.get_bytes(&[0]), None);
        assert_eq!(view2.get_bytes(&[0]), Some(vec![3]));
        assert_iter(&view2, 0, &[(0, 3), (2, 4)]);

        view1.put(&vec![0], vec![5]);
        view1.put(&vec![3], vec![6]);
    }
    db.merge(fork.into_patch()).unwrap();

    fn assert_view_states<I: IndexAccess + Copy>(db_view: I) {
        let view1 = View::new(db_view, IDX_1);
        let view2 = View::new(db_view, IDX_2);

        assert_eq!(view1.get_bytes(&[1]), None);
        assert_eq!(view1.get_bytes(&[0]), Some(vec![5]));
        assert_eq!(view2.get_bytes(&[0]), Some(vec![3]));
        assert_iter(&view1, 1, &[(3, 6)]);
        assert_iter(&view2, 1, &[(2, 4)]);
    }

    assert_view_states(&db.snapshot());

    let fork = db.fork();
    assert_view_states(&fork);
    let mut view1 = View::new(&fork, IDX_1);
    view1.remove(&vec![1]);
    view1.remove(&vec![2]);
    view1.remove(&vec![3]);
    view1.put(&vec![2], vec![7]);
    view1.put(&vec![1], vec![8]);
    assert_iter(&view1, 0, &[(0, 5), (1, 8), (2, 7)]);

    let mut view2 = View::new(&fork, IDX_2);
    view2.clear();
    assert_iter(&view1, 0, &[(0, 5), (1, 8), (2, 7)]);
}

#[test]
#[should_panic]
fn two_mutable_borrows() {
    _two_mutable_borrows(TemporaryDB::new(), IDX_NAME);
}

#[test]
#[should_panic]
fn two_mutable_prefixed_borrows() {
    _two_mutable_borrows(TemporaryDB::new(), PREFIXED_IDX);
}

#[test]
#[should_panic]
fn mutable_and_immutable_borrows() {
    _mutable_and_immutable_borrows(TemporaryDB::new(), IDX_NAME);
}

#[test]
#[should_panic]
fn mutable_and_immutable_prefixed_borrows() {
    _mutable_and_immutable_borrows(TemporaryDB::new(), PREFIXED_IDX);
}

#[test]
fn test_metadata_index_usual_correct() {
    let db = TemporaryDB::new();
    // Creates the index metadata.
    IndexBuilder::new(&db.fork())
        .index_name("simple")
        .index_type(IndexType::ProofMap)
        .build::<()>();
    // Checks the index metadata.
    IndexBuilder::new(&db.snapshot())
        .index_name("simple")
        .index_type(IndexType::ProofMap)
        .build::<()>();
}

#[test]
fn test_metadata_index_family_correct() {
    let db = TemporaryDB::new();
    // Creates the index metadata.
    let fork = db.fork();
    IndexBuilder::new(&fork)
        .index_name("simple")
        .family_id("family")
        .index_type(IndexType::ProofMap)
        .build::<()>();
    db.merge(fork.into_patch()).unwrap();
    // Checks the index metadata.
    IndexBuilder::new(&db.snapshot())
        .index_name("simple")
        .family_id("family")
        .index_type(IndexType::ProofMap)
        .build::<()>();
}

#[test]
fn test_metadata_index_identifiers() {
    let db = TemporaryDB::new();
    let fork = db.fork();
    // Creates the first index metadata.
    {
        let (view, _state) = IndexBuilder::new(&fork)
            .index_name("simple")
            .family_id("family")
            .index_type(IndexType::ProofMap)
            .build::<()>();
        assert_eq!(view.address, IndexAddress::new().append_bytes(&0_u64));
    }

    // Creates the second index metadata.
    {
        let (view, _state) = IndexBuilder::new(&fork)
            .index_name("second")
            .family_id("family")
            .index_type(IndexType::ProofMap)
            .build::<()>();
        assert_eq!(view.address, IndexAddress::new().append_bytes(&1_u64));
    }

    // Tries to create the first index instance.
    {
        let (view, _state) = IndexBuilder::new(&fork)
            .index_name("simple")
            .family_id("family")
            .index_type(IndexType::ProofMap)
            .build::<()>();
        assert_eq!(view.address, IndexAddress::new().append_bytes(&0_u64));
    }
}

#[test]
fn test_index_builder_without_type() {
    let db = TemporaryDB::new();
    // Creates the index metadata.
    let fork = db.fork();
    IndexBuilder::new(&fork).index_name("simple").build::<()>();
    db.merge(fork.into_patch()).unwrap();
    // Checks the index metadata.
    IndexBuilder::new(&db.snapshot())
        .index_name("simple")
        .index_type(IndexType::Unknown)
        .build::<()>();
}

#[test]
#[should_panic(expected = "Index name must not be empty")]
fn test_index_builder_without_name() {
    let db = TemporaryDB::new();
    // Creates the index metadata.
    let fork = db.fork();
    IndexBuilder::new(&fork).build::<()>();
}

#[test]
#[should_panic(expected = "Index type doesn't match specified")]
fn test_metadata_index_usual_incorrect() {
    let db = TemporaryDB::new();
    // Creates the index metadata.
    let fork = db.fork();
    IndexBuilder::new(&fork)
        .index_type(IndexType::ProofMap)
        .index_name("simple")
        .build::<()>();
    db.merge(fork.into_patch()).unwrap();
    // Checks the index metadata.
    IndexBuilder::new(&db.snapshot())
        .index_type(IndexType::ProofList)
        .index_name("simple")
        .build::<()>();
}

#[test]
#[should_panic(expected = "Index type doesn't match specified")]
fn test_metadata_index_family_incorrect() {
    let db = TemporaryDB::new();
    // Creates the index metadata.
    let fork = db.fork();
    IndexBuilder::new(&fork)
        .index_type(IndexType::ProofMap)
        .index_name("simple")
        .family_id("family")
        .build::<()>();
    db.merge(fork.into_patch()).unwrap();
    // Checks the index metadata.
    IndexBuilder::new(&db.snapshot())
        .index_type(IndexType::Map)
        .index_name("simple")
        .family_id("family")
<<<<<<< HEAD
        .build();
}

#[test]
#[ignore]
//TODO: fix test [ECR-2869]
fn multiple_patch() {
    use crate::ListIndex;
    let db = TemporaryDB::new();
    fn list_index<View: IndexAccess>(view: View) -> ListIndex<View, u64> {
        ListIndex::new("list_index", view)
    }
    // create first patch
    let patch1 = {
        let fork = db.fork();
        {
            let mut index = list_index(&fork);
            index.push(1);
            index.push(3);
            index.push(4);
        }
        fork.into_patch()
    };
    // create second patch
    let patch2 = {
        let fork = db.fork();
        {
            let mut index = list_index(&fork);
            index.push(10);
        }
        fork.into_patch()
    };

    db.merge(patch1).unwrap();
    db.merge(patch2).unwrap();
    let snapshot = db.snapshot();
    let index = list_index(&snapshot);
    let iter = index.iter();
    assert_eq!(index.len() as usize, iter.count());
=======
        .build::<()>();
>>>>>>> 8d19dab1
}<|MERGE_RESOLUTION|>--- conflicted
+++ resolved
@@ -804,8 +804,7 @@
         .index_type(IndexType::Map)
         .index_name("simple")
         .family_id("family")
-<<<<<<< HEAD
-        .build();
+        .build::<()>();
 }
 
 #[test]
@@ -844,7 +843,4 @@
     let index = list_index(&snapshot);
     let iter = index.iter();
     assert_eq!(index.len() as usize, iter.count());
-=======
-        .build::<()>();
->>>>>>> 8d19dab1
 }