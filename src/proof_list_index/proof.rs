--- conflicted
+++ resolved
@@ -15,15 +15,12 @@
 use serde::{de::Error, ser::SerializeStruct, Deserialize, Deserializer, Serialize, Serializer};
 use serde_json::{from_value, Error as SerdeJsonError, Value};
 
-<<<<<<< HEAD
-use super::{super::StorageValue, key::ProofListKey, HashTag};
-=======
 use super::{
     super::{BinaryValue, UniqueHash},
     hash_one, hash_pair,
     key::ProofListKey,
 };
->>>>>>> da83452a
+use super::{super::StorageValue, key::ProofListKey, HashTag};
 use exonum_crypto::Hash;
 
 #[derive(Debug, PartialEq, Eq)]
@@ -89,14 +86,10 @@
     UnmatchedRootHash,
 }
 
-<<<<<<< HEAD
-impl<V: StorageValue + Clone> ListProof<V> {
-=======
 impl<V> ListProof<V>
 where
     V: BinaryValue + UniqueHash,
 {
->>>>>>> da83452a
     fn collect<'a>(
         &'a self,
         key: ProofListKey,
