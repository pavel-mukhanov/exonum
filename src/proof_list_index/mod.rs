--- conflicted
+++ resolved
@@ -465,11 +465,7 @@
 
 impl<'a, V> ProofListIndex<&'a mut Fork, V>
 where
-<<<<<<< HEAD
-    V: StorageValue + Clone,
-=======
     V: BinaryValue + UniqueHash,
->>>>>>> da83452a
 {
     fn set_len(&mut self, len: u64) {
         self.base.put(&(), len);
