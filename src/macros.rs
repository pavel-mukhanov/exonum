--- conflicted
+++ resolved
@@ -12,10 +12,7 @@
 // See the License for the specific language governing permissions and
 // limitations under the License.
 
-<<<<<<< HEAD
-=======
 /// TODO Clarify documentation. [ECR-2820]
->>>>>>> 9becc898
 macro_rules! concat_keys {
     (@capacity $key:expr) => ( $key.size() );
     (@capacity $key:expr, $($tail:expr),+) => (
