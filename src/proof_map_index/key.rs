--- conflicted
+++ resolved
@@ -55,134 +55,6 @@
     *value &= reset_bits_mask;
 }
 
-<<<<<<< HEAD
-/// A trait that defines a subset of storage key types which are suitable for use with
-/// `ProofMapIndex`.
-///
-/// The size of the keys must be exactly [`PROOF_MAP_KEY_SIZE`] bytes and the keys must have
-/// a uniform distribution.
-///
-/// [`PROOF_MAP_KEY_SIZE`]: constant.PROOF_MAP_KEY_SIZE.html
-pub trait ProofMapKey
-where
-    Self::Output: ProofMapKey,
-{
-    /// The type of keys as read from the database.
-    ///
-    /// `Output` is not necessarily equal to `Self`, which provides flexibility
-    /// for [`HashedKey`]s and similar cases
-    /// where the key cannot be uniquely restored from the database.
-    ///
-    /// [`HashedKey`]: trait.HashedKey.html
-    type Output;
-
-    /// Writes this key into a byte buffer.
-    ///
-    /// The buffer is guaranteed to have size [`PROOF_MAP_KEY_SIZE`].
-    ///
-    /// [`PROOF_MAP_KEY_SIZE`]: constant.PROOF_MAP_KEY_SIZE.html
-    fn write_key(&self, to: &mut [u8]);
-
-    /// Reads this key from the buffer.
-    fn read_key(from: &[u8]) -> Self::Output;
-}
-
-/// A trait denoting that a certain storage value is suitable for use as a key for
-/// `ProofMapIndex` after hashing.
-///
-/// **Warning:** The implementation of the [`ProofMapKey.write_key()`] method provided
-/// by this trait is not efficient; it calculates the hash anew on each call.
-///
-/// # Example
-///
-/// ```
-/// # use byteorder::{LittleEndian, ByteOrder};
-/// # use exonum_merkledb::{TemporaryDB, Database, ProofMapIndex, HashedKey};
-///
-/// #[derive(Debug, Copy, Clone, PartialEq)]
-/// struct Point {
-///     y: i16,
-///     x: i16,
-/// }
-///
-/// impl exonum_crypto::CryptoHash for Point {
-///     fn hash(&self) -> exonum_crypto::Hash {
-///         let mut buffer = [0; 4];
-///         LittleEndian::write_i16(&mut buffer[0..2], self.x);
-///         LittleEndian::write_i16(&mut buffer[2..4], self.y);
-///         exonum_crypto::hash(&buffer)
-///     }
-/// }
-///
-/// impl HashedKey for Point {}
-///
-///
-///
-/// # fn main() {
-/// let fork = { let db = TemporaryDB::new(); db.fork() };
-/// let mut map = ProofMapIndex::new("index", &mut fork);
-/// map.put(&Point { x: 3, y: -4 }, 5u32);
-/// assert_eq!(map.get(&Point { x: 3, y: -4 }), Some(5));
-/// assert_eq!(map.get(&Point { x: 3, y: 4 }), None);
-/// # }
-/// ```
-///
-/// [`ProofMapIndex`]: struct.ProofMapIndex.html
-/// [`ProofMapKey.write_key()`]: trait.ProofMapKey.html#tymethod.write_key
-pub trait HashedKey: CryptoHash {}
-
-impl<T: HashedKey> ProofMapKey for T {
-    type Output = Hash;
-
-    fn write_key(&self, buffer: &mut [u8]) {
-        self.hash().write(buffer);
-    }
-
-    fn read_key(buffer: &[u8]) -> Hash {
-        <Hash as BinaryKey>::read(buffer)
-    }
-}
-
-impl ProofMapKey for PublicKey {
-    type Output = Self;
-
-    fn write_key(&self, buffer: &mut [u8]) {
-        BinaryKey::write(self, buffer);
-    }
-
-    fn read_key(raw: &[u8]) -> Self {
-        <Self as BinaryKey>::read(raw)
-    }
-}
-
-impl ProofMapKey for Hash {
-    type Output = Self;
-
-    fn write_key(&self, buffer: &mut [u8]) {
-        BinaryKey::write(self, buffer);
-    }
-
-    fn read_key(raw: &[u8]) -> Self {
-        <Self as BinaryKey>::read(raw)
-    }
-}
-
-impl ProofMapKey for [u8; 32] {
-    type Output = [u8; 32];
-
-    fn write_key(&self, buffer: &mut [u8]) {
-        buffer.copy_from_slice(self);
-    }
-
-    fn read_key(raw: &[u8]) -> [u8; 32] {
-        let mut value = [0; KEY_SIZE];
-        value.copy_from_slice(raw);
-        value
-    }
-}
-
-=======
->>>>>>> ac4a4a7b
 #[derive(Debug, Clone, Copy, PartialEq, Eq, PartialOrd, Ord)]
 pub enum ChildKind {
     Left,
