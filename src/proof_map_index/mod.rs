--- conflicted
+++ resolved
@@ -30,13 +30,8 @@
     proof::{create_multiproof, create_proof},
 };
 use crate::{
-<<<<<<< HEAD
-    views::{IndexAccess, IndexBuilder, Iter as ViewIter, View},
+    views::{IndexAccess, IndexBuilder, IndexType, Iter as ViewIter, View},
     BinaryKey, BinaryValue, Fork, HashTag, UniqueHash,
-=======
-    views::{IndexAccess, IndexBuilder, IndexType, Iter as ViewIter, View},
-    BinaryKey, BinaryValue, Fork, UniqueHash,
->>>>>>> 9becc898
 };
 
 mod key;
