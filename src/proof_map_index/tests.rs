// Copyright 2019 The Exonum Team
//
// Licensed under the Apache License, Version 2.0 (the "License");
// you may not use this file except in compliance with the License.
// You may obtain a copy of the License at
//
//   http://www.apache.org/licenses/LICENSE-2.0
//
// Unless required by applicable law or agreed to in writing, software
// distributed under the License is distributed on an "AS IS" BASIS,
// WITHOUT WARRANTIES OR CONDITIONS OF ANY KIND, either express or implied.
// See the License for the specific language governing permissions and
// limitations under the License.

use std::{cmp, collections::HashSet, fmt::Debug, hash::Hash as StdHash};

use pretty_assertions::assert_eq;
use rand::{
    self,
    seq::{IteratorRandom, SliceRandom},
    Rng, RngCore, SeedableRng,
};
use rand_xorshift::XorShiftRng;
use serde::{de::DeserializeOwned, Serialize};
use serde_json::{self, json};

use exonum_crypto::{hash, Hash, HashStream};

use super::{
    key::{BitsRange, ChildKind, KEY_SIZE, LEAF_KEY_PREFIX},
    node::BranchNode,
    proof::MapProofBuilder,
    MapProof, MapProofError, ProofMapIndex, ProofPath,
};
use crate::{BinaryKey, BinaryValue, Database, Fork, TemporaryDB, UniqueHash};

const IDX_NAME: &'static str = "idx_name";

// Makes large data set with unique keys
fn generate_random_data(len: usize) -> Vec<([u8; KEY_SIZE], Vec<u8>)> {
    let mut rng = rand::thread_rng();
    let mut exists_keys = HashSet::new();
    let mut base = [0; KEY_SIZE];
    rng.fill_bytes(&mut base);
    let base = base;

    let kv_generator = |_| {
        let mut v = vec![0; 8];

        // Generate only unique keys
        let mut k = base.clone();
        let byte: usize = rng.gen_range(0, 31);
        k[byte] = rng.gen::<u8>();

        rng.fill_bytes(&mut v);
        while exists_keys.contains(&k) {
            rng.fill_bytes(&mut k);
        }
        exists_keys.insert(k.clone());
        (k, v)
    };

    (0..len).map(kv_generator).collect::<Vec<_>>()
}

// Makes large data set with unique keys
fn generate_random_data_keys<R: Rng>(
    exists_keys: &mut HashSet<Vec<u8>>,
    len: usize,
    rng: &mut R,
) -> Vec<(Vec<u8>, Vec<u8>)> {
    let kv_generator = |_| {
        let mut new_key = vec![0; rng.gen_range(0, 64)];
        rng.fill_bytes(&mut new_key);
        while exists_keys.contains(&new_key) {
            new_key = vec![0; rng.gen_range(0, 64)];
            rng.fill_bytes(&mut new_key);
        }
        exists_keys.insert(new_key.clone());

        let mut v = vec![0; 8];
        rng.fill_bytes(&mut v);
        (new_key, v)
    };

    (0..len).map(kv_generator).collect::<Vec<_>>()
}

#[test]
fn test_map_methods() {
    let db = TemporaryDB::default();
    let fork = db.fork();
    let mut index = ProofMapIndex::new(IDX_NAME, &fork);

    assert_eq!(index.get(&[1; 32]), None);
    assert!(!index.contains(&[1; 32]));

    index.put(&[1; 32], 1u8);

    assert_eq!(index.get(&[1; 32]), Some(1u8));
    assert!(index.contains(&[1; 32]));

    index.remove(&[1; 32]);

    assert!(!index.contains(&[1; 32]));
    assert_eq!(index.get(&[1; 32]), None);

    index.put(&[2; 32], 2u8);
    index.put(&[3; 32], 3u8);
    index.clear();

    assert!(!index.contains(&[2; 32]));
    assert!(!index.contains(&[3; 32]));
}

#[test]
fn test_insert_trivial() {
    let db1 = TemporaryDB::default();
    let db2 = TemporaryDB::default();
    let storage1 = db1.fork();
    let storage2 = db2.fork();

    let mut index1 = ProofMapIndex::new(IDX_NAME, &storage1);
    index1.put(&[255; 32], vec![1]);
    index1.put(&[254; 32], vec![2]);

    let mut index2 = ProofMapIndex::new(IDX_NAME, &storage2);
    index2.put(&[254; 32], vec![2]);
    index2.put(&[255; 32], vec![1]);

    assert_eq!(index1.get(&[255; 32]), Some(vec![1]));
    assert_eq!(index1.get(&[254; 32]), Some(vec![2]));
    assert_eq!(index2.get(&[255; 32]), Some(vec![1]));
    assert_eq!(index2.get(&[254; 32]), Some(vec![2]));

    assert_ne!(index1.merkle_root(), Hash::zero());
    assert_eq!(index1.merkle_root(), index2.merkle_root());
}

#[test]
fn test_insert_same_key() {
    let db = TemporaryDB::default();
    let storage = db.fork();
    let mut table = ProofMapIndex::new(IDX_NAME, &storage);
    assert_eq!(table.merkle_root(), Hash::zero());
    let root_prefix = &[&[LEAF_KEY_PREFIX], vec![255; 32].as_slice(), &[0_u8]].concat();
    let hash = HashStream::new()
        .update(root_prefix)
        .update(hash(&[2]).as_ref())
        .hash();

    table.put(&[255; 32], vec![1]);
    table.put(&[255; 32], vec![2]);
    assert_eq!(table.get(&[255; 32]), Some(vec![2]));
    assert_eq!(table.merkle_root(), hash);
}

#[test]
fn test_insert_simple() {
    let db1 = TemporaryDB::default();
    let db2 = TemporaryDB::default();
    let storage1 = db1.fork();
    let storage2 = db2.fork();

    let mut index1 = ProofMapIndex::new(IDX_NAME, &storage1);
    index1.put(&[255; 32], vec![3]);
    index1.put(&[254; 32], vec![2]);
    index1.put(&[250; 32], vec![1]);
    index1.put(&[254; 32], vec![5]);

    let mut index2 = ProofMapIndex::new(IDX_NAME, &storage2);
    index2.put(&[250; 32], vec![1]);
    index2.put(&[254; 32], vec![2]);
    index2.put(&[255; 32], vec![3]);
    index2.put(&[254; 32], vec![5]);

    assert!(index1.merkle_root() != Hash::zero());
    assert_eq!(index1.merkle_root(), index2.merkle_root());
}

#[test]
fn test_insert_reverse() {
    let db1 = TemporaryDB::default();
    let db2 = TemporaryDB::default();
    let storage1 = db1.fork();
    let mut index1 = ProofMapIndex::new(IDX_NAME, &storage1);
    index1.put(&[42; 32], vec![1]);
    index1.put(&[64; 32], vec![2]);
    index1.put(&[240; 32], vec![3]);
    index1.put(&[245; 32], vec![4]);
    index1.put(&[250; 32], vec![5]);
    index1.put(&[255; 32], vec![6]);

    let storage2 = db2.fork();
    let mut index2 = ProofMapIndex::new(IDX_NAME, &storage2);
    index2.put(&[255; 32], vec![6]);
    index2.put(&[250; 32], vec![5]);
    index2.put(&[245; 32], vec![4]);
    index2.put(&[240; 32], vec![3]);
    index2.put(&[64; 32], vec![2]);
    index2.put(&[42; 32], vec![1]);

    assert!(index2.merkle_root() != Hash::zero());
    assert_eq!(index2.merkle_root(), index1.merkle_root());
}

#[test]
fn test_remove_trivial() {
    let db1 = TemporaryDB::default();
    let db2 = TemporaryDB::default();
    let storage1 = db1.fork();
    let mut index1 = ProofMapIndex::new(IDX_NAME, &storage1);
    index1.put(&[255; 32], vec![6]);
    index1.remove(&[255; 32]);

    let storage2 = db2.fork();
    let mut index2 = ProofMapIndex::new(IDX_NAME, &storage2);
    index2.put(&[255; 32], vec![6]);
    index2.remove(&[255; 32]);

    assert_eq!(index1.merkle_root(), Hash::zero());
    assert_eq!(index2.merkle_root(), Hash::zero());
}

#[test]
fn test_remove_simple() {
    let db1 = TemporaryDB::default();
    let db2 = TemporaryDB::default();
    let storage1 = db1.fork();
    let mut index1 = ProofMapIndex::new(IDX_NAME, &storage1);
    index1.put(&[255; 32], vec![1]);
    index1.put(&[250; 32], vec![2]);
    index1.put(&[245; 32], vec![3]);

    index1.remove(&[255; 32]);
    index1.remove(&[245; 32]);

    let storage2 = db2.fork();
    let mut index2 = ProofMapIndex::new(IDX_NAME, &storage2);
    index2.put(&[250; 32], vec![2]);
    index2.put(&[255; 32], vec![1]);
    index2.put(&[245; 32], vec![3]);

    index2.remove(&[255; 32]);
    index2.remove(&[245; 32]);

    assert_eq!(index2.get(&[250; 32]), Some(vec![2]));
    assert_eq!(index1.get(&[250; 32]), Some(vec![2]));
    assert!(index1.get(&[255; 32]).is_none());
    assert!(index2.get(&[255; 32]).is_none());
    assert!(index1.get(&[245; 32]).is_none());
    assert!(index2.get(&[245; 32]).is_none());

    assert_eq!(index1.merkle_root(), index2.merkle_root());
}

#[test]
fn test_remove_reverse() {
    let db1 = TemporaryDB::default();
    let db2 = TemporaryDB::default();
    let storage1 = db1.fork();
    let mut index1 = ProofMapIndex::new(IDX_NAME, &storage1);
    index1.put(&[42; 32], vec![1]);
    index1.put(&[64; 32], vec![2]);
    index1.put(&[240; 32], vec![3]);
    index1.put(&[245; 32], vec![4]);
    index1.put(&[250; 32], vec![5]);
    index1.put(&[255; 32], vec![6]);

    index1.remove(&[255; 32]);
    index1.remove(&[250; 32]);
    index1.remove(&[245; 32]);
    index1.remove(&[240; 32]);
    index1.remove(&[64; 32]);
    index1.remove(&[42; 32]);

    let storage2 = db2.fork();
    let mut index2 = ProofMapIndex::new(IDX_NAME, &storage2);
    index2.put(&[255; 32], vec![6]);
    index2.put(&[250; 32], vec![5]);
    index2.put(&[245; 32], vec![4]);
    index2.put(&[240; 32], vec![3]);
    index2.put(&[64; 32], vec![2]);
    index2.put(&[42; 32], vec![1]);

    index2.remove(&[42; 32]);
    index2.remove(&[64; 32]);
    index2.remove(&[240; 32]);
    index2.remove(&[245; 32]);
    index2.remove(&[250; 32]);
    index2.remove(&[255; 32]);

    assert_eq!(index2.merkle_root(), index1.merkle_root());
}

#[test]
fn test_merkle_root_leaf() {
    let db = TemporaryDB::default();
    let mut storage = db.fork();
    let mut index = ProofMapIndex::new(IDX_NAME, &mut storage);

    let key = vec![1, 2, 3];
    let value = vec![4, 5, 6];
    index.put(&key, value.clone());

    let merkle_root = HashStream::new()
        .update(ProofPath::new(&key).as_bytes())
        .update(UniqueHash::hash(&value).as_ref())
        .hash();
    assert_eq!(merkle_root, index.merkle_root());
}

#[test]
fn test_fuzz_insert() {
    let db1 = TemporaryDB::default();
    let db2 = TemporaryDB::default();
    let mut data = generate_random_data(100);
    let mut rng = rand::thread_rng();
    let storage1 = db1.fork();
    let mut index1 = ProofMapIndex::new(IDX_NAME, &storage1);

    for item in &data {
        index1.put(&item.0, item.1.clone());
    }

    let storage2 = db2.fork();
    let mut index2 = ProofMapIndex::new(IDX_NAME, &storage2);
    data.shuffle(&mut rng);
    for item in &data {
        index2.put(&item.0, item.1.clone());
    }

    for item in &data {
        let v1 = index1.get(&item.0);
        let v2 = index2.get(&item.0);
        assert_eq!(v1.as_ref(), Some(&item.1));
        assert_eq!(v2.as_ref(), Some(&item.1));
    }

    assert!(index2.merkle_root() != Hash::zero());
    assert_eq!(index2.merkle_root(), index1.merkle_root());

    // Test same keys
    data.shuffle(&mut rng);
    for item in &data {
        index1.put(&item.0, vec![1]);
    }
    data.shuffle(&mut rng);
    for item in &data {
        index2.put(&item.0, vec![1]);
    }

    for item in &data {
        let v1 = index1.get(&item.0);
        let v2 = index2.get(&item.0);
        assert_eq!(v1.as_ref(), Some(&vec![1]));
        assert_eq!(v2.as_ref(), Some(&vec![1]));
    }
    assert_eq!(index2.merkle_root(), index1.merkle_root());
}

<<<<<<< HEAD
fn check_map_proof<K, V>(proof: MapProof<K, V>, key: Option<K>, table: &ProofMapIndex<&Fork, K, V>)
where
    K: ProofMapKey + PartialEq + Debug + Serialize + DeserializeOwned,
=======
fn check_map_proof<K, V>(
    proof: MapProof<K, V>,
    key: Option<K>,
    table: &ProofMapIndex<&mut Fork, K, V>,
) where
    K: BinaryKey + UniqueHash + PartialEq + Debug + Serialize + DeserializeOwned,
>>>>>>> ac4a4a7b
    V: BinaryValue + UniqueHash + PartialEq + Debug + Serialize + DeserializeOwned,
{
    let serialized_proof = serde_json::to_value(&proof).unwrap();
    let deserialized_proof: MapProof<K, V> = serde_json::from_value(serialized_proof).unwrap();

    let entries = match key {
        Some(key) => {
            let value = table.get(&key).unwrap();
            vec![(key, value)]
        }
        None => vec![],
    };

    let proof = proof.check().unwrap();
    assert_eq!(
        proof.entries().collect::<Vec<_>>(),
        entries
            .iter()
            .map(|&(ref k, ref v)| (k, v))
            .collect::<Vec<_>>()
    );
    assert_eq!(proof.merkle_root(), table.merkle_root());

    let deserialized_proof = deserialized_proof.check().unwrap();
    assert_eq!(
        deserialized_proof.entries().collect::<Vec<_>>(),
        proof.entries().collect::<Vec<_>>()
    );
    assert_eq!(deserialized_proof.merkle_root(), proof.merkle_root());
}

fn check_map_multiproof<K, V>(
    proof: MapProof<K, V>,
    keys: Vec<K>,
    table: &ProofMapIndex<&Fork, K, V>,
) where
    K: BinaryKey + UniqueHash + PartialEq + Debug,
    V: BinaryValue + UniqueHash + PartialEq + Debug,
{
    let (entries, missing_keys) = {
        let mut entries: Vec<(K, V)> = Vec::new();
        let mut missing_keys: Vec<K> = Vec::new();

        for key in keys {
            if table.contains(&key) {
                let value = table.get(&key).unwrap();
                entries.push((key, value));
            } else {
                missing_keys.push(key);
            }
        }

        // Sort entries and missing keys by the order imposed by the `ProofPath`
        // serialization of the keys
        entries.sort_unstable_by(|&(ref x, _), &(ref y, _)| {
            ProofPath::new(x).partial_cmp(&ProofPath::new(y)).unwrap()
        });
        missing_keys
            .sort_unstable_by(|x, y| ProofPath::new(x).partial_cmp(&ProofPath::new(y)).unwrap());

        (entries, missing_keys)
    };

    let proof = proof.check().unwrap();
    assert_eq!(proof.merkle_root(), table.merkle_root());
    assert_eq!(missing_keys.iter().collect::<Vec<&_>>(), {
        let mut actual_keys = proof.missing_keys().collect::<Vec<_>>();
        actual_keys
            .sort_unstable_by(|&x, &y| ProofPath::new(x).partial_cmp(&ProofPath::new(y)).unwrap());
        actual_keys
    });
    assert_eq!(
        entries
            .iter()
            .map(|&(ref k, ref v)| (k, v))
            .collect::<Vec<_>>(),
        {
            let mut actual_entries = proof.entries().collect::<Vec<_>>();
            actual_entries.sort_unstable_by(|&(x, _), &(y, _)| {
                ProofPath::new(x).partial_cmp(&ProofPath::new(y)).unwrap()
            });
            actual_entries
        }
    );
}

const MAX_CHECKED_ELEMENTS: usize = 1_024;

fn check_proofs_for_data<K, V>(db: &dyn Database, data: Vec<(K, V)>, nonexisting_keys: Vec<K>)
where
    K: BinaryKey + UniqueHash + Clone + PartialEq + Debug + Serialize + DeserializeOwned,
    V: BinaryValue + UniqueHash + Clone + PartialEq + Debug + Serialize + DeserializeOwned,
{
    let storage = db.fork();
    let mut table = ProofMapIndex::new(IDX_NAME, &storage);
    for &(ref key, ref value) in &data {
        table.put(key, value.clone());
    }

    let batch_size = data.len();
    let indexes = if batch_size < MAX_CHECKED_ELEMENTS {
        (0..batch_size).collect()
    } else {
        let mut rng = XorShiftRng::from_seed(rand::random());
        (0..batch_size).choose_multiple(&mut rng, MAX_CHECKED_ELEMENTS)
    };

    for i in indexes {
        let key = data[i].0.clone();
        let proof = table.get_proof(key.clone());
        check_map_proof(proof, Some(key), &table);
    }

    for key in nonexisting_keys {
        if !table.contains(&key) {
            // The check is largely redundant, but better be here anyway
            let proof = table.get_proof(key);
            check_map_proof(proof, None, &table);
        }
    }
}

fn check_multiproofs_for_data<K, V>(db: &dyn Database, data: Vec<(K, V)>, nonexisting_keys: Vec<K>)
where
    K: BinaryKey + UniqueHash + Clone + Ord + PartialEq + StdHash + Debug + Serialize,
    V: BinaryValue + UniqueHash + Clone + PartialEq + Debug + Serialize,
{
    let storage = db.fork();
    let mut table = ProofMapIndex::new(IDX_NAME, &storage);
    for &(ref key, ref value) in &data {
        table.put(key, value.clone());
    }

    let mut rng = XorShiftRng::from_seed(rand::random());

    // Test for batches of 1, 11, ..., 101 keys
    for proof_size in (0..11).map(|x| x * 10 + 1) {
        // Check the multiproof only for existing keys
        let keys = data
            .iter()
            .map(|(k, _)| k.clone())
            .choose_multiple(&mut rng, proof_size);
        let proof = table.get_multiproof(keys.clone());
        check_map_multiproof(proof, keys, &table);

        // Check the multiproof for the equal number of existing and non-existing keys
        let mut keys = data
            .iter()
            .map(|(k, _)| k.clone())
            .choose_multiple(&mut rng, proof_size);
        let non_keys = nonexisting_keys
            .iter()
            .cloned()
            .choose_multiple(&mut rng, proof_size);
        keys.extend(non_keys);
        let proof = table.get_multiproof(keys.clone());
        check_map_multiproof(proof, keys, &table);
    }
}

#[test]
fn test_invalid_map_proofs() {
    use self::MapProofError::*;

    let h = hash(&vec![1]);

    let proof: MapProof<[u8; 32], Vec<u8>> = MapProofBuilder::new()
        .add_proof_entry(ProofPath::new(&[1; 32]).prefix(240), h)
        .create();
    match proof.check().unwrap_err() {
        NonTerminalNode(..) => {}
        e => panic!("expected non-terminal node error, got {}", e),
    }

    let json = json!({
        "proof": [
            { "path": "11", "hash": Hash::default() },
            { "path": "0", "hash": Hash::default() },
        ],
        "entries": []
    });
    let proof: MapProof<[u8; 32], Vec<u8>> = serde_json::from_value(json).unwrap();
    match proof.check().unwrap_err() {
        InvalidOrdering(..) => {}
        e => panic!("expected invalid ordering error, got {}", e),
    }

    let proof: MapProof<[u8; 32], Vec<u8>> = MapProofBuilder::new()
        .add_proof_entry(ProofPath::new(&[1; 32]).prefix(3), h)
        .add_proof_entry(ProofPath::new(&[1; 32]).prefix(77), h)
        .create();
    match proof.check().unwrap_err() {
        EmbeddedPaths { .. } => {}
        e => panic!("expected embedded paths error, got {}", e),
    }

    let proof: MapProof<[u8; 32], Vec<u8>> = MapProofBuilder::new()
        .add_proof_entry(ProofPath::new(&[1; 32]).prefix(3), h)
        .add_entry([1; 32], vec![1, 2, 3])
        .create();
    match proof.check().unwrap_err() {
        EmbeddedPaths { .. } => {}
        e => panic!("expected embedded paths error, got {}", e),
    }

    let proof: MapProof<[u8; 32], Vec<u8>> = MapProofBuilder::new()
        .add_proof_entry(ProofPath::new(&[1; 32]).prefix(3), h)
        .add_entry([1; 32], vec![1, 2, 3])
        .create();
    match proof.check().unwrap_err() {
        EmbeddedPaths { .. } => {}
        e => panic!("expected embedded paths error, got {}", e),
    }

    let proof: MapProof<[u8; 32], Vec<u8>> = MapProofBuilder::new()
        .add_proof_entry(ProofPath::new(&[0; 32]).prefix(10), h)
        .add_proof_entry(ProofPath::new(&[1; 32]), h)
        .add_entry([1; 32], vec![1, 2, 3])
        .create();
    match proof.check().unwrap_err() {
        DuplicatePath(..) => {}
        e => panic!("expected duplicate path error, got {}", e),
    }

    let proof: MapProof<[u8; 32], Vec<u8>> = MapProofBuilder::new()
        .add_proof_entry(ProofPath::new(&[0; 32]).prefix(10), h)
        .add_entry([1; 32], vec![1, 2, 3])
        .add_entry([1; 32], vec![1, 2, 3])
        .create();
    match proof.check().unwrap_err() {
        DuplicatePath(..) => {}
        e => panic!("expected duplicate path error, got {}", e),
    }
}

#[test]
fn test_build_proof_in_empty_tree() {
    let db = TemporaryDB::default();
    let storage = db.fork();
    let mut table = ProofMapIndex::new(IDX_NAME, &storage);

    // Just to notify the compiler of the types used; same key is added and then removed from tree.
    table.put(&[230; 32], vec![1]);
    table.remove(&[230; 32]);

    let proof = table.get_proof([244; 32]);
    assert_eq!(proof.proof_unchecked(), vec![]);
    check_map_proof(proof, None, &table);
}

#[test]
fn test_build_multiproof_in_empty_tree() {
    let db = TemporaryDB::default();
    let storage = db.fork();
    let mut table = ProofMapIndex::new(IDX_NAME, &storage);

    // Just to notify the compiler of the types used; same key is added and then removed from tree.
    table.put(&[230; 32], vec![1]);
    table.remove(&[230; 32]);

    let keys = vec![[0; 32], [230; 32], [244; 32]];
    let proof = table.get_multiproof(keys.clone());
    assert_eq!(proof.proof_unchecked(), vec![]);
    check_map_multiproof(proof, keys, &table);
}

#[test]
fn test_build_proof_in_single_node_tree() {
    let db = TemporaryDB::default();
    let storage = db.fork();
    let mut table = ProofMapIndex::new(IDX_NAME, &storage);

    table.put(&[230; 32], vec![1]);
    let proof = table.get_proof([230; 32]);
    assert_eq!(proof.proof_unchecked(), vec![]);
    check_map_proof(proof, Some([230; 32]), &table);

    let proof = table.get_proof([128; 32]);
    assert_eq!(
        proof.proof_unchecked(),
        vec![(ProofPath::new(&[230; 32]), hash(&vec![1]))]
    );
    check_map_proof(proof, None, &table);
}

#[test]
fn test_build_multiproof_in_single_node_tree() {
    let db = TemporaryDB::default();
    let storage = db.fork();
    let mut table = ProofMapIndex::new(IDX_NAME, &storage);

    table.put(&[230; 32], vec![1]);

    let keys = vec![[230; 32], [1; 32], [129; 32]];
    let proof = table.get_multiproof(keys.clone());
    assert_eq!(proof.proof_unchecked(), vec![]);
    check_map_multiproof(proof, keys, &table);

    let keys = vec![[229; 32], [1; 32], [129; 32]];
    let proof = table.get_multiproof(keys.clone());
    assert_eq!(
        proof.proof_unchecked(),
        vec![(ProofPath::new(&[230; 32]), hash(&vec![1]))]
    );
    check_map_multiproof(proof, keys, &table);
}

#[test]
fn test_build_proof_in_complex_tree() {
    let db = TemporaryDB::default();
    let storage = db.fork();
    let mut table = ProofMapIndex::new(IDX_NAME, &storage);

    table.put(&[128; 32], vec![1]); // 128 = 0b1000_0000 ~ ProofPath(00000001...)
    table.put(&[32; 32], vec![2]); //   32 = 0b0010_0000 ~ ProofPath(00000100...)
    let proof = table.get_proof([128; 32]);
    assert_eq!(
        proof.proof_unchecked(),
        vec![(ProofPath::new(&[32; 32]), hash(&vec![2]))]
    );
    check_map_proof(proof, Some([128; 32]), &table);

    let proof = table.get_proof([32; 32]);
    assert_eq!(
        proof.proof_unchecked(),
        vec![(ProofPath::new(&[128; 32]), hash(&vec![1]))]
    );
    check_map_proof(proof, Some([32; 32]), &table);

    // Key left of all keys in the tree
    let proof = table.get_proof([0; 32]);
    let exp_proof = vec![
        (ProofPath::new(&[128; 32]), hash(&vec![1])),
        (ProofPath::new(&[32; 32]), hash(&vec![2])),
    ];
    assert_eq!(proof.proof_unchecked(), exp_proof);
    check_map_proof(proof, None, &table);

    // Key between the keys in the tree
    let proof = table.get_proof([64; 32]); // 64 ~ ProofPath(00000010...)
    assert_eq!(proof.proof_unchecked(), exp_proof);
    check_map_proof(proof, None, &table);

    // Key to the right of all keys
    let proof = table.get_proof([255; 32]);
    assert_eq!(proof.proof_unchecked(), exp_proof);
    check_map_proof(proof, None, &table);

    // Insert key that splits 15-bit segment off the left key in the tree.
    // The key itself is to the left of the `[128; 32]` key.
    let left_key = {
        let mut key = [0; 32];
        key[0] = 128;
        table.put(&key, vec![3]);
        key
    };

    let left_hash = {
        let mut node = BranchNode::empty();
        node.set_child(ChildKind::Left, &ProofPath::new(&left_key), &hash(&vec![3]));
        node.set_child(
            ChildKind::Right,
            &ProofPath::new(&[128; 32]),
            &hash(&vec![1]),
        );
        node.hash()
    };

    let proof = table.get_proof([128; 32]);
    assert_eq!(
        proof.proof_unchecked(),
        vec![
            (ProofPath::new(&left_key), hash(&vec![3])),
            (ProofPath::new(&[32; 32]), hash(&vec![2])),
        ]
    );
    check_map_proof(proof, Some([128; 32]), &table);

    let proof = table.get_proof([64; 32]);
    assert_eq!(
        proof.proof_unchecked(),
        vec![
            (ProofPath::new(&left_key).prefix(15), left_hash),
            (ProofPath::new(&[32; 32]), hash(&vec![2])),
        ]
    );
    check_map_proof(proof, None, &table);

    let proof = table.get_proof([32; 32]);
    assert_eq!(
        proof.proof_unchecked(),
        vec![(ProofPath::new(&left_key).prefix(15), left_hash)]
    );
    check_map_proof(proof, Some([32; 32]), &table);

    let proof = table.get_proof([1; 32]);
    assert_eq!(
        proof.proof_unchecked(),
        vec![
            (ProofPath::new(&left_key).prefix(15), left_hash),
            (ProofPath::new(&[32; 32]), hash(&vec![2])),
        ]
    );
    check_map_proof(proof, None, &table);

    // Insert key that splits 12-bit segment off the [32; 32] key in the tree.
    // The key is to the right of the [32; 32] key.
    let right_key = {
        let mut key = [0; 32];
        key[0] = 32;
        key[1] = 0b1001_0000; // represented as `..00001001..` in `ProofPath`
        table.put(&key, vec![4]);
        key
    };

    let right_hash = {
        let mut node = BranchNode::empty();
        node.set_child(ChildKind::Left, &ProofPath::new(&[32; 32]), &hash(&vec![2]));
        node.set_child(
            ChildKind::Right,
            &ProofPath::new(&right_key),
            &hash(&vec![4]),
        );
        node.hash()
    };

    let proof = table.get_proof([128; 32]);
    assert_eq!(
        proof.proof_unchecked(),
        vec![
            (ProofPath::new(&left_key), hash(&vec![3])),
            (ProofPath::new(&right_key).prefix(12), right_hash),
        ]
    );
    check_map_proof(proof, Some([128; 32]), &table);

    // Non-existing key between two children at the root node
    let proof = table.get_proof([64; 32]);
    assert_eq!(
        proof.proof_unchecked(),
        vec![
            (ProofPath::new(&left_key).prefix(15), left_hash),
            (ProofPath::new(&right_key).prefix(12), right_hash),
        ]
    );
    check_map_proof(proof, None, &table);

    // Non-existing key between the first added node `[128; 32]` and the `left_key`.
    let nonexisting_key = {
        let mut key = [0; 32];
        key[0] = 128;
        key[1] = 128;
        key[29] = 29;
        key
    };

    let proof = table.get_proof(nonexisting_key);
    assert_eq!(
        proof.proof_unchecked(),
        vec![
            (ProofPath::new(&left_key), hash(&vec![3])),
            (ProofPath::new(&[128; 32]), hash(&vec![1])),
            (ProofPath::new(&right_key).prefix(12), right_hash),
        ]
    );
    check_map_proof(proof, None, &table);

    let subtree_hash = table.merkle_root();
    table.put(&[129; 32], vec![5]);
    // The tree is now as follows:
    // - Bits(0000_0): -> (subtree_hash)
    //   - Bits(...001_0000_000): -> (left_hash)
    //     - left_key -> [3]
    //     - [1; 32] -> [1]
    //   - Bits(...100_0000): -> (right_hash)
    //     - [4; 32] -> [2]
    //     - right_key -> [4]
    // - [129; 32] -> [5]

    let proof = table.get_proof([129; 32]);
    assert_eq!(
        proof.proof_unchecked(),
        vec![(ProofPath::new(&[0; 32]).prefix(5), subtree_hash)]
    );
    check_map_proof(proof, Some([129; 32]), &table);

    let proof = table.get_proof([1; 32]);
    assert_eq!(
        proof.proof_unchecked(),
        vec![
            (ProofPath::new(&[0; 32]).prefix(5), subtree_hash),
            (ProofPath::new(&[129; 32]), hash(&vec![5])),
        ]
    );
    check_map_proof(proof, None, &table);

    let proof = table.get_proof([32; 32]);
    assert_eq!(
        proof.proof_unchecked(),
        vec![
            (ProofPath::new(&left_key).prefix(15), left_hash),
            (ProofPath::new(&right_key), hash(&vec![4])),
            (ProofPath::new(&[129; 32]), hash(&vec![5])),
        ]
    );
    check_map_proof(proof, Some([32; 32]), &table);
}

#[test]
fn test_build_multiproof_simple() {
    let db = TemporaryDB::default();
    let storage = db.fork();
    let mut table = ProofMapIndex::new(IDX_NAME, &storage);

    table.put(&[128; 32], vec![1]);
    table.put(&[32; 32], vec![2]);

    let keys = vec![[0; 32], [128; 32]];
    let proof = table.get_multiproof(keys.clone());
    assert_eq!(
        proof.proof_unchecked(),
        vec![(ProofPath::new(&[32; 32]), hash(&vec![2]))]
    );
    check_map_multiproof(proof, keys, &table);

    let keys = vec![[64; 32], [0; 32], [128; 32], [129; 32]];
    let proof = table.get_multiproof(keys.clone());
    assert_eq!(
        proof.proof_unchecked(),
        vec![(ProofPath::new(&[32; 32]), hash(&vec![2]))]
    );
    check_map_multiproof(proof, keys, &table);

    let keys = vec![[64; 32], [0; 32], [128; 32], [129; 32], [32; 32]];
    let proof = table.get_multiproof(keys.clone());
    assert_eq!(proof.proof_unchecked(), vec![]);
    check_map_multiproof(proof, keys, &table);

    let keys = vec![[64; 32], [0; 32], [129; 32]];
    let proof = table.get_multiproof(keys.clone());
    assert_eq!(
        proof.proof_unchecked(),
        vec![
            (ProofPath::new(&[128; 32]), hash(&vec![1])),
            (ProofPath::new(&[32; 32]), hash(&vec![2])),
        ]
    );
    check_map_multiproof(proof, keys, &table);

    let keys = vec![[64; 32], [129; 32]];
    let proof = table.get_multiproof(keys.clone());
    assert_eq!(
        proof.proof_unchecked(),
        vec![
            (ProofPath::new(&[128; 32]), hash(&vec![1])),
            (ProofPath::new(&[32; 32]), hash(&vec![2])),
        ]
    );
    check_map_multiproof(proof, keys, &table);

    let keys = vec![[64; 32], [64; 32]];
    let proof = table.get_multiproof(keys.clone());
    assert_eq!(
        proof.proof_unchecked(),
        vec![
            (ProofPath::new(&[128; 32]), hash(&vec![1])),
            (ProofPath::new(&[32; 32]), hash(&vec![2])),
        ]
    );
    check_map_multiproof(proof, vec![[64; 32]], &table);

    let keys = vec![[128; 32], [64; 32], [128; 32]];
    let proof = table.get_multiproof(keys.clone());
    assert_eq!(
        proof.proof_unchecked(),
        vec![(ProofPath::new(&[32; 32]), hash(&vec![2]))]
    );
    check_map_multiproof(proof, vec![[128; 32], [64; 32]], &table);

    let keys = vec![[255; 32], [129; 32]];
    let proof = table.get_multiproof(keys.clone());
    assert_eq!(
        proof.proof_unchecked(),
        vec![
            (ProofPath::new(&[128; 32]), hash(&vec![1])),
            (ProofPath::new(&[32; 32]), hash(&vec![2])),
        ]
    );
    check_map_multiproof(proof, keys, &table);

    // Insert key that splits 15-bit segment off the left key in the tree.
    // The key itself is to the left of the `[1; 32]` key.
    let left_key = {
        let mut key = [0; 32];
        key[0] = 128;
        table.put(&key, vec![3]);
        key
    };

    let left_hash = {
        let mut node = BranchNode::empty();
        node.set_child(ChildKind::Left, &ProofPath::new(&left_key), &hash(&vec![3]));
        node.set_child(
            ChildKind::Right,
            &ProofPath::new(&[128; 32]),
            &hash(&vec![1]),
        );
        node.hash()
    };

    let proof = table.get_multiproof(vec![[0; 32]]);
    assert_eq!(
        proof.proof_unchecked(),
        vec![
            (ProofPath::new(&[128; 32]).prefix(15), left_hash),
            (ProofPath::new(&[32; 32]), hash(&vec![2])),
        ]
    );
    check_map_multiproof(proof, vec![[0; 32]], &table);

    let keys = {
        // `key > [128; 32]`, which is visible from the `left_key` / `[128; 32]` junction
        let mut key = [128; 32];
        key[1] = 8;
        vec![[0; 32], key, [64; 32]]
    };
    let proof = table.get_multiproof(keys.clone());
    assert_eq!(
        proof.proof_unchecked(),
        vec![
            (ProofPath::new(&[128; 32]).prefix(15), left_hash),
            (ProofPath::new(&[32; 32]), hash(&vec![2])),
        ]
    );
    check_map_multiproof(proof, keys, &table);

    let keys = vec![[0; 32], [128; 32], [64; 32]];
    let proof = table.get_multiproof(keys.clone());
    assert_eq!(
        proof.proof_unchecked(),
        vec![
            (ProofPath::new(&left_key), hash(&vec![3])),
            (ProofPath::new(&[32; 32]), hash(&vec![2])),
        ]
    );
    check_map_multiproof(proof, keys, &table);

    let keys = vec![[0; 32], [128; 32], [32; 32], [64; 32], [129; 32]];
    let proof = table.get_multiproof(keys.clone());
    assert_eq!(
        proof.proof_unchecked(),
        vec![(ProofPath::new(&left_key), hash(&vec![3]))]
    );
    check_map_multiproof(proof, keys, &table);

    let keys = vec![[0; 32], [32; 32], [255; 32]];
    let proof = table.get_multiproof(keys.clone());
    assert_eq!(
        proof.proof_unchecked(),
        vec![(ProofPath::new(&[128; 32]).prefix(15), left_hash)]
    );
    check_map_multiproof(proof, keys, &table);

    let keys = {
        // `key` is between `left_key` and `[128; 32]`, so they both should be returned
        // in the proof to prove non-existence of `key`
        let mut key = [0; 32];
        key[0] = 128;
        key[1] = 128;
        vec![[0; 32], [32; 32], key]
    };
    let proof = table.get_multiproof(keys.clone());
    assert_eq!(
        proof.proof_unchecked(),
        vec![
            (ProofPath::new(&left_key), hash(&vec![3])),
            (ProofPath::new(&[128; 32]), hash(&vec![1])),
        ]
    );
    check_map_multiproof(proof, keys, &table);
}

#[test]
fn test_fuzz_insert_build_proofs_in_table_filled_with_hashes() {
    let db = TemporaryDB::default();
    let mut rng = XorShiftRng::from_seed(rand::random());
    let batch_sizes = (7..9).map(|x| 1 << x);

    for batch_size in batch_sizes {
        let mut exists_keys = HashSet::default();
        let data: Vec<(Hash, Hash)> =
            generate_random_data_keys(&mut exists_keys, batch_size, &mut rng)
                .into_iter()
                .map(|(key, val)| (hash(&key), hash(&val)))
                .collect();

        let nonexisting_count = cmp::min(MAX_CHECKED_ELEMENTS, batch_size);
        let nonexisting_keys: Vec<_> =
            generate_random_data_keys(&mut exists_keys, nonexisting_count / 2, &mut rng)
                .into_iter()
                .flat_map(|(key, val)| vec![hash(&key), hash(&val)])
                .collect();

        check_proofs_for_data(&db, data, nonexisting_keys);
    }
}

#[test]
fn test_fuzz_insert_build_proofs() {
    let db = TemporaryDB::default();
    let mut rng = XorShiftRng::from_seed(rand::random());
    let batch_sizes = (7..9).map(|x| (1 << x) - 1);

    for batch_size in batch_sizes {
        let mut exists_keys = HashSet::default();
        let data = generate_random_data_keys(&mut exists_keys, batch_size, &mut rng);

        let nonexisting_count = cmp::min(MAX_CHECKED_ELEMENTS, batch_size);
        let nonexisting_keys: Vec<_> =
            generate_random_data_keys(&mut exists_keys, nonexisting_count, &mut rng)
                .into_iter()
                .map(|(key, _)| key)
                .collect();

        check_proofs_for_data(&db, data, nonexisting_keys);
    }
}

#[test]
fn test_fuzz_insert_build_multiproofs() {
    let db = TemporaryDB::default();
    let mut rng = XorShiftRng::from_seed(rand::random());
    let batch_sizes = (7..9).map(|x| 1 << x);

    for batch_size in batch_sizes {
        let mut exists_keys = HashSet::default();
        let data = generate_random_data_keys(&mut exists_keys, batch_size, &mut rng);

        let nonexisting_count = cmp::min(MAX_CHECKED_ELEMENTS, batch_size);
        let nonexisting_keys: Vec<_> =
            generate_random_data_keys(&mut exists_keys, nonexisting_count, &mut rng)
                .into_iter()
                .map(|(key, _)| key)
                .collect();

        check_multiproofs_for_data(&db, data, nonexisting_keys);
    }
}

#[test]
fn test_fuzz_delete_build_proofs() {
    let db = TemporaryDB::default();
    const SAMPLE_SIZE: usize = 200;

    let mut rng = XorShiftRng::from_seed(rand::random());
    let mut exists_keys = HashSet::default();
    let data = generate_random_data_keys(&mut exists_keys, SAMPLE_SIZE, &mut rng);

    let storage = db.fork();
    let mut table = ProofMapIndex::new(IDX_NAME, &storage);
    for item in &data {
        table.put(&item.0, item.1.clone());
    }

    let (keys_to_remove, keys_to_remove_seq) = {
        let mut keys = data
            .iter()
            .map(|item| item.0.clone())
            .choose_multiple(&mut rng, SAMPLE_SIZE / 5);
        keys.shuffle(&mut rng);
        let seq_keys = keys.split_off(SAMPLE_SIZE / 10);
        (keys, seq_keys)
    };

    for key in &keys_to_remove {
        table.remove(key);
    }
    for key in keys_to_remove {
        let proof = table.get_proof(key);
        check_map_proof(proof, None, &table);
    }

    for key in keys_to_remove_seq {
        let proof = table.get_proof(key.clone());
        check_map_proof(proof, Some(key.clone()), &table);
        table.remove(&key);
        let proof = table.get_proof(key);
        check_map_proof(proof, None, &table);
    }
}

#[test]
fn test_fuzz_delete() {
    let db1 = TemporaryDB::default();
    let db2 = TemporaryDB::default();
    let mut data = generate_random_data(100);
    let mut rng = rand::thread_rng();
    let storage1 = db1.fork();
    let mut index1 = ProofMapIndex::new(IDX_NAME, &storage1);

    for item in &data {
        index1.put(&item.0, item.1.clone());
    }

    let storage2 = db2.fork();
    let mut index2 = ProofMapIndex::new(IDX_NAME, &storage2);
    data.shuffle(&mut rng);

    for item in &data {
        index2.put(&item.0, item.1.clone());
    }

    let saved_hash = index1.merkle_root();

    let mut keys_to_remove = data
        .iter()
        .take(50)
        .map(|item| item.0.clone())
        .collect::<Vec<_>>();

    keys_to_remove.shuffle(&mut rng);
    for key in &keys_to_remove {
        index1.remove(key);
    }
    keys_to_remove.shuffle(&mut rng);
    for key in &keys_to_remove {
        index2.remove(key);
    }

    for key in &keys_to_remove {
        assert!(index1.get(key).is_none());
        assert!(index2.get(key).is_none());
    }

    assert!(index2.merkle_root() != Hash::zero());
    assert_eq!(index2.merkle_root(), index1.merkle_root());

    for item in &data {
        index1.put(&item.0, item.1.clone());
    }
    data.shuffle(&mut rng);
    for item in &data {
        index2.put(&item.0, item.1.clone());
    }

    for item in &data {
        let v1 = index1.get(&item.0);
        let v2 = index2.get(&item.0);
        assert_eq!(v1.as_ref(), Some(&item.1));
        assert_eq!(v2.as_ref(), Some(&item.1));
    }
    assert_eq!(index2.merkle_root(), index1.merkle_root());
    assert_eq!(index2.merkle_root(), saved_hash);
}

#[test]
fn test_fuzz_insert_after_delete() {
    let db = TemporaryDB::default();
    let storage = db.fork();
    let mut index = ProofMapIndex::new(IDX_NAME, &storage);

    let data = generate_random_data(100);

    for item in &data[0..50] {
        index.put(&item.0, item.1.clone());
    }
    let saved_hash = index.merkle_root();
    for item in &data[50..] {
        index.put(&item.0, item.1.clone());
    }
    for item in &data[50..] {
        index.remove(&item.0);
    }

    for item in &data[0..50] {
        let v1 = index.get(&item.0);
        assert_eq!(v1.as_ref(), Some(&item.1));
    }
    for item in &data[50..] {
        let v1 = index.get(&item.0);
        assert_eq!(v1.as_ref(), None);
    }
    assert_eq!(index.merkle_root(), saved_hash);
}

#[test]
fn test_iter() {
    let db = TemporaryDB::default();
    let fork = db.fork();
    let mut map_index = ProofMapIndex::new(IDX_NAME, &fork);

    let k0 = [0; 32];
    let k1 = [1; 32];
    let k2 = [2; 32];
    let k3 = [3; 32];
    let k4 = [4; 32];

    map_index.put(&k1, 1u8);
    map_index.put(&k2, 2u8);
    map_index.put(&k3, 3u8);

    assert_eq!(
        map_index.iter().collect::<Vec<([u8; 32], u8)>>(),
        vec![(k1, 1), (k2, 2), (k3, 3)]
    );

    assert_eq!(
        map_index.iter_from(&k0).collect::<Vec<([u8; 32], u8)>>(),
        vec![(k1, 1), (k2, 2), (k3, 3)]
    );
    assert_eq!(
        map_index.iter_from(&k1).collect::<Vec<([u8; 32], u8)>>(),
        vec![(k1, 1), (k2, 2), (k3, 3)]
    );
    assert_eq!(
        map_index.iter_from(&k2).collect::<Vec<([u8; 32], u8)>>(),
        vec![(k2, 2), (k3, 3)]
    );
    assert_eq!(
        map_index.iter_from(&k4).collect::<Vec<([u8; 32], u8)>>(),
        Vec::<([u8; 32], u8)>::new()
    );

    assert_eq!(
        map_index.keys().collect::<Vec<[u8; 32]>>(),
        vec![k1, k2, k3]
    );

    assert_eq!(
        map_index.keys_from(&k0).collect::<Vec<[u8; 32]>>(),
        vec![k1, k2, k3]
    );
    assert_eq!(
        map_index.keys_from(&k1).collect::<Vec<[u8; 32]>>(),
        vec![k1, k2, k3]
    );
    assert_eq!(
        map_index.keys_from(&k2).collect::<Vec<[u8; 32]>>(),
        vec![k2, k3]
    );
    assert_eq!(
        map_index.keys_from(&k4).collect::<Vec<[u8; 32]>>(),
        Vec::<[u8; 32]>::new()
    );

    assert_eq!(map_index.values().collect::<Vec<u8>>(), vec![1, 2, 3]);

    assert_eq!(
        map_index.values_from(&k0).collect::<Vec<u8>>(),
        vec![1, 2, 3]
    );
    assert_eq!(
        map_index.values_from(&k1).collect::<Vec<u8>>(),
        vec![1, 2, 3]
    );
    assert_eq!(map_index.values_from(&k2).collect::<Vec<u8>>(), vec![2, 3]);
    assert_eq!(
        map_index.values_from(&k4).collect::<Vec<u8>>(),
        Vec::<u8>::new()
    );
}

#[test]
fn test_tree_with_hashed_key() {
    use crate::UniqueHash;
    use byteorder::{ByteOrder, LittleEndian};
    use exonum_crypto::Hash;
    use failure::{self, ensure};
    use std::{borrow::Cow, iter::FromIterator};

    #[derive(Debug, Copy, Clone, PartialEq, Eq, Hash)]
    struct Point {
        x: u16,
        y: u16,
    }

    impl Point {
        fn new(x: u16, y: u16) -> Self {
            Self { x, y }
        }
    }

    impl BinaryKey for Point {
        fn write(&self, buffer: &mut [u8]) -> usize {
            LittleEndian::write_u16(&mut buffer[0..2], self.x);
            LittleEndian::write_u16(&mut buffer[2..4], self.y);
            self.size()
        }

        fn read(buffer: &[u8]) -> Self {
            let x = LittleEndian::read_u16(&buffer[0..2]);
            let y = LittleEndian::read_u16(&buffer[2..4]);
            Self { x, y }
        }

        fn size(&self) -> usize {
            4
        }
    }

    impl BinaryValue for Point {
        fn to_bytes(&self) -> Vec<u8> {
            let mut buf = vec![0_u8; self.size()];
            self.write(&mut buf);
            buf
        }

        fn from_bytes(bytes: Cow<[u8]>) -> Result<Self, failure::Error> {
            let bytes = bytes.as_ref();
            ensure!(
                bytes.len() == 4,
                "Unable to decode Point: wrong buffer size"
            );
            Ok(Self::read(bytes))
        }
    }

    impl UniqueHash for Point {
        fn hash(&self) -> Hash {
            let mut buffer = [0; 4];
            self.write(&mut buffer);
            exonum_crypto::hash(&buffer)
        }
    }

    fn hash_isolated_node(key: &ProofPath, h: &Hash) -> Hash {
        HashStream::new()
            .update(&key.as_bytes())
            .update(h.as_ref())
            .hash()
    }

<<<<<<< HEAD
    let storage = db.fork();
    let mut table = ProofMapIndex::new(IDX_NAME, &storage);
=======
    let db = TemporaryDB::default();
    let mut storage = db.fork();
    let mut table = ProofMapIndex::new(IDX_NAME, &mut storage);
>>>>>>> ac4a4a7b

    table.put(&Point::new(1, 2), vec![1, 2, 3]);
    table.put(&Point::new(3, 4), vec![2, 3, 4]);

    assert_eq!(table.get(&Point::new(1, 2)), Some(vec![1, 2, 3]));
    assert_eq!(table.get(&Point::new(2, 2)), None);

    let keys: HashSet<_> = table.keys().collect();
    assert_eq!(
        keys,
        HashSet::from_iter(vec![Point::new(3, 4), Point::new(1, 2)])
    );

    let kvs: HashSet<_> = table.iter().collect();
    assert_eq!(
        kvs,
        HashSet::from_iter(vec![
            (Point::new(3, 4), vec![2, 3, 4]),
            (Point::new(1, 2), vec![1, 2, 3]),
        ])
    );

    let proof = table.get_proof(Point::new(1, 2));
    assert_eq!(
        proof.proof_unchecked(),
        vec![(ProofPath::new(&Point::new(3, 4)), hash(&vec![2, 3, 4]))]
    );
    let proof = proof.check().unwrap();
    assert_eq!(
        proof.all_entries().collect::<Vec<_>>(),
        vec![(&Point::new(1, 2), Some(&vec![1, 2, 3]))]
    );
    assert_eq!(proof.merkle_root(), table.merkle_root());

    let key = Point::new(3, 4);
    let other_key = Point::new(1, 2);
    table.remove(&key);
    let keys: Vec<_> = table.keys().collect();
    assert_eq!(keys, vec![other_key]);
    assert_eq!(table.get(&key), None);
    assert_eq!(table.get(&other_key), Some(vec![1, 2, 3]));
    assert_eq!(
        table.merkle_root(),
        hash_isolated_node(&ProofPath::new(&other_key), &hash(&vec![1, 2, 3]))
    );
}<|MERGE_RESOLUTION|>--- conflicted
+++ resolved
@@ -359,18 +359,9 @@
     assert_eq!(index2.merkle_root(), index1.merkle_root());
 }
 
-<<<<<<< HEAD
 fn check_map_proof<K, V>(proof: MapProof<K, V>, key: Option<K>, table: &ProofMapIndex<&Fork, K, V>)
 where
-    K: ProofMapKey + PartialEq + Debug + Serialize + DeserializeOwned,
-=======
-fn check_map_proof<K, V>(
-    proof: MapProof<K, V>,
-    key: Option<K>,
-    table: &ProofMapIndex<&mut Fork, K, V>,
-) where
     K: BinaryKey + UniqueHash + PartialEq + Debug + Serialize + DeserializeOwned,
->>>>>>> ac4a4a7b
     V: BinaryValue + UniqueHash + PartialEq + Debug + Serialize + DeserializeOwned,
 {
     let serialized_proof = serde_json::to_value(&proof).unwrap();
@@ -1403,14 +1394,9 @@
             .hash()
     }
 
-<<<<<<< HEAD
+    let db = TemporaryDB::default();
     let storage = db.fork();
     let mut table = ProofMapIndex::new(IDX_NAME, &storage);
-=======
-    let db = TemporaryDB::default();
-    let mut storage = db.fork();
-    let mut table = ProofMapIndex::new(IDX_NAME, &mut storage);
->>>>>>> ac4a4a7b
 
     table.put(&Point::new(1, 2), vec![1, 2, 3]);
     table.put(&Point::new(3, 4), vec![2, 3, 4]);
