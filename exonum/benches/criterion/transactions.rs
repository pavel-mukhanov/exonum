--- conflicted
+++ resolved
@@ -12,15 +12,11 @@
 // See the License for the specific language governing permissions and
 // limitations under the License.
 
-<<<<<<< HEAD
-const MESSAGES_COUNT: u64 = 1_000;
-=======
 // Used in bench functions for convenience: we want to be able to pass these functions
 // to `ParameterizedBenchmark::new()`.
 #![allow(clippy::trivially_copy_pass_by_ref)]
 
 const MESSAGES_COUNT: usize = 1_000;
->>>>>>> 40a3a512
 const SAMPLE_SIZE: usize = 20;
 
 use criterion::{
