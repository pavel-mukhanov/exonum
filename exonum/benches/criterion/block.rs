// Copyright 2019 The Exonum Team
//
// Licensed under the Apache License, Version 2.0 (the "License");
// you may not use this file except in compliance with the License.
// You may obtain a copy of the License at
//
//   http://www.apache.org/licenses/LICENSE-2.0
//
// Unless required by applicable law or agreed to in writing, software
// distributed under the License is distributed on an "AS IS" BASIS,
// WITHOUT WARRANTIES OR CONDITIONS OF ANY KIND, either express or implied.
// See the License for the specific language governing permissions and
// limitations under the License.

//! Benchmarking performance of creating patches for blocks (`Blockchain::create_patch` method).
//!
//! What the benchmark measures:
//!
//! - Work with the storage (reading and writing from indexes).
//! - Cryptographic operations (`ProofMapIndex` in the `cryptocurrency` bench).
//!
//! What the benchmark doesn't measure:
//!
//! - Signature verification (transactions are written directly to the node's pool, bypassing
//!   signature checks and other verification).
//!
//! # Constituent benchmarks
//!
//! - `block_timestamping`: Valid no-op transactions. Measures the efficiency of operations
//!   on core indexes (e.g., recording transaction location and result).
//! - `block_timestamping_panic`: Panicking no-op transactions. Measures the efficiency of
//!   `panic` handling.
//! - `block_cryptocurrency`: Transferring cryptocurrency among random accounts. Accounts are
//!   stored in a `ProofMapIndex`.
//! - `block_cryptocurrency_no_proofs`: Transferring cryptocurrency among random accounts.
//!   Accounts are stored in a `MapIndex`.
//! - `block_cryptocurrency_rollback`: Transferring cryptocurrency among random accounts.
//!   Accounts are stored in a `MapIndex`. Transactions are rolled back 50% of the time.

use criterion::{Criterion, ParameterizedBenchmark, Throughput};
use exonum_merkledb::{Database, DbOptions, ObjectHash, Patch, RocksDB};
use futures::sync::mpsc;
use rand::{rngs::StdRng, Rng, SeedableRng};
use tempdir::TempDir;

use std::{collections::BTreeMap, iter, sync::Arc};

use exonum::{
    blockchain::{
        Blockchain, BlockchainBuilder, BlockchainMut, ConsensusConfig, InstanceCollection,
        ValidatorKeys,
    },
    crypto::{self, Hash, PublicKey, SecretKey},
    helpers::{Height, ValidatorId},
    messages::{AnyTx, Verified},
    node::ApiSender,
    runtime::SnapshotExt,
};
<<<<<<< HEAD
use futures::sync::mpsc;
use rand::{rngs::StdRng, Rng, SeedableRng};
use tempdir::TempDir;

use std::{collections::BTreeMap, convert::TryInto, iter};
=======
>>>>>>> a6e0bf66

/// Number of transactions added to the blockchain before the bench begins.
const PREPARE_TRANSACTIONS: usize = 10_000;
/// Tested values for the number of transactions in an added block.
///
/// `PREPARE_TRANSACTIONS` should be divisible by all values.
const TXS_IN_BLOCK: &[usize] = &[10, 25, 50, 100];

<<<<<<< HEAD
/// Shorthand type for boxed transactions. Using `Box<Transaction>` within an `impl Iterator`
/// requires specifying the lifetime explicitly, so we do this one time here.
type BoxedTx = Box<dyn Transaction + 'static>;

=======
>>>>>>> a6e0bf66
fn gen_keypair_from_rng(rng: &mut StdRng) -> (PublicKey, SecretKey) {
    use exonum::crypto::{gen_keypair_from_seed, Seed, SEED_LENGTH};

    let mut bytes = [0_u8; SEED_LENGTH];
    rng.fill(&mut bytes);
    gen_keypair_from_seed(&Seed::new(bytes))
}

fn create_rocksdb(tempdir: &TempDir) -> RocksDB {
    let options = DbOptions::default();
    RocksDB::open(tempdir.path(), &options).unwrap()
}

<<<<<<< HEAD
fn create_blockchain(db: impl Database, services: Vec<Box<dyn Service>>) -> Blockchain {
    use exonum::{
        blockchain::{GenesisConfig, ValidatorKeys},
        crypto,
    };
    use std::sync::Arc;

    let dummy_channel = mpsc::channel(0);
=======
fn create_blockchain(
    db: impl Into<Arc<dyn Database>>,
    services: Vec<InstanceCollection>,
) -> BlockchainMut {
>>>>>>> a6e0bf66
    let service_keypair = (PublicKey::zero(), SecretKey::zero());
    let consensus_keypair = crypto::gen_keypair();
    let genesis_config = ConsensusConfig {
        validator_keys: vec![ValidatorKeys {
            consensus_key: consensus_keypair.0,
            service_key: service_keypair.0,
        }],
        ..ConsensusConfig::default()
    };

    let api_sender = ApiSender::new(mpsc::channel(0).0);
    let blockchain_base = Blockchain::new(db, service_keypair, api_sender);
    BlockchainBuilder::new(blockchain_base, genesis_config)
        .with_rust_runtime(mpsc::channel(0).0, services)
        .build()
        .unwrap()
}

<<<<<<< HEAD
fn execute_block(blockchain: &Blockchain, height: u64, txs: &[Hash]) -> (Hash, Patch) {
=======
fn execute_block(blockchain: &BlockchainMut, height: u64, txs: &[Hash]) -> (Hash, Patch) {
>>>>>>> a6e0bf66
    blockchain.create_patch(
        ValidatorId::zero(),
        Height(height),
        txs,
        &mut BTreeMap::new(),
    )
}

mod timestamping {
    use exonum::{
        blockchain::{ExecutionError, InstanceCollection},
        crypto::Hash,
        messages::Verified,
        runtime::{
            rust::{CallContext, Service, Transaction},
            AnyTx, BlockchainData, InstanceId,
        },
    };
<<<<<<< HEAD
    use exonum_merkledb::Snapshot;
    use rand::rngs::StdRng;

    const TIMESTAMPING_SERVICE_ID: u16 = 1;
=======
    use exonum_merkledb::{ObjectHash, Snapshot};
    use exonum_proto::ProtobufConvert;
    use rand::rngs::StdRng;
>>>>>>> a6e0bf66

    use super::gen_keypair_from_rng;
    use crate::proto;

    const TIMESTAMPING_SERVICE_ID: InstanceId = 254;

    #[exonum_interface]
    pub trait TimestampingInterface {
        fn timestamp(&self, context: CallContext<'_>, arg: Tx) -> Result<(), ExecutionError>;

        fn timestamp_panic(
            &self,
            context: CallContext<'_>,
            arg: PanickingTx,
        ) -> Result<(), ExecutionError>;
    }

    #[derive(Debug, ServiceFactory, ServiceDispatcher)]
    #[service_dispatcher(implements("TimestampingInterface"))]
    #[service_factory(artifact_name = "timestamping", proto_sources = "crate::proto")]
    pub struct Timestamping;

    impl TimestampingInterface for Timestamping {
        fn timestamp(&self, _context: CallContext<'_>, _arg: Tx) -> Result<(), ExecutionError> {
            Ok(())
        }

        fn timestamp_panic(
            &self,
            _context: CallContext<'_>,
            _arg: PanickingTx,
        ) -> Result<(), ExecutionError> {
            panic!("panic text");
        }
    }

    impl Service for Timestamping {
        fn state_hash(&self, _data: BlockchainData<&dyn Snapshot>) -> Vec<Hash> {
            vec![]
        }
    }

    impl From<Timestamping> for InstanceCollection {
        fn from(t: Timestamping) -> Self {
            Self::new(t).with_instance(TIMESTAMPING_SERVICE_ID, "timestamping", ())
        }
    }

    #[derive(Serialize, Deserialize, Clone, Debug, ProtobufConvert, ObjectHash, BinaryValue)]
    #[protobuf_convert(source = "proto::TimestampTx")]
    pub struct Tx {
        data: Hash,
    }

    #[derive(Serialize, Deserialize, Clone, Debug, ProtobufConvert, ObjectHash, BinaryValue)]
    #[protobuf_convert(source = "proto::TimestampTx")]
    pub struct PanickingTx {
        data: Hash,
    }

<<<<<<< HEAD
    pub fn transactions(mut rng: StdRng) -> impl Iterator<Item = Signed<RawTransaction>> {
=======
    pub fn transactions(mut rng: StdRng) -> impl Iterator<Item = Verified<AnyTx>> {
>>>>>>> a6e0bf66
        (0_u32..).map(move |i| {
            let (pub_key, sec_key) = gen_keypair_from_rng(&mut rng);
            Tx {
                data: i.object_hash(),
            }
            .sign(TIMESTAMPING_SERVICE_ID, pub_key, &sec_key)
        })
    }

<<<<<<< HEAD
    pub fn panicking_transactions(mut rng: StdRng) -> impl Iterator<Item = Signed<RawTransaction>> {
=======
    pub fn panicking_transactions(mut rng: StdRng) -> impl Iterator<Item = Verified<AnyTx>> {
>>>>>>> a6e0bf66
        (0_u32..).map(move |i| {
            let (pub_key, sec_key) = gen_keypair_from_rng(&mut rng);
            PanickingTx {
                data: i.object_hash(),
            }
            .sign(TIMESTAMPING_SERVICE_ID, pub_key, &sec_key)
        })
    }
}

mod cryptocurrency {
    use exonum::{
        blockchain::{ExecutionError, InstanceCollection},
        crypto::{Hash, PublicKey},
        messages::Verified,
        runtime::{
            rust::{CallContext, Service, Transaction},
            AnyTx, BlockchainData, ErrorKind, InstanceId,
        },
    };
<<<<<<< HEAD
    use exonum_merkledb::{MapIndex, ProofMapIndex, Snapshot};
    use rand::{rngs::StdRng, seq::SliceRandom};
=======
    use exonum_merkledb::{access::AccessExt, Snapshot};
    use exonum_proto::ProtobufConvert;
    use rand::{rngs::StdRng, seq::SliceRandom};

    use super::gen_keypair_from_rng;
    use crate::proto;
>>>>>>> a6e0bf66

    const CRYPTOCURRENCY_SERVICE_ID: InstanceId = 255;

    // Number of generated accounts.
    const KEY_COUNT: usize = super::PREPARE_TRANSACTIONS / 10;
    // Initial balance of each account.
    const INITIAL_BALANCE: u64 = 100;

    #[exonum_interface]
    pub trait CryptocurrencyInterface {
        /// Transfers one unit of currency from `from` to `to`.
        fn transfer(&self, context: CallContext<'_>, arg: Tx) -> Result<(), ExecutionError>;
        /// Same as `Tx`, but without cryptographic proofs in `execute`.
        fn transfer_without_proof(
            &self,
            context: CallContext<'_>,
            arg: SimpleTx,
        ) -> Result<(), ExecutionError>;
        /// Same as `SimpleTx`, but signals an error 50% of the time.
        fn transfer_error_sometimes(
            &self,
            context: CallContext<'_>,
            arg: RollbackTx,
        ) -> Result<(), ExecutionError>;
    }

    #[derive(Debug, ServiceFactory, ServiceDispatcher)]
    #[service_dispatcher(implements("CryptocurrencyInterface"))]
    #[service_factory(artifact_name = "cryptocurrency", proto_sources = "crate::proto")]
    pub struct Cryptocurrency;

    impl CryptocurrencyInterface for Cryptocurrency {
        fn transfer(&self, context: CallContext<'_>, arg: Tx) -> Result<(), ExecutionError> {
            let from = context.caller().author().unwrap();
            let mut index = context.service_data().get_proof_map("provable_balances");

            let from_balance = index.get(&from).unwrap_or(INITIAL_BALANCE);
            let to_balance = index.get(&arg.to).unwrap_or(INITIAL_BALANCE);
            index.put(&from, from_balance - 1);
            index.put(&arg.to, to_balance + 1);

            Ok(())
        }

        fn transfer_without_proof(
            &self,
            context: CallContext<'_>,
            arg: SimpleTx,
        ) -> Result<(), ExecutionError> {
            let from = context.caller().author().unwrap();
            let mut index = context.service_data().get_map("balances");

            let from_balance = index.get(&from).unwrap_or(INITIAL_BALANCE);
            let to_balance = index.get(&arg.to).unwrap_or(INITIAL_BALANCE);
            index.put(&from, from_balance - 1);
            index.put(&arg.to, to_balance + 1);

            Ok(())
        }

        fn transfer_error_sometimes(
            &self,
            context: CallContext<'_>,
            arg: RollbackTx,
        ) -> Result<(), ExecutionError> {
            let from = context.caller().author().unwrap();
            let mut index = context.service_data().get_map("balances");

            let from_balance = index.get(&from).unwrap_or(INITIAL_BALANCE);
            let to_balance = index.get(&arg.to).unwrap_or(INITIAL_BALANCE);
            index.put(&from, from_balance - 1);
            index.put(&arg.to, to_balance + 1);

            // We deliberately perform the check *after* reads/writes in order
            // to check efficiency of rolling the changes back.
            if arg.seed % 2 == 0 {
                Ok(())
            } else {
                Err(ExecutionError::new(ErrorKind::service(15), ""))
            }
        }
    }

<<<<<<< HEAD
    pub fn provable_transactions(mut rng: StdRng) -> impl Iterator<Item = Signed<RawTransaction>> {
=======
    impl Service for Cryptocurrency {
        fn state_hash(&self, _data: BlockchainData<&dyn Snapshot>) -> Vec<Hash> {
            vec![]
        }
    }

    impl From<Cryptocurrency> for InstanceCollection {
        fn from(t: Cryptocurrency) -> Self {
            Self::new(t).with_instance(CRYPTOCURRENCY_SERVICE_ID, "cryptocurrency", ())
        }
    }

    /// Transfers one unit of currency from `from` to `to`.
    #[derive(Serialize, Deserialize, Clone, Debug, ProtobufConvert, ObjectHash, BinaryValue)]
    #[protobuf_convert(source = "proto::CurrencyTx")]
    pub struct Tx {
        to: PublicKey,
        seed: u32,
    }

    /// Same as `Tx`, but without cryptographic proofs in `execute`.
    #[derive(Serialize, Deserialize, Clone, Debug, ProtobufConvert, ObjectHash, BinaryValue)]
    #[protobuf_convert(source = "proto::CurrencyTx")]
    pub struct SimpleTx {
        to: PublicKey,
        seed: u32,
    }

    /// Same as `SimpleTx`, but signals an error 50% of the time.
    #[derive(Serialize, Deserialize, Clone, Debug, ProtobufConvert, ObjectHash, BinaryValue)]
    #[protobuf_convert(source = "proto::CurrencyTx")]
    pub struct RollbackTx {
        to: PublicKey,
        seed: u32,
    }

    pub fn provable_transactions(mut rng: StdRng) -> impl Iterator<Item = Verified<AnyTx>> {
>>>>>>> a6e0bf66
        let keys: Vec<_> = (0..KEY_COUNT)
            .map(|_| gen_keypair_from_rng(&mut rng))
            .collect();

        (0..).map(
            move |seed| match &keys.choose_multiple(&mut rng, 2).collect::<Vec<_>>()[..] {
                [(ref from, ref from_sk), (ref to, ..)] => {
                    Tx { to: *to, seed }.sign(CRYPTOCURRENCY_SERVICE_ID, *from, &from_sk)
                }
                _ => unreachable!(),
            },
        )
    }

<<<<<<< HEAD
    pub fn unprovable_transactions(
        mut rng: StdRng,
    ) -> impl Iterator<Item = Signed<RawTransaction>> {
=======
    pub fn unprovable_transactions(mut rng: StdRng) -> impl Iterator<Item = Verified<AnyTx>> {
>>>>>>> a6e0bf66
        let keys: Vec<_> = (0..KEY_COUNT)
            .map(|_| gen_keypair_from_rng(&mut rng))
            .collect();

        (0..).map(
            move |seed| match &keys.choose_multiple(&mut rng, 2).collect::<Vec<_>>()[..] {
                [(ref from, ref from_sk), (ref to, ..)] => {
                    SimpleTx { to: *to, seed }.sign(CRYPTOCURRENCY_SERVICE_ID, *from, &from_sk)
                }
                _ => unreachable!(),
            },
        )
    }

<<<<<<< HEAD
    pub fn rollback_transactions(mut rng: StdRng) -> impl Iterator<Item = Signed<RawTransaction>> {
=======
    pub fn rollback_transactions(mut rng: StdRng) -> impl Iterator<Item = Verified<AnyTx>> {
>>>>>>> a6e0bf66
        let keys: Vec<_> = (0..KEY_COUNT)
            .map(|_| gen_keypair_from_rng(&mut rng))
            .collect();

        (0..).map(
            move |seed| match &keys.choose_multiple(&mut rng, 2).collect::<Vec<_>>()[..] {
                [(ref from, ref from_sk), (ref to, ..)] => {
                    RollbackTx { to: *to, seed }.sign(CRYPTOCURRENCY_SERVICE_ID, *from, &from_sk)
                }
                _ => unreachable!(),
            },
        )
    }
}

mod foreign_interface_call {
    use exonum::{
        blockchain::{ExecutionError, InstanceCollection},
        crypto::Hash,
        merkledb::ObjectHash,
        messages::Verified,
        runtime::{
            rust::{CallContext, Interface, Service, Transaction},
            AnyTx, BlockchainData, DispatcherError, InstanceId, MethodId,
        },
    };
    use exonum_merkledb::Snapshot;
    use exonum_proto::ProtobufConvert;
    use rand::rngs::StdRng;

    use super::gen_keypair_from_rng;
    use crate::proto;

    const SELF_INTERFACE_SERVICE_ID: InstanceId = 254;
    const FOREIGN_INTERFACE_SERVICE_ID: InstanceId = 255;

    #[derive(Serialize, Deserialize, Clone, Debug, ProtobufConvert, ObjectHash, BinaryValue)]
    #[protobuf_convert(source = "proto::TimestampTx")]
    pub struct SelfTx {
        data: Hash,
    }

    #[derive(Serialize, Deserialize, Clone, Debug, ProtobufConvert, ObjectHash, BinaryValue)]
    #[protobuf_convert(source = "proto::TimestampTx")]
    pub struct ForeignTx {
        data: Hash,
    }

    #[exonum_interface]
    pub trait SelfInterface {
        fn timestamp(&self, context: CallContext<'_>, arg: SelfTx) -> Result<(), ExecutionError>;

        fn timestamp_foreign(
            &self,
            context: CallContext<'_>,
            arg: ForeignTx,
        ) -> Result<(), ExecutionError>;
    }

    pub trait ForeignInterface {
        fn timestamp(&self, context: CallContext<'_>, arg: SelfTx) -> Result<(), ExecutionError>;
    }

    impl Interface for dyn ForeignInterface {
        const INTERFACE_NAME: &'static str = "ForeignInterface";

        fn dispatch(
            &self,
            ctx: CallContext<'_>,
            method: MethodId,
            payload: &[u8],
        ) -> Result<(), ExecutionError> {
            match method {
                0u32 => {
                    let bytes = payload.into();
                    let arg: SelfTx = exonum_merkledb::BinaryValue::from_bytes(bytes)
                        .map_err(DispatcherError::malformed_arguments)?;
                    self.timestamp(ctx, arg)
                }
                _ => Err(DispatcherError::NoSuchMethod).map_err(From::from),
            }
        }
    }

    #[derive(Debug)]
    pub struct ForeignInterfaceClient<'a>(CallContext<'a>);

    impl<'a> ForeignInterfaceClient<'a> {
        fn timestamp(&mut self, arg: SelfTx) -> Result<(), ExecutionError> {
            self.0.call(ForeignInterface::INTERFACE_NAME, 0, arg)
        }
    }

    impl<'a> From<CallContext<'a>> for ForeignInterfaceClient<'a> {
        fn from(context: CallContext<'a>) -> Self {
            Self(context)
        }
    }

    #[exonum_interface(interface = "Configure")]
    pub trait Configure {}

    #[exonum_interface(interface = "Events")]
    pub trait Events {}

    #[exonum_interface(interface = "ERC30Tokens")]
    pub trait ERC30Tokens {}

    #[derive(Debug, ServiceFactory, ServiceDispatcher)]
    #[service_dispatcher(implements(
        "SelfInterface",
        "ForeignInterface",
        "Configure",
        "Events",
        "ERC30Tokens"
    ))]
    #[service_factory(artifact_name = "timestamping", proto_sources = "crate::proto")]
    pub struct Timestamping;

    impl SelfInterface for Timestamping {
        fn timestamp(&self, _context: CallContext<'_>, _arg: SelfTx) -> Result<(), ExecutionError> {
            Ok(())
        }

        fn timestamp_foreign(
            &self,
            mut context: CallContext<'_>,
            arg: ForeignTx,
        ) -> Result<(), ExecutionError> {
            context
                .interface::<ForeignInterfaceClient<'_>>(FOREIGN_INTERFACE_SERVICE_ID)?
                .timestamp(SelfTx { data: arg.data })
        }
    }

    impl ForeignInterface for Timestamping {
        fn timestamp(&self, context: CallContext<'_>, _arg: SelfTx) -> Result<(), ExecutionError> {
            assert_eq!(
                context.caller().as_service().unwrap(),
                SELF_INTERFACE_SERVICE_ID
            );
            Ok(())
        }
    }

    impl Configure for Timestamping {}

    impl Events for Timestamping {}

    impl ERC30Tokens for Timestamping {}

    impl Service for Timestamping {
        fn state_hash(&self, _data: BlockchainData<&dyn Snapshot>) -> Vec<Hash> {
            vec![]
        }
    }

    impl From<Timestamping> for InstanceCollection {
        fn from(t: Timestamping) -> Self {
            Self::new(t)
                .with_instance(SELF_INTERFACE_SERVICE_ID, "timestamping", Vec::default())
                .with_instance(
                    FOREIGN_INTERFACE_SERVICE_ID,
                    "timestamping-foreign",
                    Vec::default(),
                )
        }
    }

    pub fn self_transactions(mut rng: StdRng) -> impl Iterator<Item = Verified<AnyTx>> {
        (0_u32..).map(move |i| {
            let (pub_key, sec_key) = gen_keypair_from_rng(&mut rng);
            SelfTx {
                data: i.object_hash(),
            }
            .sign(SELF_INTERFACE_SERVICE_ID, pub_key, &sec_key)
        })
    }

    pub fn foreign_transactions(mut rng: StdRng) -> impl Iterator<Item = Verified<AnyTx>> {
        (0_u32..).map(move |i| {
            let (pub_key, sec_key) = gen_keypair_from_rng(&mut rng);
            ForeignTx {
                data: i.object_hash(),
            }
            .sign(SELF_INTERFACE_SERVICE_ID, pub_key, &sec_key)
        })
    }
}

/// Writes transactions to the pool and returns their hashes.
fn prepare_txs(blockchain: &mut BlockchainMut, transactions: Vec<Verified<AnyTx>>) -> Vec<Hash> {
    // In the case of the block within `Bencher::iter()`, some transactions
    // may already be present in the pool. We don't particularly care about this.
    let tx_hashes = transactions.iter().map(|tx| tx.object_hash()).collect();
    blockchain.add_transactions_into_pool(transactions);
    tx_hashes
}

/// Verifies that transactions with the specified hashes are present in the pool.
///
/// We do this to ensure proper transaction processing. The assertions are performed before
/// the benchmark and do not influence its timings.
fn assert_transactions_in_pool(blockchain: &Blockchain, tx_hashes: &[Hash]) {
    let snapshot = blockchain.snapshot();
    let schema = snapshot.for_core();

    assert!(tx_hashes
        .iter()
        .all(|hash| schema.transactions_pool().contains(&hash)
            && !schema.transactions_locations().contains(&hash)));
    assert_eq!(tx_hashes.len() as u64, schema.transactions_pool_len());
}

fn prepare_blockchain(
    blockchain: &mut BlockchainMut,
    generator: impl Iterator<Item = Verified<AnyTx>>,
    blockchain_height: usize,
    txs_in_block: usize,
) {
    let transactions: Vec<_> = generator.take(txs_in_block * blockchain_height).collect();

    for i in 0..blockchain_height {
        let start = txs_in_block * i;
        let end = txs_in_block * (i + 1);
        let tx_hashes = prepare_txs(blockchain, transactions[start..end].to_vec());
        assert_transactions_in_pool(blockchain.as_ref(), &tx_hashes);

        let (block_hash, patch) = execute_block(blockchain, i as u64, &tx_hashes);
        // We make use of the fact that `Blockchain::commit()` doesn't check
        // precommits in any way (they are checked beforehand by the consensus algorithm).
        blockchain
            .commit(patch, block_hash, iter::empty(), &mut BTreeMap::new())
            .unwrap();
    }
}

fn execute_block_rocksdb(
    criterion: &mut Criterion,
    bench_name: &'static str,
    service: impl Into<InstanceCollection>,
    mut tx_generator: impl Iterator<Item = Verified<AnyTx>>,
) {
    let tempdir = TempDir::new("exonum").unwrap();
    let db = create_rocksdb(&tempdir);
    let mut blockchain = create_blockchain(db, vec![service.into()]);

    // We don't particularly care how transactions are distributed in the blockchain
    // in the preparation phase.
    prepare_blockchain(
        &mut blockchain,
        tx_generator.by_ref(),
        PREPARE_TRANSACTIONS / TXS_IN_BLOCK[2],
        TXS_IN_BLOCK[2],
    );

    // Pre-cache transactions for the created block.
    let txs: Vec<_> = tx_generator
        .take(TXS_IN_BLOCK[TXS_IN_BLOCK.len() - 1])
        .collect();

    let tx_hashes = prepare_txs(&mut blockchain, txs);
    assert_transactions_in_pool(blockchain.as_ref(), &tx_hashes);

    // Because execute_block is not really "micro benchmark"
    // executing it as regular benches, with 100 samples,
    // lead to relatively big testing time.
    // That's why the number of samples was decreased in each test.
    criterion.bench(
        bench_name,
        ParameterizedBenchmark::new(
            "transactions",
            move |bencher, &&txs_in_block| {
                let height: u64 = blockchain.as_ref().last_block().height().next().into();
                bencher.iter(|| {
                    execute_block(&blockchain, height, &tx_hashes[..txs_in_block]);
                });
            },
            TXS_IN_BLOCK,
        )
<<<<<<< HEAD
        .sample_size(50)
        .throughput(|&&txs_in_block| Throughput::Elements(txs_in_block.try_into().unwrap())),
=======
        .sample_size(100)
        .throughput(|&&txs_in_block| Throughput::Elements(txs_in_block as u64)),
>>>>>>> a6e0bf66
    );
}

pub fn bench_block(criterion: &mut Criterion) {
    use log::LevelFilter;
    use std::panic;

    log::set_max_level(LevelFilter::Off);

    execute_block_rocksdb(
        criterion,
        "block/timestamping",
<<<<<<< HEAD
        timestamping::Timestamping.into(),
=======
        timestamping::Timestamping,
>>>>>>> a6e0bf66
        timestamping::transactions(SeedableRng::from_seed([2; 32])),
    );

    // We expect lots of panics here, so we switch their reporting off.
    let panic_hook = panic::take_hook();
    panic::set_hook(Box::new(|_| ()));
    execute_block_rocksdb(
        criterion,
        "block/timestamping_panic",
<<<<<<< HEAD
        timestamping::Timestamping.into(),
=======
        timestamping::Timestamping,
>>>>>>> a6e0bf66
        timestamping::panicking_transactions(SeedableRng::from_seed([2; 32])),
    );
    panic::set_hook(panic_hook);

    execute_block_rocksdb(
        criterion,
        "block/cryptocurrency",
<<<<<<< HEAD
        cryptocurrency::Cryptocurrency.into(),
=======
        cryptocurrency::Cryptocurrency,
>>>>>>> a6e0bf66
        cryptocurrency::provable_transactions(SeedableRng::from_seed([3; 32])),
    );

    execute_block_rocksdb(
        criterion,
        "block/cryptocurrency_no_proofs",
<<<<<<< HEAD
        cryptocurrency::Cryptocurrency.into(),
=======
        cryptocurrency::Cryptocurrency,
>>>>>>> a6e0bf66
        cryptocurrency::unprovable_transactions(SeedableRng::from_seed([4; 32])),
    );

    execute_block_rocksdb(
        criterion,
        "block/cryptocurrency_rollback",
<<<<<<< HEAD
        cryptocurrency::Cryptocurrency.into(),
        cryptocurrency::rollback_transactions(SeedableRng::from_seed([4; 32])),
=======
        cryptocurrency::Cryptocurrency,
        cryptocurrency::rollback_transactions(SeedableRng::from_seed([4; 32])),
    );

    execute_block_rocksdb(
        criterion,
        "block/foreign_interface_call/self_tx",
        foreign_interface_call::Timestamping,
        foreign_interface_call::self_transactions(SeedableRng::from_seed([2; 32])),
    );

    execute_block_rocksdb(
        criterion,
        "block/foreign_interface_call/foreign_tx",
        foreign_interface_call::Timestamping,
        foreign_interface_call::foreign_transactions(SeedableRng::from_seed([2; 32])),
>>>>>>> a6e0bf66
    );
}<|MERGE_RESOLUTION|>--- conflicted
+++ resolved
@@ -56,14 +56,6 @@
     node::ApiSender,
     runtime::SnapshotExt,
 };
-<<<<<<< HEAD
-use futures::sync::mpsc;
-use rand::{rngs::StdRng, Rng, SeedableRng};
-use tempdir::TempDir;
-
-use std::{collections::BTreeMap, convert::TryInto, iter};
-=======
->>>>>>> a6e0bf66
 
 /// Number of transactions added to the blockchain before the bench begins.
 const PREPARE_TRANSACTIONS: usize = 10_000;
@@ -72,13 +64,6 @@
 /// `PREPARE_TRANSACTIONS` should be divisible by all values.
 const TXS_IN_BLOCK: &[usize] = &[10, 25, 50, 100];
 
-<<<<<<< HEAD
-/// Shorthand type for boxed transactions. Using `Box<Transaction>` within an `impl Iterator`
-/// requires specifying the lifetime explicitly, so we do this one time here.
-type BoxedTx = Box<dyn Transaction + 'static>;
-
-=======
->>>>>>> a6e0bf66
 fn gen_keypair_from_rng(rng: &mut StdRng) -> (PublicKey, SecretKey) {
     use exonum::crypto::{gen_keypair_from_seed, Seed, SEED_LENGTH};
 
@@ -92,21 +77,10 @@
     RocksDB::open(tempdir.path(), &options).unwrap()
 }
 
-<<<<<<< HEAD
-fn create_blockchain(db: impl Database, services: Vec<Box<dyn Service>>) -> Blockchain {
-    use exonum::{
-        blockchain::{GenesisConfig, ValidatorKeys},
-        crypto,
-    };
-    use std::sync::Arc;
-
-    let dummy_channel = mpsc::channel(0);
-=======
 fn create_blockchain(
     db: impl Into<Arc<dyn Database>>,
     services: Vec<InstanceCollection>,
 ) -> BlockchainMut {
->>>>>>> a6e0bf66
     let service_keypair = (PublicKey::zero(), SecretKey::zero());
     let consensus_keypair = crypto::gen_keypair();
     let genesis_config = ConsensusConfig {
@@ -125,11 +99,7 @@
         .unwrap()
 }
 
-<<<<<<< HEAD
-fn execute_block(blockchain: &Blockchain, height: u64, txs: &[Hash]) -> (Hash, Patch) {
-=======
 fn execute_block(blockchain: &BlockchainMut, height: u64, txs: &[Hash]) -> (Hash, Patch) {
->>>>>>> a6e0bf66
     blockchain.create_patch(
         ValidatorId::zero(),
         Height(height),
@@ -148,16 +118,9 @@
             AnyTx, BlockchainData, InstanceId,
         },
     };
-<<<<<<< HEAD
-    use exonum_merkledb::Snapshot;
-    use rand::rngs::StdRng;
-
-    const TIMESTAMPING_SERVICE_ID: u16 = 1;
-=======
     use exonum_merkledb::{ObjectHash, Snapshot};
     use exonum_proto::ProtobufConvert;
     use rand::rngs::StdRng;
->>>>>>> a6e0bf66
 
     use super::gen_keypair_from_rng;
     use crate::proto;
@@ -218,11 +181,7 @@
         data: Hash,
     }
 
-<<<<<<< HEAD
-    pub fn transactions(mut rng: StdRng) -> impl Iterator<Item = Signed<RawTransaction>> {
-=======
     pub fn transactions(mut rng: StdRng) -> impl Iterator<Item = Verified<AnyTx>> {
->>>>>>> a6e0bf66
         (0_u32..).map(move |i| {
             let (pub_key, sec_key) = gen_keypair_from_rng(&mut rng);
             Tx {
@@ -232,11 +191,7 @@
         })
     }
 
-<<<<<<< HEAD
-    pub fn panicking_transactions(mut rng: StdRng) -> impl Iterator<Item = Signed<RawTransaction>> {
-=======
     pub fn panicking_transactions(mut rng: StdRng) -> impl Iterator<Item = Verified<AnyTx>> {
->>>>>>> a6e0bf66
         (0_u32..).map(move |i| {
             let (pub_key, sec_key) = gen_keypair_from_rng(&mut rng);
             PanickingTx {
@@ -257,17 +212,12 @@
             AnyTx, BlockchainData, ErrorKind, InstanceId,
         },
     };
-<<<<<<< HEAD
-    use exonum_merkledb::{MapIndex, ProofMapIndex, Snapshot};
-    use rand::{rngs::StdRng, seq::SliceRandom};
-=======
     use exonum_merkledb::{access::AccessExt, Snapshot};
     use exonum_proto::ProtobufConvert;
     use rand::{rngs::StdRng, seq::SliceRandom};
 
     use super::gen_keypair_from_rng;
     use crate::proto;
->>>>>>> a6e0bf66
 
     const CRYPTOCURRENCY_SERVICE_ID: InstanceId = 255;
 
@@ -351,9 +301,6 @@
         }
     }
 
-<<<<<<< HEAD
-    pub fn provable_transactions(mut rng: StdRng) -> impl Iterator<Item = Signed<RawTransaction>> {
-=======
     impl Service for Cryptocurrency {
         fn state_hash(&self, _data: BlockchainData<&dyn Snapshot>) -> Vec<Hash> {
             vec![]
@@ -391,7 +338,6 @@
     }
 
     pub fn provable_transactions(mut rng: StdRng) -> impl Iterator<Item = Verified<AnyTx>> {
->>>>>>> a6e0bf66
         let keys: Vec<_> = (0..KEY_COUNT)
             .map(|_| gen_keypair_from_rng(&mut rng))
             .collect();
@@ -406,13 +352,7 @@
         )
     }
 
-<<<<<<< HEAD
-    pub fn unprovable_transactions(
-        mut rng: StdRng,
-    ) -> impl Iterator<Item = Signed<RawTransaction>> {
-=======
     pub fn unprovable_transactions(mut rng: StdRng) -> impl Iterator<Item = Verified<AnyTx>> {
->>>>>>> a6e0bf66
         let keys: Vec<_> = (0..KEY_COUNT)
             .map(|_| gen_keypair_from_rng(&mut rng))
             .collect();
@@ -427,11 +367,7 @@
         )
     }
 
-<<<<<<< HEAD
-    pub fn rollback_transactions(mut rng: StdRng) -> impl Iterator<Item = Signed<RawTransaction>> {
-=======
     pub fn rollback_transactions(mut rng: StdRng) -> impl Iterator<Item = Verified<AnyTx>> {
->>>>>>> a6e0bf66
         let keys: Vec<_> = (0..KEY_COUNT)
             .map(|_| gen_keypair_from_rng(&mut rng))
             .collect();
@@ -712,13 +648,8 @@
             },
             TXS_IN_BLOCK,
         )
-<<<<<<< HEAD
-        .sample_size(50)
-        .throughput(|&&txs_in_block| Throughput::Elements(txs_in_block.try_into().unwrap())),
-=======
         .sample_size(100)
         .throughput(|&&txs_in_block| Throughput::Elements(txs_in_block as u64)),
->>>>>>> a6e0bf66
     );
 }
 
@@ -731,11 +662,7 @@
     execute_block_rocksdb(
         criterion,
         "block/timestamping",
-<<<<<<< HEAD
-        timestamping::Timestamping.into(),
-=======
         timestamping::Timestamping,
->>>>>>> a6e0bf66
         timestamping::transactions(SeedableRng::from_seed([2; 32])),
     );
 
@@ -745,11 +672,7 @@
     execute_block_rocksdb(
         criterion,
         "block/timestamping_panic",
-<<<<<<< HEAD
-        timestamping::Timestamping.into(),
-=======
         timestamping::Timestamping,
->>>>>>> a6e0bf66
         timestamping::panicking_transactions(SeedableRng::from_seed([2; 32])),
     );
     panic::set_hook(panic_hook);
@@ -757,32 +680,20 @@
     execute_block_rocksdb(
         criterion,
         "block/cryptocurrency",
-<<<<<<< HEAD
-        cryptocurrency::Cryptocurrency.into(),
-=======
         cryptocurrency::Cryptocurrency,
->>>>>>> a6e0bf66
         cryptocurrency::provable_transactions(SeedableRng::from_seed([3; 32])),
     );
 
     execute_block_rocksdb(
         criterion,
         "block/cryptocurrency_no_proofs",
-<<<<<<< HEAD
-        cryptocurrency::Cryptocurrency.into(),
-=======
         cryptocurrency::Cryptocurrency,
->>>>>>> a6e0bf66
         cryptocurrency::unprovable_transactions(SeedableRng::from_seed([4; 32])),
     );
 
     execute_block_rocksdb(
         criterion,
         "block/cryptocurrency_rollback",
-<<<<<<< HEAD
-        cryptocurrency::Cryptocurrency.into(),
-        cryptocurrency::rollback_transactions(SeedableRng::from_seed([4; 32])),
-=======
         cryptocurrency::Cryptocurrency,
         cryptocurrency::rollback_transactions(SeedableRng::from_seed([4; 32])),
     );
@@ -799,6 +710,5 @@
         "block/foreign_interface_call/foreign_tx",
         foreign_interface_call::Timestamping,
         foreign_interface_call::foreign_transactions(SeedableRng::from_seed([2; 32])),
->>>>>>> a6e0bf66
     );
 }