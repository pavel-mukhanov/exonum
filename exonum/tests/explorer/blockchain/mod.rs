// Copyright 2019 The Exonum Team
//
// Licensed under the Apache License, Version 2.0 (the "License");
// you may not use this file except in compliance with the License.
// You may obtain a copy of the License at
//
//   http://www.apache.org/licenses/LICENSE-2.0
//
// Unless required by applicable law or agreed to in writing, software
// distributed under the License is distributed on an "AS IS" BASIS,
// WITHOUT WARRANTIES OR CONDITIONS OF ANY KIND, either express or implied.
// See the License for the specific language governing permissions and
// limitations under the License.

//! Simplified blockchain emulation for the `BlockchainExplorer`.

use futures::sync::mpsc;

use exonum::{
    blockchain::{
        Blockchain, ExecutionError, ExecutionResult, Schema, Service, Transaction,
        TransactionContext, TransactionSet,
    },
    crypto::{self, Hash, PublicKey, SecretKey},
    messages::{Message, RawTransaction, Signed},
    node::ApiSender,
};

use exonum_merkledb::{Snapshot, TemporaryDB};

pub const SERVICE_ID: u16 = 0;

mod proto;

#[derive(Serialize, Deserialize, Clone, Debug, ProtobufConvert)]
#[exonum(pb = "proto::CreateWallet")]
pub struct CreateWallet {
    pub pubkey: PublicKey,
    pub name: String,
}

impl CreateWallet {
    pub fn new(pubkey: &PublicKey, name: &str) -> Self {
        Self {
            pubkey: *pubkey,
            name: name.to_owned(),
        }
    }
}

#[derive(Serialize, Deserialize, Clone, Debug, ProtobufConvert)]
#[exonum(pb = "proto::Transfer")]
pub struct Transfer {
    pub from: PublicKey,
    pub to: PublicKey,
    pub amount: u64,
}

impl Transfer {
    pub fn new(from: &PublicKey, to: &PublicKey, amount: u64) -> Self {
        Self {
            from: *from,
            to: *to,
            amount,
        }
    }
}

#[derive(Serialize, Deserialize, Clone, Debug, TransactionSet)]
pub enum ExplorerTransactions {
    CreateWallet(CreateWallet),
    Transfer(Transfer),
}

impl Transaction for CreateWallet {
    fn execute(&self, _: TransactionContext) -> ExecutionResult {
        if self.name.starts_with("Al") {
            Ok(())
        } else {
            Err(ExecutionError::with_description(
                1,
                "Not allowed".to_string(),
            ))
        }
    }
}

impl Transaction for Transfer {
    fn execute(&self, _: TransactionContext) -> ExecutionResult {
        panic!("oops")
    }
}

struct MyService;

impl Service for MyService {
    fn service_id(&self) -> u16 {
        SERVICE_ID
    }

    fn service_name(&self) -> &str {
        "my-service"
    }

    fn state_hash(&self, _: &dyn Snapshot) -> Vec<Hash> {
        vec![]
    }

    fn tx_from_raw(&self, raw: RawTransaction) -> Result<Box<dyn Transaction>, failure::Error> {
        ExplorerTransactions::tx_from_raw(raw).map(ExplorerTransactions::into)
    }
}

/// Generates a keypair from a fixed passphrase.
pub fn consensus_keys() -> (PublicKey, SecretKey) {
    const SEED_PHRASE: &[u8] = b"correct horse battery staple";
    let seed = crypto::Seed::from_slice(crypto::hash(SEED_PHRASE).as_ref()).unwrap();
    crypto::gen_keypair_from_seed(&seed)
}

/// Creates a blockchain with no blocks.
pub fn create_blockchain() -> Blockchain {
    use exonum::blockchain::{GenesisConfig, ValidatorKeys};

    let (consensus_key, _) = consensus_keys();
    let service_keys = crypto::gen_keypair();

    let api_channel = mpsc::unbounded();
    let mut blockchain = Blockchain::new(
        TemporaryDB::new(),
        vec![MyService.into()],
        service_keys.0,
        service_keys.1,
        ApiSender(api_channel.0),
    );

    let keys = ValidatorKeys {
        consensus_key,
        service_key: service_keys.0,
    };
    blockchain
        .initialize(GenesisConfig::new(vec![keys].into_iter()))
        .unwrap();
    blockchain
}

/// Simplified compared to real life / testkit, but we don't need to test *everything*
/// here.
pub fn create_block(blockchain: &mut Blockchain, transactions: Vec<Signed<RawTransaction>>) {
    use exonum::helpers::{Round, ValidatorId};
    use exonum::messages::{Precommit, Propose};
    use std::time::SystemTime;

    let tx_hashes: Vec<_> = transactions.iter().map(Signed::hash).collect();
    let height = blockchain.last_block().height().next();

    let fork = blockchain.fork();
    {
        let mut schema = Schema::new(&fork);
        for tx in transactions {
            schema.add_transaction_into_pool(tx.clone())
        }
    }
    blockchain.merge(fork.into_patch()).unwrap();

    let (block_hash, patch) = blockchain.create_patch(ValidatorId(0), height, &tx_hashes);
    let (consensus_public_key, consensus_secret_key) = consensus_keys();

    let propose = Message::concrete(
        Propose::new(
            ValidatorId(0),
            height,
            Round::first(),
            &blockchain.last_hash(),
            &tx_hashes,
        ),
        consensus_public_key,
        &consensus_secret_key,
    );
    let precommit = Message::concrete(
        Precommit::new(
            ValidatorId(0),
            propose.height(),
            propose.round(),
            &propose.hash(),
            &block_hash,
            SystemTime::now().into(),
        ),
        consensus_public_key,
        &consensus_secret_key,
    );

    blockchain
<<<<<<< HEAD
        .commit(patch, block_hash, vec![precommit].into_iter())
=======
        .commit(
            &patch,
            block_hash,
            vec![precommit].into_iter(),
            1,
            &mut Vec::new(),
        )
>>>>>>> c90cb39b
        .unwrap();
}<|MERGE_RESOLUTION|>--- conflicted
+++ resolved
@@ -191,16 +191,12 @@
     );
 
     blockchain
-<<<<<<< HEAD
-        .commit(patch, block_hash, vec![precommit].into_iter())
-=======
         .commit(
-            &patch,
+            patch,
             block_hash,
             vec![precommit].into_iter(),
             1,
             &mut Vec::new(),
         )
->>>>>>> c90cb39b
         .unwrap();
 }