// Copyright 2019 The Exonum Team
//
// Licensed under the Apache License, Version 2.0 (the "License");
// you may not use this file except in compliance with the License.
// You may obtain a copy of the License at
//
//   http://www.apache.org/licenses/LICENSE-2.0
//
// Unless required by applicable law or agreed to in writing, software
// distributed under the License is distributed on an "AS IS" BASIS,
// WITHOUT WARRANTIES OR CONDITIONS OF ANY KIND, either express or implied.
// See the License for the specific language governing permissions and
// limitations under the License.

//! Exonum blockchain framework.
//!
//! For more information see the project readme.

#![warn(
    missing_debug_implementations,
//    missing_docs,
    unsafe_code,
    bare_trait_objects
)]
#![cfg_attr(feature = "long_benchmarks", feature(test))]
// TODO This lints produces a lot of code style warnings [ERC2699]
// #![cfg_attr(feature = "cargo-clippy", warn(clippy::pedantic))]
#![cfg_attr(
    feature = "cargo-clippy",
    allow(
          // Next `cast_*` lints don't give alternatives.
          clippy::cast_possible_wrap, clippy::cast_possible_truncation, clippy::cast_sign_loss,
          // `filter(..).map(..)` often looks more shorter and readable.
          clippy::filter_map,
          // Next lints produce too much noise/false positives.
          clippy::module_name_repetitions, clippy::similar_names,
          // Variant name ends with the enum name. Similar behavior to similar_names.
          clippy::pub_enum_variant_names,
          // Next lints allowed due to false positive.
          clippy::doc_markdown,
          // '... may panic' lints.
          clippy::indexing_slicing,
    )
)]

#[cfg(test)]
#[macro_use]
extern crate pretty_assertions;
#[cfg(test)]
#[macro_use]
extern crate lazy_static;
#[macro_use(crate_version, crate_authors)]
extern crate clap;
#[macro_use]
extern crate exonum_derive;
#[cfg(feature = "sodiumoxide-crypto")]
extern crate exonum_sodiumoxide as sodiumoxide;
#[macro_use]
extern crate exonum_merkledb;
#[macro_use]
extern crate failure;
#[macro_use]
extern crate log;
#[macro_use]
extern crate serde_derive;
#[macro_use]
extern crate serde_json;

// Test dependencies.
#[cfg(all(test, feature = "long_benchmarks"))]
extern crate test;

pub use exonum_crypto as crypto;

pub mod proto;
#[macro_use]
pub mod messages;
#[macro_use]
pub mod helpers;
#[macro_use]
pub mod blockchain;
pub mod api;
#[doc(hidden)]
pub mod events;
pub mod explorer;
pub mod node;
<<<<<<< HEAD
pub mod runtime;
=======
>>>>>>> f6deb4c7

//TODO: revert sandbox
#[cfg(test)]
mod sandbox;<|MERGE_RESOLUTION|>--- conflicted
+++ resolved
@@ -46,9 +46,6 @@
 #[cfg(test)]
 #[macro_use]
 extern crate pretty_assertions;
-#[cfg(test)]
-#[macro_use]
-extern crate lazy_static;
 #[macro_use(crate_version, crate_authors)]
 extern crate clap;
 #[macro_use]
@@ -67,6 +64,9 @@
 extern crate serde_json;
 
 // Test dependencies.
+#[cfg(test)]
+#[macro_use]
+extern crate lazy_static;
 #[cfg(all(test, feature = "long_benchmarks"))]
 extern crate test;
 
@@ -84,10 +84,6 @@
 pub mod events;
 pub mod explorer;
 pub mod node;
-<<<<<<< HEAD
-pub mod runtime;
-=======
->>>>>>> f6deb4c7
 
 //TODO: revert sandbox
 #[cfg(test)]
