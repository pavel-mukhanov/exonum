// Copyright 2019 The Exonum Team
//
// Licensed under the Apache License, Version 2.0 (the "License");
// you may not use this file except in compliance with the License.
// You may obtain a copy of the License at
//
//   http://www.apache.org/licenses/LICENSE-2.0
//
// Unless required by applicable law or agreed to in writing, software
// distributed under the License is distributed on an "AS IS" BASIS,
// WITHOUT WARRANTIES OR CONDITIONS OF ANY KIND, either express or implied.
// See the License for the specific language governing permissions and
// limitations under the License.

//! The module containing building blocks for creating blockchains powered by the Exonum framework.

pub use exonum_merkledb::Error as FatalError;

pub use crate::runtime::{
    error::{ErrorKind as ExecutionErrorKind, ExecutionStatus},
    ExecutionError,
};

pub use self::{
    block::{Block, BlockProof},
    builder::{BlockchainBuilder, InstanceCollection, InstanceConfig},
    config::{ConsensusConfig, ValidatorKeys},
    schema::{IndexCoordinates, Schema, SchemaOrigin, TxLocation},
};

pub mod config;

use exonum_crypto::gen_keypair;
use exonum_merkledb::{
    access::RawAccess, Database, Fork, MapIndex, ObjectHash, Patch, Result as StorageResult,
    Snapshot, TemporaryDB,
};
use failure::{format_err, Error};

use std::{
    collections::{BTreeMap, HashMap},
    iter,
    sync::Arc,
};

<<<<<<< HEAD
use crate::crypto::{self, CryptoHash, Hash, PublicKey, SecretKey};
use crate::helpers::{Height, Round, ValidatorId};
use crate::messages::{Connect, Message, Precommit, ProtocolMessage, RawTransaction, Signed};
use crate::node::ApiSender;
use exonum_merkledb::{
    self, Database, Error as StorageError, Fork, IndexAccess, MapIndex, ObjectHash, Patch,
    Result as StorageResult, Snapshot,
=======
use crate::{
    crypto::{Hash, PublicKey, SecretKey},
    helpers::{Height, Round, ValidateInput, ValidatorId},
    messages::{AnyTx, Connect, Message, Precommit, Verified},
    node::ApiSender,
    runtime::{error::catch_panic, Dispatcher},
>>>>>>> a6e0bf66
};

mod block;
mod builder;
mod schema;
#[cfg(test)]
pub mod tests;

/// Shared Exonum blockchain instance.
///
/// This is essentially a smart pointer to shared blockchain resources (storage,
/// cryptographic keys, and a sender of transactions). It can be converted into a [`BlockchainMut`]
/// instance, which combines these resources with behavior (i.e., a set of services).
///
/// [`BlockchainMut`]: struct.BlockchainMut.html
#[derive(Debug, Clone)]
pub struct Blockchain {
    pub(crate) api_sender: ApiSender,
    db: Arc<dyn Database>,
    service_keypair: (PublicKey, SecretKey),
}

impl Blockchain {
    /// Constructs a blockchain for the given `database`.
    pub fn new(
        database: impl Into<Arc<dyn Database>>,
        service_keypair: (PublicKey, SecretKey),
        api_sender: ApiSender,
    ) -> Self {
        Self {
            db: database.into(),
            service_keypair,
            api_sender,
        }
    }

    /// Creates a non-persisting blockchain, all data in which is irrevocably lost on drop.
    ///
    /// The created blockchain cannot send transactions; an attempt to do so will result
    /// in an error.
    pub fn build_for_tests() -> Self {
        Self::new(TemporaryDB::new(), gen_keypair(), ApiSender::closed())
    }

    /// Creates a read-only snapshot of the current storage state.
    pub fn snapshot(&self) -> Box<dyn Snapshot> {
        self.db.snapshot()
    }

    /// Returns the hash of the latest committed block.
    ///
    /// # Panics
    ///
    /// If the genesis block was not committed.
    pub fn last_hash(&self) -> Hash {
        Schema::new(&self.snapshot())
            .block_hashes_by_height()
            .last()
            .unwrap_or_else(Hash::default)
    }

    /// Returns the latest committed block.
    pub fn last_block(&self) -> Block {
        Schema::new(&self.snapshot()).last_block()
    }

<<<<<<< HEAD
    /// Returns the transactions pool size.
    pub fn pool_size(&self) -> u64 {
        Schema::new(&self.snapshot()).transactions_pool_len()
    }

    /// Creates and commits the genesis block with the given genesis configuration
    /// if the blockchain has not been initialized.
    ///
    /// # Panics
    ///
    /// * If the genesis block was not committed.
    /// * If storage version is not specified or not supported.
    pub fn initialize(&mut self, cfg: GenesisConfig) -> Result<(), failure::Error> {
        let has_genesis_block = !Schema::new(&self.snapshot())
            .block_hashes_by_height()
            .is_empty();
        if !has_genesis_block {
            self.create_genesis_block(cfg)?;
        }
        Ok(())
=======
    // TODO: remove
    // This method is needed for EJB.
    #[doc(hidden)]
    pub fn broadcast_raw_transaction(&self, tx: AnyTx) -> Result<(), Error> {
        self.api_sender.broadcast_transaction(Verified::from_value(
            tx,
            self.service_keypair.0,
            &self.service_keypair.1,
        ))
>>>>>>> a6e0bf66
    }

    /// Returns the transactions pool size.
    pub fn pool_size(&self) -> u64 {
        Schema::new(&self.snapshot()).transactions_pool_len()
    }

<<<<<<< HEAD
        let patch = {
            let fork = self.fork();
            // Update service tables
            for (_, service) in self.service_map.iter() {
                let cfg = service.initialize(&fork);
                let name = service.service_name();
                if config_propose.services.contains_key(name) {
                    panic!(
                        "Services already contain service with '{}' name, please change it",
                        name
                    );
                }
                config_propose.services.insert(name.into(), cfg);
            }
            // Commit actual configuration
            {
                let mut schema = Schema::new(&fork);
                if schema.block_hash_by_height(Height::zero()).is_some() {
                    // TODO create genesis block for MemoryDB and compare it hash with zero block. (ECR-1630)
                    return Ok(());
                }
                schema.commit_configuration(config_propose);
            };
            self.merge(fork.into_patch())?;
            self.create_patch(
                ValidatorId::zero(),
                Height::zero(),
                &[],
                &mut BTreeMap::new(),
            )
            .1
        };
        self.merge(patch)?;
        Ok(())
=======
    /// Returns `Connect` messages from peers saved in the cache, if any.
    pub fn get_saved_peers(&self) -> HashMap<PublicKey, Verified<Connect>> {
        let snapshot = self.snapshot();
        Schema::new(&snapshot).peers_cache().iter().collect()
>>>>>>> a6e0bf66
    }

    /// Starts promotion into a mutable blockchain instance that can be used to process
    /// transactions and create blocks.
    #[cfg(test)]
    pub fn into_mut(self, genesis_config: ConsensusConfig) -> BlockchainBuilder {
        BlockchainBuilder::new(self, genesis_config)
    }

    /// Starts building a mutable blockchain with the genesis config, in which
    /// this node is the only validator.
    #[cfg(test)]
    pub fn into_mut_with_dummy_config(self) -> BlockchainBuilder {
        use crate::helpers::generate_testnet_config;
        use exonum_crypto::KeyPair;

        let mut config = generate_testnet_config(1, 0).pop().unwrap();
        config.keys.service = KeyPair::from(self.service_keypair.clone());
        self.into_mut(config.consensus)
    }

    /// Returns reference to the transactions sender.
    pub fn sender(&self) -> &ApiSender {
        &self.api_sender
    }

    /// Returns reference to the service key pair of the current node.
    pub fn service_keypair(&self) -> &(PublicKey, SecretKey) {
        &self.service_keypair
    }
}

/// Mutable blockchain capable of processing transactions.
///
/// `BlockchainMut` combines [`Blockchain`] resources with a service dispatcher. The resulting
/// combination cannot be cloned (unlike `Blockchain`), but can be sent across threads. It is
/// possible to extract a `Blockchain` reference from `BlockchainMut` via `AsRef` trait.
///
/// [`Blockchain`]: struct.Blockchain.html
#[derive(Debug)]
pub struct BlockchainMut {
    inner: Blockchain,
    dispatcher: Dispatcher,
}

impl AsRef<Blockchain> for BlockchainMut {
    fn as_ref(&self) -> &Blockchain {
        &self.inner
    }
}

impl BlockchainMut {
    #[cfg(test)]
    pub(crate) fn inner(&mut self) -> &mut Blockchain {
        &mut self.inner
    }

    #[cfg(test)]
    pub(crate) fn dispatcher(&mut self) -> &mut Dispatcher {
        &mut self.dispatcher
    }

    /// Returns a copy of immutable blockchain view.
    pub fn immutable_view(&self) -> Blockchain {
        self.inner.clone()
    }

    /// Creates a read-only snapshot of the current storage state.
    pub fn snapshot(&self) -> Box<dyn Snapshot> {
        self.inner.snapshot()
    }

    /// Creates a snapshot of the current storage state that can be later committed into the storage
    /// via the `merge` method.
    pub fn fork(&self) -> Fork {
        self.inner.db.fork()
    }

    /// Commits changes from the patch to the blockchain storage.
    /// See [`Fork`](../../exonum_merkledb/struct.Fork.html) for details.
    pub fn merge(&mut self, patch: Patch) -> StorageResult<()> {
        self.inner.db.merge(patch)
    }

    /// Creates and commits the genesis block with the given genesis configuration.
    // TODO: extract genesis block into separate struct [ECR-3750]
    fn create_genesis_block(
        &mut self,
        config: ConsensusConfig,
        initial_services: Vec<InstanceConfig>,
    ) -> Result<(), Error> {
        config.validate()?;
        let mut fork = self.fork();
        Schema::new(&fork).consensus_config_entry().set(config);

        // Add service instances.
        for instance_config in initial_services {
            self.dispatcher.add_builtin_service(
                &mut fork,
                instance_config.instance_spec,
                instance_config.artifact_spec.unwrap_or_default(),
                instance_config.constructor,
            )?;
        }
        // We need to activate services before calling `create_patch()`; unlike all other blocks,
        // initial services are considered immediately active in the genesis block, i.e.,
        // their state should be included into `patch` created below.
        self.dispatcher.commit_block(&mut fork);
        self.merge(fork.into_patch())?;

        let (_, patch) = self.create_patch(
            ValidatorId::zero(),
            Height::zero(),
            &[],
            &mut BTreeMap::new(),
        );
        let fork = Fork::from(patch);
        // On the other hand, we need to notify runtimes *after* the block has been created.
        // Otherwise, benign operations (e.g., calling `height()` on the core schema) will panic.
        self.dispatcher
            .notify_runtimes_about_commit(fork.snapshot_without_unflushed_changes());
        self.merge(fork.into_patch())?;

        info!(
            "GENESIS_BLOCK ====== hash={}",
            self.inner.last_hash().to_hex()
        );
        Ok(())
    }

    /// Executes the given transactions from the pool.
    /// Then collects the resulting changes from the current storage state and returns them
    /// with the hash of the resulting block.
    pub fn create_patch(
        &self,
        proposer_id: ValidatorId,
        height: Height,
        tx_hashes: &[Hash],
<<<<<<< HEAD
        tx_cache: &mut BTreeMap<Hash, Signed<RawTransaction>>,
=======
        tx_cache: &mut BTreeMap<Hash, Verified<AnyTx>>,
>>>>>>> a6e0bf66
    ) -> (Hash, Patch) {
        // Create fork
        let mut fork = self.fork();
        // Get last hash.
        let last_hash = self.inner.last_hash();
        // Save & execute transactions.
        for (index, hash) in tx_hashes.iter().enumerate() {
            self.execute_transaction(*hash, height, index, &mut fork, tx_cache)
                // Execution could fail if the transaction
                // cannot be deserialized or it isn't in the pool.
                .expect("Transaction execution error");
        }

<<<<<<< HEAD
        let block_hash = {
            // Get last hash.
            let last_hash = self.last_hash();
            // Save & execute transactions.
            for (index, hash) in tx_hashes.iter().enumerate() {
                self.execute_transaction(*hash, height, index, &mut fork, tx_cache)
                    // Execution could fail if the transaction
                    // cannot be deserialized or it isn't in the pool.
                    .expect("Transaction execution error.");
            }
=======
        // Skip execution for genesis block.
        if height > Height(0) {
            self.dispatcher.before_commit(&mut fork);
        }
>>>>>>> a6e0bf66

        // Get tx & state hash.
        let schema = Schema::new(&fork);
        let state_hash = {
            let mut sum_table = schema.state_hash_aggregator();
            // Clear old state hash.
            sum_table.clear();
            // Collect all state hashes.
            let state_hashes = self
                .dispatcher
                .state_hash(fork.snapshot_without_unflushed_changes())
                .into_iter()
                // Add state hash of core table.
                .chain(IndexCoordinates::locate(
                    SchemaOrigin::Core,
                    schema.state_hash(),
                ));
            // Insert state hashes into the aggregator table.
            for (coordinate, hash) in state_hashes {
                sum_table.put(&coordinate, hash);
            }
            sum_table.object_hash()
        };
        let tx_hash = schema.block_transactions(height).object_hash();

        // Create block.
        let block = Block::new(
            proposer_id,
            height,
            tx_hashes.len() as u32,
            last_hash,
            tx_hash,
            state_hash,
        );
        trace!("execute block = {:?}", block);

        // Calculate block hash.
        let block_hash = block.object_hash();
        // Update height.
        let schema = Schema::new(&fork);
        schema.block_hashes_by_height().push(block_hash);
        // Save block.
        schema.blocks().put(&block_hash, block);
        (block_hash, fork.into_patch())
    }

    fn execute_transaction(
        &self,
        tx_hash: Hash,
        height: Height,
        index: usize,
        fork: &mut Fork,
<<<<<<< HEAD
        tx_cache: &mut BTreeMap<Hash, Signed<RawTransaction>>,
    ) -> Result<(), failure::Error> {
        let (tx, raw, service_name) = {
            let new_fork = &*fork;
            let snapshot = new_fork.snapshot();
            let schema = Schema::new(snapshot);

            let raw = get_tx(&tx_hash, &schema.transactions(), &tx_cache).ok_or_else(|| {
                failure::err_msg(format!(
                    "BUG: Cannot find transaction in database. tx: {:?}",
                    tx_hash
                ))
            })?;

            let service_name = self
                .service_map
                .get(&raw.service_id())
                .ok_or_else(|| {
                    failure::err_msg(format!(
                        "Service not found. Service id: {}",
                        raw.service_id()
                    ))
                })?
                .service_name();

            let tx = self.tx_from_raw(raw.payload().clone()).map_err(|error| {
                format_err!("Service <{}>: {}, tx: {:?}", service_name, error, tx_hash)
            })?;

            (tx, raw, service_name)
        };
=======
        tx_cache: &mut BTreeMap<Hash, Verified<AnyTx>>,
    ) -> Result<(), Error> {
        let schema = Schema::new(&*fork);
        let transaction = get_transaction(&tx_hash, &schema.transactions(), &tx_cache)
            .ok_or_else(|| format_err!("BUG: Cannot find transaction {:?} in database", tx_hash))?;
        fork.flush();
>>>>>>> a6e0bf66

        let tx_result = catch_panic(|| self.dispatcher.execute(fork, tx_hash, &transaction));
        match &tx_result {
            Ok(_) => {
                fork.flush();
            }
            Err(e) => {
                if e.kind == ExecutionErrorKind::Panic {
                    error!("{:?} transaction execution panicked: {:?}", transaction, e);
                } else {
                    // Unlike panic, transaction failure is a regular case. So logging the
                    // whole transaction body is an overkill: the body can be relatively big.
                    info!("{:?} transaction execution failed: {:?}", tx_hash, e);
                }
                fork.rollback();
            }
        }

        let mut schema = Schema::new(&*fork);
<<<<<<< HEAD
        schema.transaction_results().put(&tx_hash, tx_result);
        schema.commit_transaction(&tx_hash, raw);
        tx_cache.remove(&tx_hash);
        schema.block_transactions(height).push(tx_hash);
=======
        schema
            .transaction_results()
            .put(&tx_hash, ExecutionStatus(tx_result));
        schema.commit_transaction(&tx_hash, height, transaction);
        tx_cache.remove(&tx_hash);
>>>>>>> a6e0bf66
        let location = TxLocation::new(height, index as u64);
        schema.transactions_locations().put(&tx_hash, location);
        fork.flush();
        Ok(())
    }

    /// Commits to the blockchain a new block with the indicated changes (patch),
    /// hash and Precommit messages. After that invokes `after_commit`
    /// for each service in the increasing order of their identifiers.
    pub fn commit<I>(
        &mut self,
        patch: Patch,
        block_hash: Hash,
        precommits: I,
<<<<<<< HEAD
        tx_cache: &mut BTreeMap<Hash, Signed<RawTransaction>>,
    ) -> Result<(), failure::Error>
=======
        tx_cache: &mut BTreeMap<Hash, Verified<AnyTx>>,
    ) -> Result<(), Error>
>>>>>>> a6e0bf66
    where
        I: IntoIterator<Item = Verified<Precommit>>,
    {
<<<<<<< HEAD
        let patch = {
            let fork: Fork = patch.into();

            {
                let mut schema = Schema::new(&fork);
                schema.precommits(&block_hash).extend(precommits);

                // Consensus messages cache is useful only during one height, so it should be
                // cleared when a new height is achieved.
                schema.consensus_messages_cache().clear();
                let txs_in_block = schema.last_block().tx_count();

                schema.update_transaction_count(u64::from(txs_in_block));

                let tx_hashes = tx_cache.keys().cloned().collect::<Vec<Hash>>();
                for tx_hash in tx_hashes {
                    if let Some(tx) = tx_cache.remove(&tx_hash) {
                        if !schema.transactions().contains(&tx_hash) {
                            schema.add_transaction_into_pool(tx);
                        }
                    }
=======
        let mut fork: Fork = patch.into();
        let mut schema = Schema::new(&fork);
        schema.precommits(&block_hash).extend(precommits);
        // Consensus messages cache is useful only during one height, so it should be
        // cleared when a new height is achieved.
        schema.consensus_messages_cache().clear();
        let txs_in_block = schema.last_block().tx_count();
        schema.update_transaction_count(u64::from(txs_in_block));

        let tx_hashes = tx_cache.keys().cloned().collect::<Vec<Hash>>();
        for tx_hash in tx_hashes {
            if let Some(tx) = tx_cache.remove(&tx_hash) {
                if !schema.transactions().contains(&tx_hash) {
                    schema.add_transaction_into_pool(tx);
>>>>>>> a6e0bf66
                }
            }
        }

        self.dispatcher.commit_block_and_notify_runtimes(&mut fork);
        self.merge(fork.into_patch())?;
        Ok(())
    }

    /// Adds a transaction into pool of uncommitted transactions.
    ///
    /// Unlike the corresponding method in the core schema, this method checks if the
    /// added transactions are already known to the node and does nothing if it is.
    /// Thus, it is safe to call this method without verifying that the transactions
    /// are not in the pool and are not committed.
    #[doc(hidden)] // used by testkit, should not be used anywhere else
    pub fn add_transactions_into_pool(
        &mut self,
        // ^-- mutable reference taken for future compatibility.
        transactions: impl IntoIterator<Item = Verified<AnyTx>>,
    ) {
        Self::add_transactions_into_db_pool(self.inner.db.as_ref(), transactions);
    }

    /// Same as `add_transactions_into_pool()`, but accepting a database handle instead
    /// of the `BlockchainMut` instance. Beware that accesses to database need to be synchronized
    /// across threads.
    #[doc(hidden)] // used by testkit, should not be used anywhere else
    pub fn add_transactions_into_db_pool<Db: Database + ?Sized>(
        db: &Db,
        transactions: impl IntoIterator<Item = Verified<AnyTx>>,
    ) {
        let fork = db.fork();
        let mut schema = Schema::new(&fork);
        for transaction in transactions {
            if !schema.transactions().contains(&transaction.object_hash()) {
                schema.add_transaction_into_pool(transaction);
            }
        }
        db.merge(fork.into_patch())
            .expect("Cannot update transaction pool");
    }

    /// Shuts down the dispatcher. This should be the last operation performed on this instance.
    pub fn shutdown(&mut self) {
        self.dispatcher.shutdown();
    }

    /// Saves the given raw message to the consensus messages cache.
    pub(crate) fn save_message<T: Into<Message>>(&mut self, round: Round, message: T) {
        self.save_messages(round, iter::once(message.into()));
    }

    /// Saves a collection of SignedMessage to the consensus messages cache with single access to the
    /// `Fork` instance.
    pub(crate) fn save_messages<I>(&mut self, round: Round, iter: I)
    where
        I: IntoIterator<Item = Message>,
    {
        let fork = self.fork();
        let mut schema = Schema::new(&fork);
        schema.consensus_messages_cache().extend(iter);
        schema.set_consensus_round(round);
        self.merge(fork.into_patch())
            .expect("Unable to save messages to the consensus cache");
    }

    /// Saves the `Connect` message from a peer to the cache.
    pub(crate) fn save_peer(&mut self, pubkey: &PublicKey, peer: Verified<Connect>) {
        let fork = self.fork();
        Schema::new(&fork).peers_cache().put(pubkey, peer);
        self.merge(fork.into_patch())
            .expect("Unable to save peer to the peers cache");
    }

    /// Removes from the cache the `Connect` message from a peer.
    pub fn remove_peer_with_pubkey(&mut self, key: &PublicKey) {
        let fork = self.fork();
        Schema::new(&fork).peers_cache().remove(key);
        self.merge(fork.into_patch())
            .expect("Unable to remove peer from the peers cache");
    }
}

<<<<<<< HEAD
impl Clone for Blockchain {
    fn clone(&self) -> Self {
        Self {
            db: Arc::clone(&self.db),
            service_map: Arc::clone(&self.service_map),
            api_sender: self.api_sender.clone(),
            service_keypair: self.service_keypair.clone(),
        }
    }
}

/// Return transaction from persistent pool. If transaction is not present in pool, try
/// to return it from transactions cache.
pub(crate) fn get_tx<T: IndexAccess>(
    hash: &Hash,
    txs: &MapIndex<T, Hash, Signed<RawTransaction>>,
    tx_cache: &BTreeMap<Hash, Signed<RawTransaction>>,
) -> Option<Signed<RawTransaction>> {
    txs.get(&hash).or_else(|| tx_cache.get(&hash).cloned())
}

/// Checks that transaction exists in the persistent pool or in the transaction cache.
pub(crate) fn check_tx<T: IndexAccess>(
    hash: &Hash,
    txs: &MapIndex<T, Hash, Signed<RawTransaction>>,
    tx_cache: &BTreeMap<Hash, Signed<RawTransaction>>,
=======
/// Return transaction from persistent pool. If transaction is not present in pool, try
/// to return it from transactions cache.
pub(crate) fn get_transaction<T: RawAccess>(
    hash: &Hash,
    txs: &MapIndex<T, Hash, Verified<AnyTx>>,
    tx_cache: &BTreeMap<Hash, Verified<AnyTx>>,
) -> Option<Verified<AnyTx>> {
    txs.get(&hash).or_else(|| tx_cache.get(&hash).cloned())
}

/// Check that transaction exists in the persistent pool or in the transaction cache.
pub(crate) fn contains_transaction<T: RawAccess>(
    hash: &Hash,
    txs: &MapIndex<T, Hash, Verified<AnyTx>>,
    tx_cache: &BTreeMap<Hash, Verified<AnyTx>>,
>>>>>>> a6e0bf66
) -> bool {
    txs.contains(&hash) || tx_cache.contains_key(&hash)
}<|MERGE_RESOLUTION|>--- conflicted
+++ resolved
@@ -43,22 +43,12 @@
     sync::Arc,
 };
 
-<<<<<<< HEAD
-use crate::crypto::{self, CryptoHash, Hash, PublicKey, SecretKey};
-use crate::helpers::{Height, Round, ValidatorId};
-use crate::messages::{Connect, Message, Precommit, ProtocolMessage, RawTransaction, Signed};
-use crate::node::ApiSender;
-use exonum_merkledb::{
-    self, Database, Error as StorageError, Fork, IndexAccess, MapIndex, ObjectHash, Patch,
-    Result as StorageResult, Snapshot,
-=======
 use crate::{
     crypto::{Hash, PublicKey, SecretKey},
     helpers::{Height, Round, ValidateInput, ValidatorId},
     messages::{AnyTx, Connect, Message, Precommit, Verified},
     node::ApiSender,
     runtime::{error::catch_panic, Dispatcher},
->>>>>>> a6e0bf66
 };
 
 mod block;
@@ -125,28 +115,6 @@
         Schema::new(&self.snapshot()).last_block()
     }
 
-<<<<<<< HEAD
-    /// Returns the transactions pool size.
-    pub fn pool_size(&self) -> u64 {
-        Schema::new(&self.snapshot()).transactions_pool_len()
-    }
-
-    /// Creates and commits the genesis block with the given genesis configuration
-    /// if the blockchain has not been initialized.
-    ///
-    /// # Panics
-    ///
-    /// * If the genesis block was not committed.
-    /// * If storage version is not specified or not supported.
-    pub fn initialize(&mut self, cfg: GenesisConfig) -> Result<(), failure::Error> {
-        let has_genesis_block = !Schema::new(&self.snapshot())
-            .block_hashes_by_height()
-            .is_empty();
-        if !has_genesis_block {
-            self.create_genesis_block(cfg)?;
-        }
-        Ok(())
-=======
     // TODO: remove
     // This method is needed for EJB.
     #[doc(hidden)]
@@ -156,7 +124,6 @@
             self.service_keypair.0,
             &self.service_keypair.1,
         ))
->>>>>>> a6e0bf66
     }
 
     /// Returns the transactions pool size.
@@ -164,47 +131,10 @@
         Schema::new(&self.snapshot()).transactions_pool_len()
     }
 
-<<<<<<< HEAD
-        let patch = {
-            let fork = self.fork();
-            // Update service tables
-            for (_, service) in self.service_map.iter() {
-                let cfg = service.initialize(&fork);
-                let name = service.service_name();
-                if config_propose.services.contains_key(name) {
-                    panic!(
-                        "Services already contain service with '{}' name, please change it",
-                        name
-                    );
-                }
-                config_propose.services.insert(name.into(), cfg);
-            }
-            // Commit actual configuration
-            {
-                let mut schema = Schema::new(&fork);
-                if schema.block_hash_by_height(Height::zero()).is_some() {
-                    // TODO create genesis block for MemoryDB and compare it hash with zero block. (ECR-1630)
-                    return Ok(());
-                }
-                schema.commit_configuration(config_propose);
-            };
-            self.merge(fork.into_patch())?;
-            self.create_patch(
-                ValidatorId::zero(),
-                Height::zero(),
-                &[],
-                &mut BTreeMap::new(),
-            )
-            .1
-        };
-        self.merge(patch)?;
-        Ok(())
-=======
     /// Returns `Connect` messages from peers saved in the cache, if any.
     pub fn get_saved_peers(&self) -> HashMap<PublicKey, Verified<Connect>> {
         let snapshot = self.snapshot();
         Schema::new(&snapshot).peers_cache().iter().collect()
->>>>>>> a6e0bf66
     }
 
     /// Starts promotion into a mutable blockchain instance that can be used to process
@@ -343,11 +273,7 @@
         proposer_id: ValidatorId,
         height: Height,
         tx_hashes: &[Hash],
-<<<<<<< HEAD
-        tx_cache: &mut BTreeMap<Hash, Signed<RawTransaction>>,
-=======
         tx_cache: &mut BTreeMap<Hash, Verified<AnyTx>>,
->>>>>>> a6e0bf66
     ) -> (Hash, Patch) {
         // Create fork
         let mut fork = self.fork();
@@ -361,23 +287,10 @@
                 .expect("Transaction execution error");
         }
 
-<<<<<<< HEAD
-        let block_hash = {
-            // Get last hash.
-            let last_hash = self.last_hash();
-            // Save & execute transactions.
-            for (index, hash) in tx_hashes.iter().enumerate() {
-                self.execute_transaction(*hash, height, index, &mut fork, tx_cache)
-                    // Execution could fail if the transaction
-                    // cannot be deserialized or it isn't in the pool.
-                    .expect("Transaction execution error.");
-            }
-=======
         // Skip execution for genesis block.
         if height > Height(0) {
             self.dispatcher.before_commit(&mut fork);
         }
->>>>>>> a6e0bf66
 
         // Get tx & state hash.
         let schema = Schema::new(&fork);
@@ -430,46 +343,12 @@
         height: Height,
         index: usize,
         fork: &mut Fork,
-<<<<<<< HEAD
-        tx_cache: &mut BTreeMap<Hash, Signed<RawTransaction>>,
-    ) -> Result<(), failure::Error> {
-        let (tx, raw, service_name) = {
-            let new_fork = &*fork;
-            let snapshot = new_fork.snapshot();
-            let schema = Schema::new(snapshot);
-
-            let raw = get_tx(&tx_hash, &schema.transactions(), &tx_cache).ok_or_else(|| {
-                failure::err_msg(format!(
-                    "BUG: Cannot find transaction in database. tx: {:?}",
-                    tx_hash
-                ))
-            })?;
-
-            let service_name = self
-                .service_map
-                .get(&raw.service_id())
-                .ok_or_else(|| {
-                    failure::err_msg(format!(
-                        "Service not found. Service id: {}",
-                        raw.service_id()
-                    ))
-                })?
-                .service_name();
-
-            let tx = self.tx_from_raw(raw.payload().clone()).map_err(|error| {
-                format_err!("Service <{}>: {}, tx: {:?}", service_name, error, tx_hash)
-            })?;
-
-            (tx, raw, service_name)
-        };
-=======
         tx_cache: &mut BTreeMap<Hash, Verified<AnyTx>>,
     ) -> Result<(), Error> {
         let schema = Schema::new(&*fork);
         let transaction = get_transaction(&tx_hash, &schema.transactions(), &tx_cache)
             .ok_or_else(|| format_err!("BUG: Cannot find transaction {:?} in database", tx_hash))?;
         fork.flush();
->>>>>>> a6e0bf66
 
         let tx_result = catch_panic(|| self.dispatcher.execute(fork, tx_hash, &transaction));
         match &tx_result {
@@ -489,18 +368,11 @@
         }
 
         let mut schema = Schema::new(&*fork);
-<<<<<<< HEAD
-        schema.transaction_results().put(&tx_hash, tx_result);
-        schema.commit_transaction(&tx_hash, raw);
-        tx_cache.remove(&tx_hash);
-        schema.block_transactions(height).push(tx_hash);
-=======
         schema
             .transaction_results()
             .put(&tx_hash, ExecutionStatus(tx_result));
         schema.commit_transaction(&tx_hash, height, transaction);
         tx_cache.remove(&tx_hash);
->>>>>>> a6e0bf66
         let location = TxLocation::new(height, index as u64);
         schema.transactions_locations().put(&tx_hash, location);
         fork.flush();
@@ -515,39 +387,11 @@
         patch: Patch,
         block_hash: Hash,
         precommits: I,
-<<<<<<< HEAD
-        tx_cache: &mut BTreeMap<Hash, Signed<RawTransaction>>,
-    ) -> Result<(), failure::Error>
-=======
         tx_cache: &mut BTreeMap<Hash, Verified<AnyTx>>,
     ) -> Result<(), Error>
->>>>>>> a6e0bf66
     where
         I: IntoIterator<Item = Verified<Precommit>>,
     {
-<<<<<<< HEAD
-        let patch = {
-            let fork: Fork = patch.into();
-
-            {
-                let mut schema = Schema::new(&fork);
-                schema.precommits(&block_hash).extend(precommits);
-
-                // Consensus messages cache is useful only during one height, so it should be
-                // cleared when a new height is achieved.
-                schema.consensus_messages_cache().clear();
-                let txs_in_block = schema.last_block().tx_count();
-
-                schema.update_transaction_count(u64::from(txs_in_block));
-
-                let tx_hashes = tx_cache.keys().cloned().collect::<Vec<Hash>>();
-                for tx_hash in tx_hashes {
-                    if let Some(tx) = tx_cache.remove(&tx_hash) {
-                        if !schema.transactions().contains(&tx_hash) {
-                            schema.add_transaction_into_pool(tx);
-                        }
-                    }
-=======
         let mut fork: Fork = patch.into();
         let mut schema = Schema::new(&fork);
         schema.precommits(&block_hash).extend(precommits);
@@ -562,7 +406,6 @@
             if let Some(tx) = tx_cache.remove(&tx_hash) {
                 if !schema.transactions().contains(&tx_hash) {
                     schema.add_transaction_into_pool(tx);
->>>>>>> a6e0bf66
                 }
             }
         }
@@ -647,34 +490,6 @@
     }
 }
 
-<<<<<<< HEAD
-impl Clone for Blockchain {
-    fn clone(&self) -> Self {
-        Self {
-            db: Arc::clone(&self.db),
-            service_map: Arc::clone(&self.service_map),
-            api_sender: self.api_sender.clone(),
-            service_keypair: self.service_keypair.clone(),
-        }
-    }
-}
-
-/// Return transaction from persistent pool. If transaction is not present in pool, try
-/// to return it from transactions cache.
-pub(crate) fn get_tx<T: IndexAccess>(
-    hash: &Hash,
-    txs: &MapIndex<T, Hash, Signed<RawTransaction>>,
-    tx_cache: &BTreeMap<Hash, Signed<RawTransaction>>,
-) -> Option<Signed<RawTransaction>> {
-    txs.get(&hash).or_else(|| tx_cache.get(&hash).cloned())
-}
-
-/// Checks that transaction exists in the persistent pool or in the transaction cache.
-pub(crate) fn check_tx<T: IndexAccess>(
-    hash: &Hash,
-    txs: &MapIndex<T, Hash, Signed<RawTransaction>>,
-    tx_cache: &BTreeMap<Hash, Signed<RawTransaction>>,
-=======
 /// Return transaction from persistent pool. If transaction is not present in pool, try
 /// to return it from transactions cache.
 pub(crate) fn get_transaction<T: RawAccess>(
@@ -690,7 +505,6 @@
     hash: &Hash,
     txs: &MapIndex<T, Hash, Verified<AnyTx>>,
     tx_cache: &BTreeMap<Hash, Verified<AnyTx>>,
->>>>>>> a6e0bf66
 ) -> bool {
     txs.contains(&hash) || tx_cache.contains_key(&hash)
 }