--- conflicted
+++ resolved
@@ -28,8 +28,8 @@
   exonum.crypto.Hash prev_hash = 4;
   exonum.crypto.Hash tx_hash = 5;
   exonum.crypto.Hash state_hash = 6;
-<<<<<<< HEAD
-  BinaryMap entries = 7;
+  exonum.crypto.Hash error_hash = 7;
+  BinaryMap entries = 8;
 }
 
 message ServiceInfo {
@@ -40,9 +40,6 @@
 
 message ActiveServices {
   repeated ServiceInfo services = 1;
-=======
-  exonum.crypto.Hash error_hash = 7;
->>>>>>> 0793790a
 }
 
 message TxLocation {
