--- conflicted
+++ resolved
@@ -268,7 +268,6 @@
     assert_eq!(struct_encode_round_trip, map_struct);
 }
 
-<<<<<<< HEAD
 #[test]
 fn test_version_pb_convert() {
     let version = Version::parse("1.2.3-alpha2").unwrap();
@@ -280,8 +279,6 @@
     assert_eq!(version_round_trip, version);
 }
 
-=======
->>>>>>> f6deb4c7
 #[derive(Debug, PartialEq, ProtobufConvert)]
 #[exonum(pb = "schema::tests::TestFixedArrays", crate = "crate")]
 struct StructWithFixedArrays {
@@ -311,12 +308,7 @@
         ProtobufConvert::from_pb(arr_struct_pb).unwrap();
     assert_eq!(struct_convert_round_trip, arr_struct);
 
-<<<<<<< HEAD
-    let bytes = arr_struct.encode().unwrap();
-    let struct_encode_round_trip = StructWithFixedArrays::decode(&bytes).unwrap();
-=======
     let bytes = arr_struct.to_bytes();
     let struct_encode_round_trip = StructWithFixedArrays::from_bytes(Cow::from(&bytes)).unwrap();
->>>>>>> f6deb4c7
     assert_eq!(struct_encode_round_trip, arr_struct);
 }