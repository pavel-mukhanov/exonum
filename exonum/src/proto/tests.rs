// Copyright 2019 The Exonum Team
//
// Licensed under the Apache License, Version 2.0 (the "License");
// you may not use this file except in compliance with the License.
// You may obtain a copy of the License at
//
//   http://www.apache.org/licenses/LICENSE-2.0
//
// Unless required by applicable law or agreed to in writing, software
// distributed under the License is distributed on an "AS IS" BASIS,
// WITHOUT WARRANTIES OR CONDITIONS OF ANY KIND, either express or implied.
// See the License for the specific language governing permissions and
// limitations under the License.

use bit_vec::BitVec;
use chrono::{DateTime, TimeZone, Utc};
use exonum_merkledb::{
    BinaryKey, BinaryValue, Database, MapProof, ObjectHash, ProofMapIndex, TemporaryDB,
};

<<<<<<< HEAD
use std::{borrow::Cow, collections::HashMap, convert::TryFrom, fmt};
=======
use std::{borrow::Cow, collections::HashMap};
>>>>>>> fd3b037c

use super::{schema, ProtobufConvert};
use crate::crypto::{self, Hash, PublicKey, Signature};

#[test]
fn test_hash_pb_convert() {
    let data = [7; crypto::HASH_SIZE];
    let hash = Hash::from_slice(&data).unwrap();

    let pb_hash = hash.to_pb();
    assert_eq!(&pb_hash.get_data(), &data);

    let hash_round_trip: Hash = ProtobufConvert::from_pb(pb_hash).unwrap();
    assert_eq!(hash_round_trip, hash);
}

#[test]
fn test_hash_wrong_pb_convert() {
    let pb_hash = schema::helpers::Hash::new();
    assert!(<Hash as ProtobufConvert>::from_pb(pb_hash).is_err());

    let mut pb_hash = schema::helpers::Hash::new();
    pb_hash.set_data([7; crypto::HASH_SIZE + 1].to_vec());
    assert!(<Hash as ProtobufConvert>::from_pb(pb_hash).is_err());

    let mut pb_hash = schema::helpers::Hash::new();
    pb_hash.set_data([7; crypto::HASH_SIZE - 1].to_vec());
    assert!(<Hash as ProtobufConvert>::from_pb(pb_hash).is_err());
}

#[test]
fn test_pubkey_pb_convert() {
    let data = [7; crypto::PUBLIC_KEY_LENGTH];
    let key = PublicKey::from_slice(&data).unwrap();

    let pb_key = key.to_pb();
    assert_eq!(&pb_key.get_data(), &data);

    let key_round_trip: PublicKey = ProtobufConvert::from_pb(pb_key).unwrap();
    assert_eq!(key_round_trip, key);
}

#[test]
fn test_pubkey_wrong_pb_convert() {
    let pb_key = schema::helpers::PublicKey::new();
    assert!(<PublicKey as ProtobufConvert>::from_pb(pb_key).is_err());

    let mut pb_key = schema::helpers::PublicKey::new();
    pb_key.set_data([7; crypto::PUBLIC_KEY_LENGTH + 1].to_vec());
    assert!(<PublicKey as ProtobufConvert>::from_pb(pb_key).is_err());

    let mut pb_key = schema::helpers::PublicKey::new();
    pb_key.set_data([7; crypto::PUBLIC_KEY_LENGTH - 1].to_vec());
    assert!(<PublicKey as ProtobufConvert>::from_pb(pb_key).is_err());
}

#[test]
fn test_signature_pb_convert() {
    let data: &[u8] = &[8; crypto::SIGNATURE_LENGTH];
    let sign = Signature::from_slice(data).unwrap();

    let pb_sign = sign.to_pb();
    assert_eq!(pb_sign.get_data(), data);

    let sign_round_trip: Signature = ProtobufConvert::from_pb(pb_sign).unwrap();
    assert_eq!(sign_round_trip, sign);
}

#[test]
fn test_signature_wrong_pb_convert() {
    let pb_sign = schema::helpers::Signature::new();
    assert!(<Signature as ProtobufConvert>::from_pb(pb_sign).is_err());

    let mut pb_sign = schema::helpers::Signature::new();
    pb_sign.set_data([8; crypto::SIGNATURE_LENGTH + 1].to_vec());
    assert!(<Signature as ProtobufConvert>::from_pb(pb_sign).is_err());

    let mut pb_sign = schema::helpers::Signature::new();
    pb_sign.set_data([8; crypto::SIGNATURE_LENGTH - 1].to_vec());
    assert!(<Signature as ProtobufConvert>::from_pb(pb_sign).is_err());
}

#[test]
fn test_bitvec_pb_convert() {
    let bv = BitVec::from_bytes(&[0b_1010_0000, 0b_0001_0010]);

    let pb_bv = bv.to_pb();
    let pb_round_trip: BitVec = ProtobufConvert::from_pb(pb_bv).unwrap();
    assert_eq!(pb_round_trip, bv);
}

#[test]
fn test_date_time_pb_convert() {
    let dt = Utc.ymd(2018, 1, 26).and_hms_micro(18, 30, 9, 453_829);
    let pb_dt = dt.to_pb();
    let pb_round_trip: DateTime<Utc> = ProtobufConvert::from_pb(pb_dt).unwrap();
    assert_eq!(pb_round_trip, dt);
}

#[derive(Debug, PartialEq, ProtobufConvert)]
#[exonum(pb = "schema::tests::Point", crate = "crate")]
struct Point {
    x: u32,
    y: u32,
}

#[test]
fn test_simple_struct_round_trip() {
    let point = Point { x: 1, y: 2 };

    let point_pb = point.to_pb();
    let point_convert_round_trip: Point = ProtobufConvert::from_pb(point_pb).unwrap();
    assert_eq!(point_convert_round_trip, point);

    let bytes = point.to_bytes();
    let point_encode_round_trip = Point::from_bytes(Cow::from(&bytes)).unwrap();
    assert_eq!(point_encode_round_trip, point);
}

#[derive(Debug, PartialEq, ProtobufConvert)]
#[exonum(pb = "schema::tests::TestProtobufConvert", crate = "crate")]
struct StructWithScalarTypes {
    key: PublicKey,
    hash: Hash,
    bit_vec: BitVec,
    time: DateTime<Utc>,
    unsigned_32: u32,
    unsigned_64: u64,
    regular_i32: i32,
    regular_i64: i64,
    fixed_u32: u32,
    fixed_u64: u64,
    fixed_i32: i32,
    fixed_i64: i64,
    float_32: f32,
    float_64: f64,
    boolean: bool,
    s_i32: i32,
    s_i64: i64,
    bytes_field: Vec<u8>,
    string_field: String,
    message_field: Point,
}

#[test]
fn test_scalar_struct_round_trip() {
    let scalar_struct = StructWithScalarTypes {
        key: PublicKey::from_slice(&[8; crypto::PUBLIC_KEY_LENGTH]).unwrap(),
        hash: Hash::from_slice(&[7; crypto::HASH_SIZE]).unwrap(),
        bit_vec: BitVec::from_bytes(&[0b_1010_0000, 0b_0001_0010]),
        time: Utc.ymd(2018, 1, 26).and_hms_micro(18, 30, 9, 453_829),
        unsigned_32: u32::max_value(),
        unsigned_64: u64::max_value(),
        regular_i32: i32::min_value(),
        regular_i64: i64::min_value(),
        fixed_u32: u32::max_value(),
        fixed_u64: u64::max_value(),
        fixed_i32: i32::min_value(),
        fixed_i64: i64::min_value(),
        float_32: std::f32::MAX,
        float_64: std::f64::MAX,
        boolean: true,
        s_i32: i32::min_value(),
        s_i64: i64::min_value(),
        bytes_field: vec![1, 2, 3, 4],
        string_field: "test".to_string(),
        message_field: Point { x: 1, y: 2 },
    };
    let scalar_struct_pb = scalar_struct.to_pb();
    let struct_convert_round_trip: StructWithScalarTypes =
        ProtobufConvert::from_pb(scalar_struct_pb).unwrap();
    assert_eq!(struct_convert_round_trip, scalar_struct);

    let bytes = scalar_struct.to_bytes();
    let struct_encode_round_trip = StructWithScalarTypes::from_bytes(Cow::from(&bytes)).unwrap();
    assert_eq!(struct_encode_round_trip, scalar_struct);
}

#[derive(Debug, PartialEq, ProtobufConvert)]
#[exonum(pb = "schema::tests::TestProtobufConvertRepeated", crate = "crate")]
struct StructWithRepeatedTypes {
    keys: Vec<PublicKey>,
    bytes_array: Vec<Vec<u8>>,
    string_array: Vec<String>,
    num_array: Vec<u32>,
}

#[test]
fn test_repeated_struct_round_trip() {
    let rep_struct = StructWithRepeatedTypes {
        keys: vec![
            PublicKey::from_slice(&[8; crypto::PUBLIC_KEY_LENGTH]).unwrap(),
            PublicKey::from_slice(&[2; crypto::PUBLIC_KEY_LENGTH]).unwrap(),
        ],
        bytes_array: vec![vec![1, 2, 3], vec![4, 5, 6]],
        string_array: vec![String::from("abc"), String::from("def")],
        num_array: vec![9, 8, 7],
    };
    let rep_struct_pb = rep_struct.to_pb();
    let struct_convert_round_trip: StructWithRepeatedTypes =
        ProtobufConvert::from_pb(rep_struct_pb).unwrap();
    assert_eq!(struct_convert_round_trip, rep_struct);

    let bytes = rep_struct.to_bytes();
    let struct_encode_round_trip = StructWithRepeatedTypes::from_bytes(Cow::from(&bytes)).unwrap();
    assert_eq!(struct_encode_round_trip, rep_struct);
}

#[derive(Debug, PartialEq, ProtobufConvert)]
#[exonum(pb = "schema::tests::TestProtobufConvertMap", crate = "crate")]
struct StructWithMaps {
    num_map: HashMap<u32, u64>,
    string_map: HashMap<u32, String>,
    bytes_map: HashMap<u32, Vec<u8>>,
    point_map: HashMap<u32, Point>,
    key_string_map: HashMap<String, u64>,
}

#[test]
fn test_struct_with_maps_roundtrip() {
    let map_struct = StructWithMaps {
        num_map: vec![(1, 1), (2, u64::max_value())].into_iter().collect(),
        string_map: vec![(1, String::from("abc")), (2, String::from("def"))]
            .into_iter()
            .collect(),
        bytes_map: vec![(1, vec![1, 2, 3]), (2, vec![3, 4, 5])]
            .into_iter()
            .collect(),
        point_map: vec![(1, Point { x: 1, y: 2 }), (2, Point { x: 3, y: 4 })]
            .into_iter()
            .collect(),
        key_string_map: vec![
            (String::from("abc"), 0),
            (String::from("def"), u64::max_value()),
        ]
        .into_iter()
        .collect(),
    };

    let map_struct_pb = map_struct.to_pb();
    let struct_convert_round_trip: StructWithMaps =
        ProtobufConvert::from_pb(map_struct_pb).unwrap();
    assert_eq!(struct_convert_round_trip, map_struct);

    let bytes = map_struct.to_bytes();
    let struct_encode_round_trip = StructWithMaps::from_bytes(Cow::from(&bytes)).unwrap();
    assert_eq!(struct_encode_round_trip, map_struct);
}

#[derive(Clone, Copy, Debug, PartialEq, ProtobufConvert)]
#[exonum(pb = "schema::tests::TestFixedArrays", crate = "crate")]
struct StructWithFixedArrays {
    fixed_array_8: [u8; 8],
    fixed_array_16: [u8; 16],
    fixed_array_32: [u8; 32],
}

#[test]
#[should_panic(expected = "wrong array size: actual 32, expected 64")]
fn test_fixed_array_pb_convert_invalid_len() {
    let vec = vec![0_u8; 32];
    <[u8; 32]>::from_pb(vec.clone()).unwrap();
    <[u8; 64]>::from_pb(vec).unwrap();
}

#[test]
fn test_struct_with_fixed_arrays_roundtrip() {
    let arr_struct = StructWithFixedArrays {
        fixed_array_8: [1; 8],
        fixed_array_16: [1; 16],
        fixed_array_32: [1; 32],
    };

    let arr_struct_pb = arr_struct.to_pb();
    let struct_convert_round_trip: StructWithFixedArrays =
        ProtobufConvert::from_pb(arr_struct_pb).unwrap();
    assert_eq!(struct_convert_round_trip, arr_struct);

    let bytes = arr_struct.to_bytes();
    let struct_encode_round_trip = StructWithFixedArrays::from_bytes(Cow::from(&bytes)).unwrap();
    assert_eq!(struct_encode_round_trip, arr_struct);
<<<<<<< HEAD
}

#[test]
fn test_message_any_roundtrip() {
    let value = StructWithFixedArrays {
        fixed_array_8: [1; 8],
        fixed_array_16: [1; 16],
        fixed_array_32: [1; 32],
    };

    let any = super::Any::from(value);
    let value2 = StructWithFixedArrays::try_from(any).unwrap();
    assert_eq!(value, value2);
}

#[test]
fn test_convert_any_message() {
    let artifact_id_in_any_hex = hex::decode(
        "0a2d747970652e676f6f676c65617069732e636f6d2f65786f6e756d2e72756e74696d652e417274696661637\
         449641227122565786f6e756d2d63727970746f63757272656e63792d616476616e6365642f302e31312e30",
    )
    .unwrap();

    let any = super::Any::from_bytes(artifact_id_in_any_hex.into()).unwrap();
    let artifact_id = crate::runtime::ArtifactId::try_from(any).unwrap();
    assert_eq!(artifact_id.runtime_id, 0);
    assert_eq!(artifact_id.name, "exonum-cryptocurrency-advanced/0.11.0");
}

#[test]
fn serialize_map_proof() {
    let db = TemporaryDB::default();
    let storage = db.fork();

    let mut table = ProofMapIndex::new("index", &storage);

    let proof = table.get_proof(0);
    assert_proof_roundtrip(proof);

    for i in 0..10 {
        table.put(&i, i);
    }

    let proof = table.get_proof(5);
    assert_proof_roundtrip(proof);

    let proof = table.get_multiproof(5..15);
    assert_proof_roundtrip(proof);
}

fn assert_proof_roundtrip<K, V>(proof: MapProof<K, V>)
where
    K: BinaryKey + ObjectHash + fmt::Debug,
    V: BinaryValue + ObjectHash + fmt::Debug,
    MapProof<K, V>: ProtobufConvert + PartialEq,
{
    let pb = proof.to_pb();
    let deserialized: MapProof<K, V> = MapProof::from_pb(pb).unwrap();
    let checked_proof = deserialized
        .check()
        .expect("deserialized proof is not valid");

    assert_eq!(proof, deserialized);
    assert_eq!(
        checked_proof.index_hash(),
        proof.check().unwrap().index_hash()
    );
=======
>>>>>>> fd3b037c
}<|MERGE_RESOLUTION|>--- conflicted
+++ resolved
@@ -18,11 +18,7 @@
     BinaryKey, BinaryValue, Database, MapProof, ObjectHash, ProofMapIndex, TemporaryDB,
 };
 
-<<<<<<< HEAD
-use std::{borrow::Cow, collections::HashMap, convert::TryFrom, fmt};
-=======
-use std::{borrow::Cow, collections::HashMap};
->>>>>>> fd3b037c
+use std::{borrow::Cow, collections::HashMap, fmt};
 
 use super::{schema, ProtobufConvert};
 use crate::crypto::{self, Hash, PublicKey, Signature};
@@ -304,34 +300,6 @@
     let bytes = arr_struct.to_bytes();
     let struct_encode_round_trip = StructWithFixedArrays::from_bytes(Cow::from(&bytes)).unwrap();
     assert_eq!(struct_encode_round_trip, arr_struct);
-<<<<<<< HEAD
-}
-
-#[test]
-fn test_message_any_roundtrip() {
-    let value = StructWithFixedArrays {
-        fixed_array_8: [1; 8],
-        fixed_array_16: [1; 16],
-        fixed_array_32: [1; 32],
-    };
-
-    let any = super::Any::from(value);
-    let value2 = StructWithFixedArrays::try_from(any).unwrap();
-    assert_eq!(value, value2);
-}
-
-#[test]
-fn test_convert_any_message() {
-    let artifact_id_in_any_hex = hex::decode(
-        "0a2d747970652e676f6f676c65617069732e636f6d2f65786f6e756d2e72756e74696d652e417274696661637\
-         449641227122565786f6e756d2d63727970746f63757272656e63792d616476616e6365642f302e31312e30",
-    )
-    .unwrap();
-
-    let any = super::Any::from_bytes(artifact_id_in_any_hex.into()).unwrap();
-    let artifact_id = crate::runtime::ArtifactId::try_from(any).unwrap();
-    assert_eq!(artifact_id.runtime_id, 0);
-    assert_eq!(artifact_id.name, "exonum-cryptocurrency-advanced/0.11.0");
 }
 
 #[test]
@@ -372,6 +340,4 @@
         checked_proof.index_hash(),
         proof.check().unwrap().index_hash()
     );
-=======
->>>>>>> fd3b037c
 }