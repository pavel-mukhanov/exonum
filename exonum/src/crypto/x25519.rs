// Copyright 2018 The Exonum Team
//
// Licensed under the Apache License, Version 2.0 (the "License");
// you may not use this file except in compliance with the License.
// You may obtain a copy of the License at
//
//   http://www.apache.org/licenses/LICENSE-2.0
//
// Unless required by applicable law or agreed to in writing, software
// distributed under the License is distributed on an "AS IS" BASIS,
// WITHOUT WARRANTIES OR CONDITIONS OF ANY KIND, either express or implied.
// See the License for the specific language governing permissions and
// limitations under the License.

//! X25519 related types and methods used in Diffie-Hellman key exchange.

use sodiumoxide::crypto::scalarmult::curve25519::{scalarmult as sodium_scalarmult,
                                                  scalarmult_base as sodium_scalarmult_base,
                                                  GroupElement as Curve25519GroupElement,
                                                  Scalar as Curve25519Scalar};
use sodiumoxide::crypto::sign::ed25519::{convert_ed_keypair_to_curve25519,
<<<<<<< HEAD
                                         convert_ed_pk_to_curve25519,
=======
                                         convert_ed_sk_to_curve25519,
>>>>>>> 360eba22
                                         PublicKey as PublicKeySodium,
                                         SecretKey as SecretKeySodium};

use std::fmt;
use std::ops::{Index, Range, RangeFrom, RangeFull, RangeTo};

use crypto;

/// Length of the public Curve25519 key.
pub const PUBLIC_KEY_LENGTH: usize = 32;
/// Length of the secret Curve25519 key.
pub const SECRET_KEY_LENGTH: usize = 32;
/// The size to crop the string in debug messages.
pub const BYTES_IN_DEBUG: usize = 4;

/// Converts Ed25519 keys to Curve25519.
///
/// Ed25519 keys used for signatures can be converted to Curve25519 and used for
/// Diffie-Hellman key exchange.
///
/// # Examples
///
/// The example below generates a pair of secret and public Ed25519 keys and
/// converts it to pair of Curve25519 keys.
///
/// ```
/// use exonum::crypto;
/// # crypto::init();
///
/// let (pk, sk) = crypto::gen_keypair();
/// let (public_key, secret_key) = crypto::x25519::into_x25519_keypair(pk, sk).unwrap();
/// ```
#[cfg_attr(feature = "cargo-clippy", allow(needless_pass_by_value))]
pub fn into_x25519_keypair(
    pk: crypto::PublicKey,
    sk: crypto::SecretKey,
) -> Option<(PublicKey, SecretKey)> {
    let pk_sod = PublicKeySodium::from_slice(&pk[..])?;
    let sk_sod = SecretKeySodium::from_slice(&sk[..])?;

    let (pk, sk) = convert_ed_keypair_to_curve25519(pk_sod, sk_sod);

    let mut secret_key = [0; SECRET_KEY_LENGTH];
    secret_key.clone_from_slice(&sk.0[..SECRET_KEY_LENGTH]);

    Some((PublicKey::new(pk.0), SecretKey::new(secret_key)))
}

/// Converts an arbitrary array of data to the Curve25519-compatible private key.
pub fn convert_to_private_key(key: &mut [u8; 32]) {
    let converted = convert_ed_sk_to_curve25519(key);

    key.copy_from_slice(&converted);
}

/// Calculates the scalar multiplication for X25519.
pub fn scalarmult(sc: &SecretKey, pk: &PublicKey) -> Result<PublicKey, ()> {
    sodium_scalarmult(sc.as_ref(), pk.as_ref()).map(PublicKey)
}

/// Calculates the public key based on private key for X25519.
pub fn scalarmult_base(sc: &SecretKey) -> PublicKey {
    sodium_scalarmult_base(sc.as_ref()).into()
}

/// Converts Ed25519 public key to Curve25519 public key.
///
/// See: [`into_x25519_keypair()`][1]
/// [1]: fn.into_x25519_public_key.html
pub fn into_x25519_public_key(pk: crypto::PublicKey) -> Option<PublicKey> {
    let pk_sod = PublicKeySodium::from_slice(&pk[..])?;
    let pk = convert_ed_pk_to_curve25519(pk_sod);
    Some(PublicKey(pk))
}

macro_rules! implement_x25519_type {
    ($(#[$attr:meta])* struct $name:ident, $name_from:ident, $size:expr) => (
    #[derive(PartialEq, Eq, Clone)]
    $(#[$attr])*
    pub struct $name($name_from);

    impl $name {
        /// Creates a new instance filled with zeros.
        pub fn zero() -> Self {
            $name::new([0; $size])
        }
    }

    impl $name {
        /// Creates a new instance from bytes array.
        pub fn new(bytes_array: [u8; $size]) -> Self {
            $name($name_from(bytes_array))
        }

        /// Creates a new instance from bytes slice.
        pub fn from_slice(bytes_slice: &[u8]) -> Option<Self> {
            $name_from::from_slice(bytes_slice).map($name)
        }
    }

    impl AsRef<[u8]> for $name {
        fn as_ref(&self) -> &[u8] {
            &self.0[..]
        }
    }

    impl AsRef<$name_from> for $name {
        fn as_ref(&self) -> &$name_from {
            &self.0
        }
    }

    impl fmt::Debug for $name {
        fn fmt(&self, f: &mut fmt::Formatter) -> fmt::Result {
            write!(f, stringify!($name))?;
            write!(f, "(")?;
            for i in &self.0[0..BYTES_IN_DEBUG] {
                write!(f, "{:02X}", i)?
            }
            write!(f, ")")
        }
    }

    impl Into<$name> for $name_from {
        fn into(self) -> $name {
            $name(self)
        }
    }
    )
}

implement_x25519_type! {
    /// Curve25519 public key used in key exchange.
    /// This key cannot be directly generated and can only be converted
    /// from Ed25519 `PublicKey`.
    ///
    /// See: [`into_x25519_keypair()`][1]
    ///
    /// [1]: fn.into_x25519_keypair.html
    struct PublicKey, Curve25519GroupElement, PUBLIC_KEY_LENGTH
}

implement_x25519_type! {
    /// Curve25519 secret key used in key exchange.
    /// This key cannot be directly generated and can only be converted
    /// from Ed25519 `SecretKey`.
    ///
    /// See: [`into_x25519_keypair()`][1]
    ///
    /// [1]: fn.into_x25519_keypair.html
    struct SecretKey, Curve25519Scalar, SECRET_KEY_LENGTH
}

implement_index_traits!{ PublicKey }
implement_index_traits!{ SecretKey }<|MERGE_RESOLUTION|>--- conflicted
+++ resolved
@@ -19,11 +19,8 @@
                                                   GroupElement as Curve25519GroupElement,
                                                   Scalar as Curve25519Scalar};
 use sodiumoxide::crypto::sign::ed25519::{convert_ed_keypair_to_curve25519,
-<<<<<<< HEAD
                                          convert_ed_pk_to_curve25519,
-=======
                                          convert_ed_sk_to_curve25519,
->>>>>>> 360eba22
                                          PublicKey as PublicKeySodium,
                                          SecretKey as SecretKeySodium};
 
