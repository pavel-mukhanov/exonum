// Copyright 2018 The Exonum Team
//
// Licensed under the Apache License, Version 2.0 (the "License");
// you may not use this file except in compliance with the License.
// You may obtain a copy of the License at
//
//   http://www.apache.org/licenses/LICENSE-2.0
//
// Unless required by applicable law or agreed to in writing, software
// distributed under the License is distributed on an "AS IS" BASIS,
// WITHOUT WARRANTIES OR CONDITIONS OF ANY KIND, either express or implied.
// See the License for the specific language governing permissions and
// limitations under the License.

use rand::{self, Rng};

use std::{error::Error, net::SocketAddr};

use super::{NodeHandler, NodeRole, RequestData};
<<<<<<< HEAD
=======
use crypto::x25519;
>>>>>>> 8a1c784a
use events::network;
use helpers::Height;
use messages::{Any, Connect, Message, PeersRequest, RawMessage, Status};

impl NodeHandler {
    /// Redirects message to the corresponding `handle_...` function.
    pub fn handle_message(&mut self, raw: RawMessage) {
        match Any::from_raw(raw) {
            Ok(Any::Connect(msg)) => self.handle_connect(msg),
            Ok(Any::Status(msg)) => self.handle_status(&msg),
            Ok(Any::Consensus(msg)) => self.handle_consensus(msg),
            Ok(Any::Request(msg)) => self.handle_request(msg),
            Ok(Any::Block(msg)) => self.handle_block(&msg),
            Ok(Any::Transaction(msg)) => self.handle_tx(msg),
            Ok(Any::TransactionsBatch(msg)) => self.handle_txs_batch(&msg),
            Err(err) => {
                error!("Invalid message received: {:?}", err.description());
            }
        }
    }

    /// Handles the `Connected` event. Node's `Connect` message is sent as response
    /// if received `Connect` message is correct.
    pub fn handle_connected(&mut self, info: &network::ConnectInfo, connect: Connect) {
        info!("Received Connect message from peer: {:?}", info);
<<<<<<< HEAD
        // TODO: use `ConnectInfo` instead of connect-messages. (ECR-1452)
        self.handle_connect(connect);
=======

        let remote_key = x25519::into_x25519_public_key(*connect.pub_key());
        // TODO: use `ConnectInfo` instead of connect-messages. (ECR-1452)
        if info.public_key == remote_key {
            self.handle_connect(connect);
        } else {
            warn!("Received malicious connect message from {:?}", info)
        }
>>>>>>> 8a1c784a
    }

    /// Handles the `Disconnected` event. Node will try to connect to that address again if it was
    /// in the validators list.
    pub fn handle_disconnected(&mut self, addr: SocketAddr) {
        info!("Disconnected from: {}", addr);
        self.remove_peer_with_addr(addr);
    }

    /// Handles the `UnableConnectToPeer` event. Node will try to connect to that address again
    /// if it was in the validators list.
    pub fn handle_unable_to_connect(&mut self, addr: SocketAddr) {
        info!("Could not connect to: {}", addr);
        self.remove_peer_with_addr(addr);
    }

    /// Removes peer from the state and from the cache. Node will try to connect to that address
    /// again if it was in the validators list.
    fn remove_peer_with_addr(&mut self, addr: SocketAddr) {
        let need_reconnect = self.state.remove_peer_with_addr(&addr);
        if need_reconnect {
            self.connect(&addr);
        }
        self.blockchain.remove_peer_with_addr(&addr);
    }

    /// Handles the `Connect` message and connects to a peer as result.
    pub fn handle_connect(&mut self, message: Connect) {
        // TODO Add spam protection. (ECR-170)
        // TODO: drop connection if checks have failed. (ECR-1837)
        let address = message.addr();
        if address == self.state.our_connect_message().addr() {
            trace!("Received Connect with same address as our external_address.");
            return;
        }

        let public_key = *message.pub_key();
        if public_key == *self.state.our_connect_message().pub_key() {
            trace!("Received Connect with same pub_key as ours.");
            return;
        }

        if !self.state.connect_list().is_peer_allowed(&public_key) {
            error!(
                "Received connect message from {:?} peer which not in ConnectList.",
                message.pub_key()
            );
            return;
        }

        if !message.verify_signature(&public_key) {
            error!(
                "Received connect-message with incorrect signature, msg={:?}",
                message
            );
            return;
        }

        // Check if we have another connect message from peer with the given public_key.
        let mut need_connect = true;
        if let Some(saved_message) = self.state.peers().get(&public_key) {
            if saved_message.time() > message.time() {
                error!("Received outdated Connect message from {}", address);
                return;
            } else if saved_message.time() < message.time() {
                need_connect = saved_message.addr() != message.addr();
            } else if saved_message.addr() == message.addr() {
                need_connect = false;
            } else {
                error!("Received weird Connect message from {}", address);
                return;
            }
        }
        self.state.add_peer(public_key, message.clone());
        info!(
            "Received Connect message from {}, {}",
            address, need_connect,
        );
        self.blockchain.save_peer(&public_key, message);
        if need_connect {
            info!("Send Connect message to {}", address);
            self.connect(&address);
        }
    }

    /// Handles the `Status` message. Node sends `BlockRequest` as response if height in the
    /// message is higher than node's height.
    pub fn handle_status(&mut self, msg: &Status) {
        let height = self.state.height();
        trace!(
            "HANDLE STATUS: current height = {}, msg height = {}",
            height,
            msg.height()
        );

        if !self.state.connect_list().is_peer_allowed(msg.from()) {
            error!(
                "Received status message from peer = {:?} which not in ConnectList.",
                msg.from()
            );
            return;
        }

        // Handle message from future height
        if msg.height() > height {
            let peer = msg.from();

            if !msg.verify_signature(peer) {
                error!(
                    "Received status message with incorrect signature, msg={:?}",
                    msg
                );
                return;
            }

            // Check validator height info
            if msg.height() > self.state.node_height(peer) {
                // Update validator height
                self.state.set_node_height(*peer, msg.height());
            }

            // Request block
            self.request(RequestData::Block(height), *peer);
        }
    }

    /// Handles the `PeersRequest` message. Node sends `Connect` messages of other peers as result.
    pub fn handle_request_peers(&mut self, msg: &PeersRequest) {
        let peers: Vec<Connect> = self.state.peers().iter().map(|(_, b)| b.clone()).collect();
        trace!(
            "HANDLE REQUEST PEERS: Sending {:?} peers to {:?}",
            peers,
            msg.from()
        );

        for peer in peers {
            self.send_to_peer(*msg.from(), peer.raw());
        }
    }

    /// Handles `NodeTimeout::Status`, broadcasts the `Status` message if it isn't outdated as
    /// result.
    pub fn handle_status_timeout(&mut self, height: Height) {
        if self.state.height() == height {
            self.broadcast_status();
            self.add_status_timeout();
        }
    }
    /// Handles `NodeTimeout::PeerExchange`. Node sends the `PeersRequest` to a random peer.
    pub fn handle_peer_exchange_timeout(&mut self) {
        if !self.state.peers().is_empty() {
            let to = self.state.peers().len();
            let gen_peer_id = || -> usize {
                let mut rng = rand::thread_rng();
                rng.gen_range(0, to)
            };

            let peer = self.state
                .peers()
                .iter()
                .map(|x| x.1.clone())
                .nth(gen_peer_id())
                .unwrap();
            let peer = peer.clone();
            let msg = PeersRequest::new(
                self.state.consensus_public_key(),
                peer.pub_key(),
                self.state.consensus_secret_key(),
            );
            trace!("Request peers from peer with addr {:?}", peer.addr());
            self.send_to_peer(*peer.pub_key(), msg.raw());
        }
        self.add_peer_exchange_timeout();
    }
    /// Handles `NodeTimeout::UpdateApiState`.
    /// Node update internal `ApiState` and `NodeRole`.
    pub fn handle_update_api_state_timeout(&mut self) {
        self.api_state.update_node_state(&self.state);
        self.node_role = NodeRole::new(self.state.validator_id());
        self.add_update_api_state_timeout();
    }

    /// Broadcasts the `Status` message to all peers.
    pub fn broadcast_status(&mut self) {
        let hash = self.blockchain.last_hash();
        let status = Status::new(
            self.state.consensus_public_key(),
            self.state.height(),
            &hash,
            self.state.consensus_secret_key(),
        );
        trace!("Broadcast status: {:?}", status);
        self.broadcast(status.raw());
    }
}<|MERGE_RESOLUTION|>--- conflicted
+++ resolved
@@ -17,10 +17,7 @@
 use std::{error::Error, net::SocketAddr};
 
 use super::{NodeHandler, NodeRole, RequestData};
-<<<<<<< HEAD
-=======
 use crypto::x25519;
->>>>>>> 8a1c784a
 use events::network;
 use helpers::Height;
 use messages::{Any, Connect, Message, PeersRequest, RawMessage, Status};
@@ -46,19 +43,8 @@
     /// if received `Connect` message is correct.
     pub fn handle_connected(&mut self, info: &network::ConnectInfo, connect: Connect) {
         info!("Received Connect message from peer: {:?}", info);
-<<<<<<< HEAD
         // TODO: use `ConnectInfo` instead of connect-messages. (ECR-1452)
         self.handle_connect(connect);
-=======
-
-        let remote_key = x25519::into_x25519_public_key(*connect.pub_key());
-        // TODO: use `ConnectInfo` instead of connect-messages. (ECR-1452)
-        if info.public_key == remote_key {
-            self.handle_connect(connect);
-        } else {
-            warn!("Received malicious connect message from {:?}", info)
-        }
->>>>>>> 8a1c784a
     }
 
     /// Handles the `Disconnected` event. Node will try to connect to that address again if it was
