// Copyright 2018 The Exonum Team
//
// Licensed under the Apache License, Version 2.0 (the "License");
// you may not use this file except in compliance with the License.
// You may obtain a copy of the License at
//
//   http://www.apache.org/licenses/LICENSE-2.0
//
// Unless required by applicable law or agreed to in writing, software
// distributed under the License is distributed on an "AS IS" BASIS,
// WITHOUT WARRANTIES OR CONDITIONS OF ANY KIND, either express or implied.
// See the License for the specific language governing permissions and
// limitations under the License.

//! Exonum node that performs consensus algorithm.
//!
//! For details about consensus message handling see messages module documentation.
// spell-checker:ignore cors

<<<<<<< HEAD
pub use self::connect_list::ConnectList;
pub use self::state::{RequestData, State, ValidatorState};
pub use self::whitelist::Whitelist;
=======
pub use self::{state::{RequestData, State, ValidatorState},
               whitelist::Whitelist};
>>>>>>> 5272756e

// TODO: Temporary solution to get access to WAIT constants. (ECR-167)
pub mod state;

use failure;
use futures::{sync::mpsc, Future, Sink};
use iron::{Chain, Iron, Listening};
use iron_cors::CorsMiddleware;
use mount::Mount;
use router::Router;
use serde::{de, ser};
use tokio_core::reactor::Core;
use toml::Value;

use std::{collections::{BTreeMap, HashSet},
          fmt,
          io,
          net::SocketAddr,
          str::FromStr,
          sync::Arc,
          thread,
          time::{Duration, SystemTime}};

use api::{private, public, Api};
use blockchain::{Blockchain, GenesisConfig, Schema, Service, SharedNodeState, Transaction};
use crypto::{self, CryptoHash, Hash, PublicKey, SecretKey};
use events::{error::{into_other, log_error, other_error, LogError},
             noise::HandshakeParams,
             HandlerPart,
             InternalEvent,
             InternalPart,
             InternalRequest,
             NetworkConfiguration,
             NetworkEvent,
             NetworkPart,
             NetworkRequest,
             SyncSender,
             TimeoutRequest};
use helpers::{user_agent, Height, Milliseconds, Round, ValidatorId};
use messages::{Connect, Message, RawMessage};
use storage::{Database, DbOptions};

mod basic;
mod connect_list;
mod consensus;
mod events;
mod requests;
mod whitelist;

/// External messages.
#[derive(Debug)]
pub enum ExternalMessage {
    /// Add a new connection.
    PeerAdd(ConnectInfo),
    /// Transaction that implements the `Transaction` trait.
    Transaction(Box<Transaction>),
    /// Enable or disable the node.
    Enable(bool),
    /// Shutdown the node.
    Shutdown,
}

/// Node timeout types.
#[derive(Debug, PartialEq, Eq, PartialOrd, Ord)]
pub enum NodeTimeout {
    /// Status timeout with the current height.
    Status(Height),
    /// Round timeout.
    Round(Height, Round),
    /// `RequestData` timeout.
    Request(RequestData, Option<PublicKey>),
    /// Propose timeout.
    Propose(Height, Round),
    /// Update api shared state.
    UpdateApiState,
    /// Exchange peers timeout.
    PeerExchange,
}

/// A helper trait that provides the node with information about the state of the system such
/// as current time or listen address.
pub trait SystemStateProvider: ::std::fmt::Debug + Send + 'static {
    /// Returns the current address that the node listens on.
    fn listen_address(&self) -> SocketAddr;
    /// Return the current system time.
    fn current_time(&self) -> SystemTime;
}

/// Transactions sender.
#[derive(Clone)]
pub struct ApiSender(pub mpsc::Sender<ExternalMessage>);

/// Handler that that performs consensus algorithm.
pub struct NodeHandler {
    /// State of the `NodeHandler`.
    pub state: State,
    /// Shared api state.
    pub api_state: SharedNodeState,
    /// System state.
    pub system_state: Box<SystemStateProvider>,
    /// Channel for messages and timeouts.
    pub channel: NodeSender,
    /// Blockchain.
    pub blockchain: Blockchain,
    /// Known peer addresses.
    pub peer_discovery: Vec<SocketAddr>,
    /// Does this node participate in the consensus?
    is_enabled: bool,
}

/// Service configuration.
#[derive(Clone, Debug, Serialize, Deserialize)]
pub struct ServiceConfig {
    /// Service public key.
    pub service_public_key: PublicKey,
    /// Service secret key.
    pub service_secret_key: SecretKey,
}

/// Listener config.
#[derive(Clone, Debug, Serialize, Deserialize)]
pub struct ListenerConfig {
    /// Public key.
    pub consensus_public_key: PublicKey,
    /// Secret key.
    pub consensus_secret_key: SecretKey,
    /// Whitelist.
    pub whitelist: Whitelist,
    /// Socket address.
    pub address: SocketAddr,
    /// Connect list
    pub connect_list: ConnectList,
}

/// An api configuration options.
#[derive(Clone, Debug, Serialize, Deserialize)]
pub struct NodeApiConfig {
    /// Timeout to update api state.
    pub state_update_timeout: usize,
    /// Enable api endpoints for the `blockchain_explorer` on public api address.
    pub enable_blockchain_explorer: bool,
    /// Listen address for public api endpoints.
    pub public_api_address: Option<SocketAddr>,
    /// Listen address for private api endpoints.
    pub private_api_address: Option<SocketAddr>,
    /// Cross-origin resource sharing ([CORS][cors]) options for responses returned
    /// by public API handlers.
    ///
    /// [cors]: https://developer.mozilla.org/en-US/docs/Web/HTTP/CORS
    pub public_allow_origin: Option<AllowOrigin>,
    /// Cross-origin resource sharing ([CORS][cors]) options for responses returned
    /// by private API handlers.
    ///
    /// [cors]: https://developer.mozilla.org/en-US/docs/Web/HTTP/CORS
    pub private_allow_origin: Option<AllowOrigin>,
}

impl Default for NodeApiConfig {
    fn default() -> NodeApiConfig {
        NodeApiConfig {
            state_update_timeout: 10_000,
            enable_blockchain_explorer: true,
            public_api_address: None,
            private_api_address: None,
            public_allow_origin: None,
            private_allow_origin: None,
        }
    }
}

/// CORS header specification
#[derive(Debug, Clone, PartialEq, Eq)]
pub enum AllowOrigin {
    /// Allow access from any host.
    Any,
    /// Allow access only from the following hosts.
    Whitelist(Vec<String>),
}

impl From<AllowOrigin> for CorsMiddleware {
    fn from(allow_origin: AllowOrigin) -> CorsMiddleware {
        match allow_origin {
            AllowOrigin::Any => CorsMiddleware::with_allow_any(),
            AllowOrigin::Whitelist(hosts) => {
                CorsMiddleware::with_whitelist(hosts.into_iter().collect())
            }
        }
    }
}

impl ser::Serialize for AllowOrigin {
    fn serialize<S>(&self, serializer: S) -> Result<S::Ok, S::Error>
    where
        S: ser::Serializer,
    {
        match *self {
            AllowOrigin::Any => "*".serialize(serializer),
            AllowOrigin::Whitelist(ref hosts) => {
                if hosts.len() == 1 {
                    hosts[0].serialize(serializer)
                } else {
                    hosts.serialize(serializer)
                }
            }
        }
    }
}

impl<'de> de::Deserialize<'de> for AllowOrigin {
    fn deserialize<D>(d: D) -> Result<AllowOrigin, D::Error>
    where
        D: de::Deserializer<'de>,
    {
        struct Visitor;

        impl<'de> de::Visitor<'de> for Visitor {
            type Value = AllowOrigin;

            fn expecting(&self, formatter: &mut fmt::Formatter) -> fmt::Result {
                formatter.write_str("a list of hosts or \"*\"")
            }

            fn visit_str<E>(self, value: &str) -> Result<AllowOrigin, E>
            where
                E: de::Error,
            {
                match value {
                    "*" => Ok(AllowOrigin::Any),
                    _ => Ok(AllowOrigin::Whitelist(vec![value.to_string()])),
                }
            }

            fn visit_seq<A>(self, seq: A) -> Result<AllowOrigin, A::Error>
            where
                A: de::SeqAccess<'de>,
            {
                let hosts =
                    de::Deserialize::deserialize(de::value::SeqAccessDeserializer::new(seq))?;
                Ok(AllowOrigin::Whitelist(hosts))
            }
        }

        d.deserialize_any(Visitor)
    }
}

impl FromStr for AllowOrigin {
    type Err = failure::Error;

    fn from_str(s: &str) -> Result<Self, Self::Err> {
        if s == "*" {
            return Ok(AllowOrigin::Any);
        }

        let v: Vec<_> = s.split(',')
            .map(|s| s.trim().to_string())
            .filter(|s| !s.is_empty())
            .collect();
        if v.is_empty() {
            bail!("Invalid AllowOrigin::Whitelist value");
        }

        Ok(AllowOrigin::Whitelist(v))
    }
}

/// Events pool capacities.
#[derive(Clone, Debug, Serialize, Deserialize)]
pub struct EventsPoolCapacity {
    /// Maximum number of queued outgoing network messages.
    pub network_requests_capacity: usize,
    /// Maximum number of queued incoming network messages.
    pub network_events_capacity: usize,
    /// Maximum number of queued internal events.
    pub internal_events_capacity: usize,
    /// Maximum number of queued requests from api.
    pub api_requests_capacity: usize,
}

impl Default for EventsPoolCapacity {
    fn default() -> EventsPoolCapacity {
        EventsPoolCapacity {
            network_requests_capacity: 512,
            network_events_capacity: 512,
            internal_events_capacity: 128,
            api_requests_capacity: 1024,
        }
    }
}

/// Memory pool configuration parameters.
#[derive(Clone, Debug, Serialize, Deserialize)]
pub struct MemoryPoolConfig {
    /// Maximum number of uncommitted transactions.
    pub tx_pool_capacity: usize,
    /// Sets the maximum number of messages that can be buffered on the event loop's
    /// notification channel before a send will fail.
    pub events_pool_capacity: EventsPoolCapacity,
}

impl Default for MemoryPoolConfig {
    fn default() -> MemoryPoolConfig {
        MemoryPoolConfig {
            tx_pool_capacity: 100_000,
            events_pool_capacity: EventsPoolCapacity::default(),
        }
    }
}

/// Configuration for the `Node`.
#[derive(Clone, Debug, Serialize, Deserialize)]
pub struct NodeConfig {
    /// Initial config that will be written in the first block.
    pub genesis: GenesisConfig,
    /// Network listening address.
    pub listen_address: SocketAddr,
    /// Remote Network address used by this node.
    pub external_address: Option<SocketAddr>,
    /// Network configuration.
    pub network: NetworkConfiguration,
    /// Peer addresses.
    #[serde(default)]
    pub peers: Vec<SocketAddr>,
    /// Consensus public key.
    pub consensus_public_key: PublicKey,
    /// Consensus secret key.
    pub consensus_secret_key: SecretKey,
    /// Service public key.
    pub service_public_key: PublicKey,
    /// Service secret key.
    pub service_secret_key: SecretKey,
    /// Node's whitelist.
    pub whitelist: Whitelist,
    /// Api configuration.
    pub api: NodeApiConfig,
    /// Memory pool configuration.
    pub mempool: MemoryPoolConfig,
    /// Additional config, usable for services.
    #[serde(default)]
    pub services_configs: BTreeMap<String, Value>,
    /// Optional database configuration.
    #[serde(default)]
    pub database: DbOptions,
    /// Connect list
    pub connect_list: ConnectList,
}

/// Configuration for the `NodeHandler`.
#[derive(Debug, Clone)]
pub struct Configuration {
    /// Current node socket address, public and secret keys.
    pub listener: ListenerConfig,
    /// Service configuration.
    pub service: ServiceConfig,
    /// Network configuration.
    pub network: NetworkConfiguration,
    /// Known peer addresses.
    pub peer_discovery: Vec<SocketAddr>,
    /// Memory pool configuration.
    pub mempool: MemoryPoolConfig,
}

/// Channel for messages, timeouts and api requests.
#[derive(Debug)]
pub struct NodeSender {
    /// Internal requests sender.
    pub internal_requests: SyncSender<InternalRequest>,
    /// Network requests sender.
    pub network_requests: SyncSender<NetworkRequest>,
    /// Api requests sender.
    pub api_requests: SyncSender<ExternalMessage>,
}

impl NodeHandler {
    /// Creates `NodeHandler` using specified `Configuration`.
    pub fn new(
        blockchain: Blockchain,
        external_address: SocketAddr,
        sender: NodeSender,
        system_state: Box<SystemStateProvider>,
        config: Configuration,
        api_state: SharedNodeState,
    ) -> Self {
        let (last_hash, last_height) = {
            let block = blockchain.last_block();
            (block.hash(), block.height().next())
        };

        let snapshot = blockchain.snapshot();

        let stored = Schema::new(&snapshot).actual_configuration();
        info!("Creating a node with config: {:#?}", stored);

        let validator_id = stored
            .validator_keys
            .iter()
            .position(|pk| pk.consensus_key == config.listener.consensus_public_key)
            .map(|id| ValidatorId(id as u16));
        info!("Validator id = '{:?}'", validator_id);
        let connect = Connect::new(
            &config.listener.consensus_public_key,
            external_address,
            system_state.current_time().into(),
            &user_agent::get(),
            &config.listener.consensus_secret_key,
        );

        let mut whitelist = config.listener.whitelist;
        whitelist.set_validators(stored.validator_keys.iter().map(|x| x.consensus_key));
        let state = State::new(
            validator_id,
            config.listener.consensus_public_key,
            config.listener.consensus_secret_key,
            config.service.service_public_key,
            config.service.service_secret_key,
            config.mempool.tx_pool_capacity,
            whitelist,
            stored,
            connect,
            blockchain.get_saved_peers(),
            last_hash,
            last_height,
            system_state.current_time(),
            config.listener.connect_list,
        );

        NodeHandler {
            blockchain,
            api_state,
            system_state,
            state,
            channel: sender,
            peer_discovery: config.peer_discovery,
            is_enabled: true,
        }
    }

    /// Return internal `SharedNodeState`
    pub fn api_state(&self) -> &SharedNodeState {
        &self.api_state
    }

    /// Returns value of the `round_timeout` field from the current `ConsensusConfig`.
    pub fn round_timeout(&self) -> Milliseconds {
        self.state().consensus_config().round_timeout
    }

    /// Returns value of the `status_timeout` field from the current `ConsensusConfig`.
    pub fn status_timeout(&self) -> Milliseconds {
        self.state().consensus_config().status_timeout
    }

    /// Returns value of the `peers_timeout` field from the current `ConsensusConfig`.
    pub fn peers_timeout(&self) -> Milliseconds {
        self.state().consensus_config().peers_timeout
    }

    /// Returns value of the `txs_block_limit` field from the current `ConsensusConfig`.
    pub fn txs_block_limit(&self) -> u32 {
        self.state().consensus_config().txs_block_limit
    }

    /// Returns value of the minimal propose timeout.
    pub fn min_propose_timeout(&self) -> Milliseconds {
        self.state().consensus_config().min_propose_timeout
    }

    /// Returns value of the maximal propose timeout.
    pub fn max_propose_timeout(&self) -> Milliseconds {
        self.state().consensus_config().max_propose_timeout
    }

    /// Returns threshold starting from which the minimal propose timeout value is used.
    pub fn propose_timeout_threshold(&self) -> u32 {
        self.state().consensus_config().propose_timeout_threshold
    }

    /// Returns `State` of the node.
    pub fn state(&self) -> &State {
        &self.state
    }

    /// Performs node initialization, so it starts consensus process from the first round.
    pub fn initialize(&mut self) {
        let listen_address = self.system_state.listen_address();
        info!("Start listening address={}", listen_address);

        let peers: HashSet<_> = {
            let it = self.state.peers().values().map(Connect::addr);
            let it = it.chain(self.peer_discovery.iter().cloned());
            let it = it.filter(|&address| address != listen_address);
            it.collect()
        };

        for address in &peers {
            self.connect(address);
            info!("Trying to connect with peer {}", address);
        }

        let snapshot = self.blockchain.snapshot();
        let schema = Schema::new(&snapshot);

        // Recover previous saved round if any
        let round = schema.consensus_round();
        self.state.jump_round(round);
        info!("Jump to round {}", round);

        self.add_round_timeout();
        self.add_status_timeout();
        self.add_peer_exchange_timeout();
        self.add_update_api_state_timeout();

        // Recover cached consensus messages if any. We do this after main initialization and before
        // the start of event processing.
        let messages = schema.consensus_messages_cache();
        for msg in messages.iter() {
            self.handle_message(msg);
        }
    }

    /// Sends the given message to a peer by its id.
    pub fn send_to_validator(&mut self, id: u32, message: &RawMessage) {
        if id as usize >= self.state.validators().len() {
            error!("Invalid validator id: {}", id);
        } else {
            let public_key = self.state.validators()[id as usize].consensus_key;
            self.send_to_peer(public_key, message);
        }
    }

    /// Sends the given message to a peer by its public key.
    pub fn send_to_peer(&mut self, public_key: PublicKey, message: &RawMessage) {
        if let Some(conn) = self.state.peers().get(&public_key) {
            let address = conn.addr();
            trace!("Send to address: {}", address);
            let request = NetworkRequest::SendMessage(address, message.clone());
            self.channel.network_requests.send(request).log_error();
        } else {
            warn!("Hasn't connection with peer {:?}", public_key);
        }
    }

    /// Sends `RawMessage` to the specified address.
    pub fn send_to_addr(&mut self, address: &SocketAddr, message: &RawMessage) {
        trace!("Send to address: {}", address);
        let request = NetworkRequest::SendMessage(*address, message.clone());
        self.channel.network_requests.send(request).log_error();
    }

    /// Broadcasts given message to all peers.
    pub fn broadcast(&mut self, message: &RawMessage) {
        for conn in self.state.peers().values() {
            let address = conn.addr();
            trace!("Send to address: {}", address);
            let request = NetworkRequest::SendMessage(address, message.clone());
            self.channel.network_requests.send(request).log_error();
        }
    }

    /// Performs connection to the specified network address.
    pub fn connect(&mut self, address: &SocketAddr) {
        let connect = self.state.our_connect_message().clone();
        self.send_to_addr(address, connect.raw());
    }

    /// Add timeout request.
    pub fn add_timeout(&mut self, timeout: NodeTimeout, time: SystemTime) {
        let request = TimeoutRequest(time, timeout);
        self.channel
            .internal_requests
            .send(request.into())
            .log_error();
    }

    /// Adds request timeout if it isn't already requested.
    pub fn request(&mut self, data: RequestData, peer: PublicKey) {
        let is_new = self.state.request(data.clone(), peer);
        if is_new {
            self.add_request_timeout(data, None);
        }
    }

    /// Adds `NodeTimeout::Round` timeout to the channel.
    pub fn add_round_timeout(&mut self) {
        let time = self.round_start_time(self.state.round().next());
        trace!(
            "ADD ROUND TIMEOUT: time={:?}, height={}, round={}",
            time,
            self.state.height(),
            self.state.round()
        );
        let timeout = NodeTimeout::Round(self.state.height(), self.state.round());
        self.add_timeout(timeout, time);
    }

    /// Adds `NodeTimeout::Propose` timeout to the channel.
    pub fn add_propose_timeout(&mut self) {
        let snapshot = self.blockchain.snapshot();
        let timeout = if Schema::new(&snapshot).transactions_pool_len()
            >= self.propose_timeout_threshold() as usize
        {
            self.min_propose_timeout()
        } else {
            self.max_propose_timeout()
        };

        let time = self.round_start_time(self.state.round()) + Duration::from_millis(timeout);

        trace!(
            "ADD PROPOSE TIMEOUT: time={:?}, height={}, round={}",
            time,
            self.state.height(),
            self.state.round()
        );
        let timeout = NodeTimeout::Propose(self.state.height(), self.state.round());
        self.add_timeout(timeout, time);
    }

    /// Adds `NodeTimeout::Status` timeout to the channel.
    pub fn add_status_timeout(&mut self) {
        let time = self.system_state.current_time() + Duration::from_millis(self.status_timeout());
        let height = self.state.height();
        self.add_timeout(NodeTimeout::Status(height), time);
    }

    /// Adds `NodeTimeout::Request` timeout with `RequestData` to the channel.
    pub fn add_request_timeout(&mut self, data: RequestData, peer: Option<PublicKey>) {
        trace!("ADD REQUEST TIMEOUT");
        let time = self.system_state.current_time() + data.timeout();
        self.add_timeout(NodeTimeout::Request(data, peer), time);
    }

    /// Adds `NodeTimeout::PeerExchange` timeout to the channel.
    pub fn add_peer_exchange_timeout(&mut self) {
        trace!("ADD PEER EXCHANGE TIMEOUT");
        let time = self.system_state.current_time() + Duration::from_millis(self.peers_timeout());
        self.add_timeout(NodeTimeout::PeerExchange, time);
    }

    /// Adds `NodeTimeout::UpdateApiState` timeout to the channel.
    pub fn add_update_api_state_timeout(&mut self) {
        let time = self.system_state.current_time()
            + Duration::from_millis(self.api_state().state_update_timeout());
        self.add_timeout(NodeTimeout::UpdateApiState, time);
    }

    /// Returns hash of the last block.
    pub fn last_block_hash(&self) -> Hash {
        self.blockchain.last_block().hash()
    }

    /// Returns start time of the requested round.
    pub fn round_start_time(&self, round: Round) -> SystemTime {
        let previous_round: u64 = round.previous().into();
        let ms = previous_round * self.round_timeout();
        self.state.height_start_time() + Duration::from_millis(ms)
    }
}

impl fmt::Debug for NodeHandler {
    fn fmt(&self, f: &mut fmt::Formatter) -> fmt::Result {
        write!(
            f,
            "NodeHandler {{ channel: Channel {{ .. }}, blockchain: {:?}, peer_discovery: {:?} }}",
            self.blockchain, self.peer_discovery
        )
    }
}

/// `TransactionSend` represents interface for sending transactions. For details see `ApiSender`
/// implementation.
pub trait TransactionSend: Send + Sync {
    /// Sends transaction. This can include transaction verification.
    fn send(&self, tx: Box<Transaction>) -> io::Result<()>;
}

impl ApiSender {
    /// Creates new `ApiSender` with given channel.
    pub fn new(inner: mpsc::Sender<ExternalMessage>) -> ApiSender {
        ApiSender(inner)
    }

    /// Add peer to peer list
    pub fn peer_add(&self, addr: ConnectInfo) -> io::Result<()> {
        let msg = ExternalMessage::PeerAdd(addr);
        self.send_external_message(msg)
    }

    /// Sends an external message.
    pub fn send_external_message(&self, message: ExternalMessage) -> io::Result<()> {
        self.0
            .clone()
            .send(message)
            .wait()
            .map(drop)
            .map_err(into_other)
    }
}

impl TransactionSend for ApiSender {
    fn send(&self, tx: Box<Transaction>) -> io::Result<()> {
        if !tx.verify() {
            let msg = "Unable to verify transaction";
            return Err(io::Error::new(io::ErrorKind::Other, msg));
        }
        let msg = ExternalMessage::Transaction(tx);
        self.send_external_message(msg)
    }
}

impl fmt::Debug for ApiSender {
    fn fmt(&self, f: &mut fmt::Formatter) -> fmt::Result {
        f.pad("ApiSender { .. }")
    }
}

#[derive(Debug, Clone, Copy, Serialize, Deserialize)]
/// Connect Info
pub struct ConnectInfo {
    /// Peer addr
    pub addr: SocketAddr,
    /// Peer public key
    pub public_key: PublicKey,
}

impl fmt::Display for ConnectInfo {
    fn fmt(&self, f: &mut fmt::Formatter) -> fmt::Result {
        write!(f, "{}", self.addr)
    }
}

/// Default system state provider implementation which just uses `SystemTime::now`
/// to get current time.
#[derive(Debug)]
pub struct DefaultSystemState(pub SocketAddr);

impl SystemStateProvider for DefaultSystemState {
    fn listen_address(&self) -> SocketAddr {
        self.0
    }
    fn current_time(&self) -> SystemTime {
        SystemTime::now()
    }
}

/// Channel between the `NodeHandler` and events source.
#[derive(Debug)]
pub struct NodeChannel {
    /// Channel for network requests.
    pub network_requests: (mpsc::Sender<NetworkRequest>, mpsc::Receiver<NetworkRequest>),
    /// Channel for timeout requests.
    pub internal_requests: (
        mpsc::Sender<InternalRequest>,
        mpsc::Receiver<InternalRequest>,
    ),
    /// Channel for api requests.
    pub api_requests: (
        mpsc::Sender<ExternalMessage>,
        mpsc::Receiver<ExternalMessage>,
    ),
    /// Channel for network events.
    pub network_events: (mpsc::Sender<NetworkEvent>, mpsc::Receiver<NetworkEvent>),
    /// Channel for internal events.
    pub internal_events: (mpsc::Sender<InternalEvent>, mpsc::Receiver<InternalEvent>),
}

const PROFILE_ENV_VARIABLE_NAME: &str = "EXONUM_PROFILE_FILENAME";

/// Node that contains handler (`NodeHandler`) and `NodeApiConfig`.
#[derive(Debug)]
pub struct Node {
    api_options: NodeApiConfig,
    network_config: NetworkConfiguration,
    handler: NodeHandler,
    channel: NodeChannel,
    max_message_len: u32,
}

impl NodeChannel {
    /// Creates `NodeChannel` with the given pool capacities.
    pub fn new(buffer_sizes: &EventsPoolCapacity) -> NodeChannel {
        NodeChannel {
            network_requests: mpsc::channel(buffer_sizes.network_requests_capacity),
            internal_requests: mpsc::channel(buffer_sizes.internal_events_capacity),
            api_requests: mpsc::channel(buffer_sizes.api_requests_capacity),
            network_events: mpsc::channel(buffer_sizes.network_events_capacity),
            internal_events: mpsc::channel(buffer_sizes.internal_events_capacity),
        }
    }

    /// Returns the channel for sending timeouts, networks and api requests.
    pub fn node_sender(&self) -> NodeSender {
        NodeSender {
            internal_requests: self.internal_requests.0.clone().wait(),
            network_requests: self.network_requests.0.clone().wait(),
            api_requests: self.api_requests.0.clone().wait(),
        }
    }
}

impl Node {
    /// Creates node for the given services and node configuration.
    pub fn new<D: Into<Arc<Database>>>(
        db: D,
        services: Vec<Box<Service>>,
        node_cfg: NodeConfig,
    ) -> Self {
        crypto::init();

        if cfg!(feature = "flame_profile") {
            ::exonum_profiler::init_handler(::std::env::var(PROFILE_ENV_VARIABLE_NAME).expect(
                &format!(
                    "You compiled exonum with profiling support, but {}",
                    PROFILE_ENV_VARIABLE_NAME
                ),
            ))
        };

        let channel = NodeChannel::new(&node_cfg.mempool.events_pool_capacity);
        let mut blockchain = Blockchain::new(
            db,
            services,
            node_cfg.service_public_key,
            node_cfg.service_secret_key.clone(),
            ApiSender::new(channel.api_requests.0.clone()),
        );
        blockchain.initialize(node_cfg.genesis.clone()).unwrap();

        let config = Configuration {
            listener: ListenerConfig {
                consensus_public_key: node_cfg.consensus_public_key,
                consensus_secret_key: node_cfg.consensus_secret_key,
                whitelist: node_cfg.whitelist,
                address: node_cfg.listen_address,
                connect_list: node_cfg.connect_list,
            },
            service: ServiceConfig {
                service_public_key: node_cfg.service_public_key,
                service_secret_key: node_cfg.service_secret_key,
            },
            mempool: node_cfg.mempool,
            network: node_cfg.network,
            peer_discovery: node_cfg.peers,
        };

        let external_address = if let Some(v) = node_cfg.external_address {
            v
        } else {
            warn!("Could not find 'external_address' in the config, using 'listen_address'");
            node_cfg.listen_address
        };
        let api_state = SharedNodeState::new(node_cfg.api.state_update_timeout as u64);
        let system_state = Box::new(DefaultSystemState(node_cfg.listen_address));
        let network_config = config.network;
        let handler = NodeHandler::new(
            blockchain,
            external_address,
            channel.node_sender(),
            system_state,
            config,
            api_state,
        );
        Node {
            api_options: node_cfg.api,
            handler,
            channel,
            network_config,
            max_message_len: node_cfg.genesis.consensus.max_message_len,
        }
    }

    /// Launches only consensus messages handler.
    /// This may be used if you want to customize api with the `ApiContext`.
    pub fn run_handler(mut self, handshake_params: &HandshakeParams) -> io::Result<()> {
        self.handler.initialize();

        let (handler_part, network_part, timeouts_part) = self.into_reactor();
        let handshake_params = handshake_params.clone();

        let network_thread = thread::spawn(move || {
            let mut core = Core::new()?;
            let handle = core.handle();
            core.handle()
                .spawn(timeouts_part.run(handle).map_err(log_error));
            let network_handler = network_part.run(&core.handle(), &handshake_params);
            core.run(network_handler).map(drop).map_err(|e| {
                other_error(&format!("An error in the `Network` thread occurred: {}", e))
            })
        });

        let mut core = Core::new()?;
        core.run(handler_part.run())
            .map_err(|_| other_error("An error in the `Handler` thread occurred"))?;
        network_thread.join().unwrap()
    }

    /// A generic implementation that launches `Node` and optionally creates threads
    /// for public and private api handlers.
    /// Explorer api prefix is `/api/explorer`
    /// Public api prefix is `/api/services/{service_name}`
    /// Private api prefix is `/api/services/{service_name}`
    pub fn run(self) -> io::Result<()> {
        let api_state = self.handler.api_state.clone();
        let blockchain = self.handler.blockchain.clone();
        let mut api_handlers: Vec<Listening> = Vec::new();

        // Start private api.
        if let Some(listen_address) = self.api_options.private_api_address {
            let api_sender = self.channel();
            let handler = create_private_api_handler(
                blockchain.clone(),
                api_state.clone(),
                api_sender,
                &self.api_options,
            );
            let listener = Iron::new(handler).http(listen_address).unwrap();
            api_handlers.push(listener);

            info!("Private exonum api started on {}", listen_address);
        };

        // Start public api.
        if let Some(listen_address) = self.api_options.public_api_address {
            let handler = create_public_api_handler(blockchain, api_state, &self.api_options);
            let listener = Iron::new(handler).http(listen_address).unwrap();
            api_handlers.push(listener);

            info!("Public exonum api started on {}", listen_address);
        };

        let handshake_params = HandshakeParams {
            public_key: *self.state().consensus_public_key(),
            secret_key: self.state().consensus_secret_key().clone(),
            max_message_len: self.max_message_len,
            connect_list: self.state().connect_list().clone(),
        };
        self.run_handler(&handshake_params)?;

        // Stop all api handlers.
        for mut handler in api_handlers {
            handler.close().unwrap();
        }

        Ok(())
    }

    fn into_reactor(self) -> (HandlerPart<NodeHandler>, NetworkPart, InternalPart) {
        let connect_message = self.state().our_connect_message().clone();
        let (network_tx, network_rx) = self.channel.network_events;
        let internal_requests_rx = self.channel.internal_requests.1;
        let network_part = NetworkPart {
            our_connect_message: connect_message,
            listen_address: self.handler.system_state.listen_address(),
            network_requests: self.channel.network_requests,
            network_tx,
            network_config: self.network_config,
            max_message_len: self.max_message_len,
        };

        let (internal_tx, internal_rx) = self.channel.internal_events;
        let handler_part = HandlerPart {
            handler: self.handler,
            internal_rx,
            network_rx,
            api_rx: self.channel.api_requests.1,
        };

        let timeouts_part = InternalPart {
            internal_tx,
            internal_requests_rx,
        };
        (handler_part, network_part, timeouts_part)
    }

    /// Returns `Blockchain` instance.
    pub fn blockchain(&self) -> Blockchain {
        self.handler.blockchain.clone()
    }

    /// Returns `State`.
    pub fn state(&self) -> &State {
        self.handler.state()
    }

    /// Returns `NodeHandler`.
    pub fn handler(&self) -> &NodeHandler {
        &self.handler
    }

    /// Returns channel.
    pub fn channel(&self) -> ApiSender {
        ApiSender::new(self.channel.api_requests.0.clone())
    }
}

/// Public for testing
#[doc(hidden)]
pub fn create_public_api_handler(
    blockchain: Blockchain,
    shared_api_state: SharedNodeState,
    config: &NodeApiConfig,
) -> Chain {
    let mut mount = Mount::new();
    mount.mount("api/services", blockchain.mount_public_api());

    if config.enable_blockchain_explorer {
        let mut router = Router::new();
        let explorer_api = public::ExplorerApi::new(blockchain.clone());
        explorer_api.wire(&mut router);
        mount.mount("api/explorer", router);
    }

    let mut router = Router::new();
    let system_api = public::SystemApi::new(blockchain, shared_api_state);
    system_api.wire(&mut router);
    mount.mount("api/system", router);

    let mut chain = Chain::new(mount);
    if let Some(ref allow_origin) = config.public_allow_origin {
        chain.link_around(CorsMiddleware::from(allow_origin.clone()));
    }
    chain
}

/// Public for testing
#[doc(hidden)]
pub fn create_private_api_handler(
    blockchain: Blockchain,
    shared_api_state: SharedNodeState,
    api_sender: ApiSender,
    config: &NodeApiConfig,
) -> Chain {
    let mut mount = Mount::new();
    mount.mount("api/services", blockchain.mount_private_api());

    let mut router = Router::new();
    let node_info = private::NodeInfo::new(blockchain.service_map().iter().map(|(_, s)| s));
    let system_api = private::SystemApi::new(node_info, blockchain, shared_api_state, api_sender);
    system_api.wire(&mut router);
    mount.mount("api/system", router);

    let mut chain = Chain::new(mount);
    if let Some(ref allow_origin) = config.private_allow_origin {
        chain.link_around(CorsMiddleware::from(allow_origin.clone()));
    }
    chain
}

#[cfg(test)]
mod tests {
    use super::*;

    #[test]
    fn allow_origin_toml() {
        fn check(text: &str, allow_origin: AllowOrigin) {
            #[derive(Serialize, Deserialize)]
            struct Config {
                allow_origin: AllowOrigin,
            }
            let config_toml = format!("allow_origin = {}\n", text);
            let config: Config = ::toml::from_str(&config_toml).unwrap();
            assert_eq!(config.allow_origin, allow_origin);
            assert_eq!(::toml::to_string(&config).unwrap(), config_toml);
        }

        check(r#""*""#, AllowOrigin::Any);
        check(
            r#""http://example.com""#,
            AllowOrigin::Whitelist(vec!["http://example.com".to_string()]),
        );
        check(
            r#"["http://a.org", "http://b.org"]"#,
            AllowOrigin::Whitelist(vec!["http://a.org".to_string(), "http://b.org".to_string()]),
        );
    }

    #[test]
    fn allow_origin_from_str() {
        fn check(text: &str, expected: AllowOrigin) {
            let from_str = AllowOrigin::from_str(text).unwrap();
            assert_eq!(from_str, expected);
        }

        check(r#"*"#, AllowOrigin::Any);
        check(
            r#"http://example.com"#,
            AllowOrigin::Whitelist(vec!["http://example.com".to_string()]),
        );
        check(
            r#"http://a.org, http://b.org"#,
            AllowOrigin::Whitelist(vec!["http://a.org".to_string(), "http://b.org".to_string()]),
        );
        check(
            r#"http://a.org, http://b.org, "#,
            AllowOrigin::Whitelist(vec!["http://a.org".to_string(), "http://b.org".to_string()]),
        );
        check(
            r#"http://a.org,http://b.org"#,
            AllowOrigin::Whitelist(vec!["http://a.org".to_string(), "http://b.org".to_string()]),
        );
    }
}<|MERGE_RESOLUTION|>--- conflicted
+++ resolved
@@ -17,14 +17,8 @@
 //! For details about consensus message handling see messages module documentation.
 // spell-checker:ignore cors
 
-<<<<<<< HEAD
-pub use self::connect_list::ConnectList;
-pub use self::state::{RequestData, State, ValidatorState};
-pub use self::whitelist::Whitelist;
-=======
-pub use self::{state::{RequestData, State, ValidatorState},
+pub use self::{connect_list::ConnectList, state::{RequestData, State, ValidatorState},
                whitelist::Whitelist};
->>>>>>> 5272756e
 
 // TODO: Temporary solution to get access to WAIT constants. (ECR-167)
 pub mod state;
