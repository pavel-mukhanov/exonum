--- conflicted
+++ resolved
@@ -179,11 +179,7 @@
                                    &config.listener.consensus_secret_key);
 
         let mut whitelist = config.listener.whitelist;
-<<<<<<< HEAD
         whitelist.set_validators(stored.validator_keys.iter().map(|x| x.consensus_key));
-=======
-        whitelist.set_validators(stored.validators.iter().cloned());
->>>>>>> d37e91e4
         let mut state = State::new(validator_id,
                                config.listener.consensus_public_key,
                                config.listener.consensus_secret_key,
