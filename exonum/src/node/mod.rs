--- conflicted
+++ resolved
@@ -41,27 +41,11 @@
 use blockchain::ValidatorKeys;
 use blockchain::{Blockchain, GenesisConfig, Schema, Service, SharedNodeState, Transaction};
 use crypto::{self, CryptoHash, Hash, PublicKey, SecretKey};
-<<<<<<< HEAD
-use events::{error::{into_other, log_error, other_error, LogError},
-             noise::HandshakeParams,
-             HandlerPart,
-             InternalEvent,
-             InternalPart,
-             InternalRequest,
-             NetworkConfiguration,
-             NetworkEvent,
-             NetworkPart,
-             NetworkRequest,
-             SyncSender,
-             TimeoutRequest};
-use helpers::fabric::NodePublicConfig;
-=======
 use events::{
     error::{into_other, log_error, other_error, LogError}, noise::HandshakeParams, HandlerPart,
     InternalEvent, InternalPart, InternalRequest, NetworkConfiguration, NetworkEvent, NetworkPart,
     NetworkRequest, SyncSender, TimeoutRequest,
 };
->>>>>>> ed0339b6
 use helpers::{user_agent, Height, Milliseconds, Round, ValidatorId};
 use messages::{Connect, Message, RawMessage};
 use storage::{Database, DbOptions};
