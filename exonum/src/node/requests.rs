--- conflicted
+++ resolved
@@ -97,13 +97,8 @@
         let unoccupied_message_size = self.state.config().consensus.max_message_len as usize
             - TRANSACTION_RESPONSE_EMPTY_SIZE;
 
-<<<<<<< HEAD
         for hash in hashes {
-            let tx = schema.transactions().get(&hash);
-=======
-        for hash in msg.txs() {
             let tx = get_tx(&hash, &schema.transactions(), &self.state.tx_cache());
->>>>>>> bff552e6
             if let Some(tx) = tx {
                 let raw = tx.signed_message().raw().to_vec();
                 if txs_size + raw.len() + RAW_TRANSACTION_HEADER > unoccupied_message_size {
