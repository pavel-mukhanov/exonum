--- conflicted
+++ resolved
@@ -23,14 +23,7 @@
 use std::{collections::BTreeMap, fmt, panic};
 
 use crate::{
-<<<<<<< HEAD
-    blockchain::{
-        BlockHeaderEntries, Blockchain, CallInBlock, IndexCoordinates, Schema as CoreSchema,
-        SchemaOrigin,
-    },
-=======
-    blockchain::{Blockchain, CallInBlock, Schema as CoreSchema},
->>>>>>> 6e2017e3
+    blockchain::{Blockchain, BlockHeaderEntries, CallInBlock, Schema as CoreSchema},
     crypto::Hash,
     helpers::ValidateInput,
     messages::{AnyTx, Verified},
