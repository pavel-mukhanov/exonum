// Copyright 2019 The Exonum Team
//
// Licensed under the Apache License, Version 2.0 (the "License");
// you may not use this file except in compliance with the License.
// You may obtain a copy of the License at
//
//   http://www.apache.org/licenses/LICENSE-2.0
//
// Unless required by applicable law or agreed to in writing, software
// distributed under the License is distributed on an "AS IS" BASIS,
// WITHOUT WARRANTIES OR CONDITIONS OF ANY KIND, either express or implied.
// See the License for the specific language governing permissions and
// limitations under the License.

pub use self::{error::Error, schema::Schema};

use exonum_proto::ProtobufConvert;

use exonum_merkledb::{Fork, Snapshot};
use futures::{
    future::{self, Either},
    Future,
};

use std::{collections::BTreeMap, fmt, panic};

use crate::{
<<<<<<< HEAD
    blockchain::{
        BlockHeaderEntries, Blockchain, IndexCoordinates, Schema as CoreSchema, SchemaOrigin,
    },
=======
    blockchain::{Blockchain, CallInBlock, IndexCoordinates, Schema as CoreSchema, SchemaOrigin},
>>>>>>> 0793790a
    crypto::Hash,
    helpers::ValidateInput,
    messages::{AnyTx, Verified},
    proto,
    runtime::{ArtifactStatus, InstanceDescriptor, InstanceQuery, InstanceStatus, RuntimeInstance},
};

use super::{
    error::{CallSite, CallType, ErrorKind, ExecutionError},
    ArtifactId, ArtifactSpec, Caller, ExecutionContext, InstanceId, InstanceSpec, Runtime,
};

mod error;
mod schema;
#[cfg(test)]
mod tests;

/// TODO: add doc
#[derive(Debug, Clone, ProtobufConvert)]
#[protobuf_convert(source = "proto::ServiceInfo")]
pub struct ServiceInfo {
    instance_id: InstanceId,
    runtime_id: u32,
    name: String,
}

/// TODO: add doc
#[derive(Debug, Clone, ProtobufConvert, BinaryValue)]
#[protobuf_convert(source = "proto::ActiveServices")]
pub struct ActiveServices {
    /// TODO: add doc
    pub services: Vec<ServiceInfo>,
}

/// A collection of `Runtime`s capable of modifying the blockchain state.
#[derive(Debug)]
pub struct Dispatcher {
    runtimes: BTreeMap<u32, Box<dyn Runtime>>,
    service_infos: BTreeMap<InstanceId, ServiceInfo>,
}

impl Dispatcher {
    /// Creates a new dispatcher with the specified runtimes.
    pub(crate) fn new(
        blockchain: &Blockchain,
        runtimes: impl IntoIterator<Item = RuntimeInstance>,
    ) -> Self {
        let mut this = Self {
            runtimes: runtimes
                .into_iter()
                .map(|runtime| (runtime.id, runtime.instance))
                .collect(),
            service_infos: BTreeMap::new(),
        };
        for runtime in this.runtimes.values_mut() {
            runtime.initialize(blockchain);
        }
        this
    }

    /// Restore the dispatcher from the state which was saved in the specified snapshot.
    pub(crate) fn restore_state(&mut self, snapshot: &dyn Snapshot) -> Result<(), ExecutionError> {
        let schema = Schema::new(snapshot);
        // Restore information about the deployed services.
        for state in schema.artifacts().values() {
            debug_assert_eq!(
                state.status,
                ArtifactStatus::Active,
                "BUG: Artifact should not be in pending state."
            );
            self.deploy_artifact(state.spec.artifact, state.spec.payload)
                .wait()?;
        }
        // Restart active service instances.
        for state in schema.instances().values() {
            debug_assert_eq!(
                state.status,
                InstanceStatus::Active,
                "BUG: Service instance should not be in pending state."
            );
            self.start_service(snapshot, &state.spec)?;
        }
        // Notify runtimes about the end of initialization process.
        for runtime in self.runtimes.values_mut() {
            runtime.on_resume();
        }

        Ok(())
    }

    /// Add a built-in service with the predefined identifier.
    ///
    /// This method must be followed by the `after_commit()` call in order to persist information
    /// about deployed artifacts / services. Multiple `add_builtin_service()` calls can be covered
    /// by a single `after_commit()`.
    ///
    /// # Panics
    ///
    /// * If instance spec contains invalid service name or artifact id.
    pub(crate) fn add_builtin_service(
        &mut self,
        fork: &mut Fork,
        spec: InstanceSpec,
        constructor: Vec<u8>,
    ) -> Result<(), ExecutionError> {
        // Start the built-in service instance.
        ExecutionContext::new(self, fork, Caller::Blockchain)
            .start_adding_service(spec, constructor)?;
        Ok(())
    }

    pub(crate) fn state_hash(
        &self,
        access: &dyn Snapshot,
    ) -> impl IntoIterator<Item = (IndexCoordinates, Hash)> {
        let mut aggregator = Vec::new();
        // Insert state hash of Dispatcher schema.
        aggregator.extend(IndexCoordinates::locate(
            SchemaOrigin::Dispatcher,
            Schema::new(access).state_hash(),
        ));
        // Insert state hashes for the runtimes.
        for (runtime_id, runtime) in &self.runtimes {
            let state = runtime.state_hashes(access);
            aggregator.extend(
                // Runtime state hash.
                IndexCoordinates::locate(SchemaOrigin::Runtime(*runtime_id), state.runtime),
            );
            for (instance_id, instance_hashes) in state.instances {
                aggregator.extend(
                    // Instance state hashes.
                    IndexCoordinates::locate(SchemaOrigin::Service(instance_id), instance_hashes),
                );
            }
        }
        aggregator
    }

    /// Initiate artifact deploy procedure in the corresponding runtime. If the deploy
    /// is successful, the artifact spec will be written into `artifact_sources`.
    ///
    /// # Panics
    ///
    /// * If artifact identifier is invalid.
    pub(crate) fn deploy_artifact(
        &mut self,
        artifact: ArtifactId,
        payload: Vec<u8>,
    ) -> impl Future<Item = (), Error = ExecutionError> {
        // TODO: revise dispatcher integrity checks [ECR-3743]
        debug_assert!(artifact.validate().is_ok());

        if let Some(runtime) = self.runtimes.get_mut(&artifact.runtime_id) {
            Either::A(runtime.deploy_artifact(artifact, payload))
        } else {
            Either::B(future::err(Error::IncorrectRuntime.into()))
        }
    }

    /// Commits to the artifact deployment. This means that the node will cease working
    /// if the block with built on top of `fork` is committed until the artifact is deployed.
    ///
    /// Until the block built on top of `fork` is committed (or if `fork` is discarded in
    /// favor of another block proposal), no blocking is performed.
    pub(crate) fn commit_artifact(
        fork: &Fork,
        artifact: ArtifactId,
        payload: Vec<u8>,
    ) -> Result<(), ExecutionError> {
        // TODO: revise dispatcher integrity checks [ECR-3743]
        debug_assert!(artifact.validate().is_ok(), "{:?}", artifact.validate());
        Schema::new(fork)
            .add_pending_artifact(ArtifactSpec {
                artifact: artifact.clone(),
                payload: payload.clone(),
            })
            .map_err(From::from)
    }

    fn block_until_deployed(&mut self, artifact: ArtifactId, payload: Vec<u8>) {
        if !self.is_artifact_deployed(&artifact) {
            self.deploy_artifact(artifact, payload)
                .wait()
                .unwrap_or_else(|e| {
                    // In this case artifact deployment error is fatal because there are
                    // confirmation that this node can deploy this artifact.
                    panic!("Unable to deploy registered artifact. {}", e)
                });
        }
    }

    /// Performs several shallow checks that transaction is correct.
    ///
    /// Returned `Ok(())` value doesn't necessarily mean that transaction is correct and will be
    /// executed successfully, but returned `Err(..)` value means that this transaction is
    /// **obviously** incorrect and should be declined as early as possible.
    pub(crate) fn check_tx(&self, tx: &Verified<AnyTx>) -> Result<(), ExecutionError> {
        // Currently the only check is that destination service exists, but later
        // functionality of this method can be extended.
        let call_info = &tx.as_ref().call_info;
        self.runtime_for_service(call_info.instance_id)
            .ok_or(Error::IncorrectInstanceId)?;

        Ok(())
    }

    fn report_error(err: &ExecutionError, fork: &Fork, call: CallInBlock) {
        let height = CoreSchema::new(fork).height().next();
        if err.kind() == ErrorKind::Unexpected {
            log::error!(
                "{} at {:?} resulted in unexpected error: {:?}",
                call,
                height,
                err
            );
        } else {
            log::info!("{} at {:?} failed: {:?}", call, height, err);
        }
    }

    /// Executes transaction with the specified ID with fork isolation.
    pub(crate) fn execute(
        &self,
        fork: &mut Fork,
        tx_id: Hash,
        tx_index: u64,
        tx: &Verified<AnyTx>,
    ) -> Result<(), ExecutionError> {
        let caller = Caller::Transaction {
            author: tx.author(),
            hash: tx_id,
        };
        let call_info = &tx.as_ref().call_info;
        let (runtime_id, runtime) = self
            .runtime_for_service(call_info.instance_id)
            .ok_or(Error::IncorrectInstanceId)?;
        let context = ExecutionContext::new(self, fork, caller);

        let mut res = runtime.execute(context, call_info, &tx.as_ref().arguments);
        if let Err(ref mut err) = res {
            fork.rollback();

            err.set_runtime_id(runtime_id).set_call_site(|| CallSite {
                instance_id: call_info.instance_id,
                call_type: CallType::Method {
                    interface: String::new(),
                    id: call_info.method_id,
                },
            });
            Self::report_error(err, fork, CallInBlock::transaction(tx_index));
        } else {
            fork.flush();
        }
        res
    }

    /// Calls service hooks of the specified type for all active services.
    fn call_service_hooks(
        &self,
        fork: &mut Fork,
        call_type: CallType,
    ) -> Vec<(CallInBlock, ExecutionError)> {
        self.service_infos
            .iter()
            .filter_map(|(&instance_id, info)| {
                let context = ExecutionContext::new(self, fork, Caller::Blockchain);
                let call_fn = match &call_type {
                    CallType::BeforeTransactions => Runtime::before_transactions,
                    CallType::AfterTransactions => Runtime::after_transactions,
                    _ => unreachable!(),
                };

                let res = call_fn(
                    self.runtimes[&info.runtime_id].as_ref(),
                    context,
                    instance_id,
                );
                if let Err(mut err) = res {
                    fork.rollback();
                    err.set_runtime_id(info.runtime_id)
                        .set_call_site(|| CallSite {
                            instance_id,
                            call_type: call_type.clone(),
                        });

                    let call = match &call_type {
                        CallType::BeforeTransactions => {
                            CallInBlock::before_transactions(instance_id)
                        }
                        CallType::AfterTransactions => CallInBlock::after_transactions(instance_id),
                        _ => unreachable!(),
                    };
                    Self::report_error(&err, fork, call);
                    Some((call, err))
                } else {
                    fork.flush();
                    None
                }
            })
            .collect()
    }

    /// Calls `before_transactions` for all currently active services, isolating each call.
    pub(crate) fn before_transactions(
        &self,
        fork: &mut Fork,
    ) -> Vec<(CallInBlock, ExecutionError)> {
        self.call_service_hooks(fork, CallType::BeforeTransactions)
    }

    /// Calls `after_transactions` for all currently active services, isolating each call.
    ///
    /// Changes the status of pending artifacts and services to active in the merkelized
    /// indices of the dispatcher information scheme. Thus, these statuses will be equally
    /// calculated for precommit and actually committed block.
    pub(crate) fn after_transactions(&self, fork: &mut Fork) -> Vec<(CallInBlock, ExecutionError)> {
        let errors = self.call_service_hooks(fork, CallType::AfterTransactions);
        self.activate_pending(fork);
        errors
    }

    /// Commits to service instances and artifacts marked as pending in the provided `fork`.
    ///
    /// **NB.** Changes made to the `fork` in this method MUST be the same for all nodes.
    /// This is not checked by the consensus algorithm as usual.
    pub(crate) fn commit_block(&mut self, fork: &mut Fork) {
        // If the fork is dirty, `snapshot` will be outdated, which can trip
        // `Runtime::start_service()` calls.
        fork.flush();
        let snapshot = fork.snapshot_without_unflushed_changes();

        // Block futures with pending deployments.
        let mut schema = Schema::new(&*fork);
        for spec in schema.take_pending_artifacts() {
            self.block_until_deployed(spec.artifact, spec.payload);
        }
        // Start pending services.
        for spec in schema.take_pending_instances() {
            self.start_service(snapshot, &spec)
                .expect("Cannot start service");
        }
    }

    /// Make pending artifacts and instances active.
    pub(crate) fn activate_pending(&self, fork: &Fork) {
        Schema::new(fork).activate_pending()
    }

    /// Notifies runtimes about a committed block.
    pub(crate) fn notify_runtimes_about_commit(&mut self, snapshot: &dyn Snapshot) {
        let mut mailbox = Mailbox::default();
        for runtime in self.runtimes.values_mut() {
            runtime.after_commit(snapshot, &mut mailbox);
        }
        for action in mailbox.actions {
            action.execute(self);
        }
    }

    /// Performs the complete set of operations after committing a block.
    ///
    /// This method should be called for all blocks except for the genesis block. For reasons
    /// described in `BlockchainMut::create_genesis_block()`, the processing of the genesis
    /// block is split into 2 parts.
    pub(crate) fn commit_block_and_notify_runtimes(&mut self, fork: &mut Fork) {
        self.commit_block(fork);
        self.notify_runtimes_about_commit(fork.snapshot_without_unflushed_changes());
    }

    /// Return true if the artifact with the given identifier is deployed.
    pub(crate) fn is_artifact_deployed(&self, id: &ArtifactId) -> bool {
        if let Some(runtime) = self.runtimes.get(&id.runtime_id) {
            runtime.is_artifact_deployed(id)
        } else {
            false
        }
    }

    /// Looks up a runtime by its identifier.
    pub(crate) fn runtime_by_id(&self, id: u32) -> Option<&dyn Runtime> {
        self.runtimes.get(&id).map(AsRef::as_ref)
    }

    /// Looks up the runtime for the specified service instance. Returns a reference to
    /// the runtime, or `None` if the service with the specified instance ID does not exist.
    pub(crate) fn runtime_for_service(
        &self,
        instance_id: InstanceId,
    ) -> Option<(u32, &dyn Runtime)> {
        let ServiceInfo { runtime_id, .. } = self.service_infos.get(&instance_id)?;
        let runtime = self.runtimes[&runtime_id].as_ref();
        Some((*runtime_id, runtime))
    }

    fn get_active_services<'s>(&'s self) -> ActiveServices {
        ActiveServices {
            services: self.service_infos.values().cloned().collect(),
        }
    }

    /// TODO: add doc
    pub fn get_block_header_entries(&self) -> BlockHeaderEntries {
        // Active services
        let mut map = BlockHeaderEntries::new();
        map.insert("active_service", self.get_active_services());

        map
    }

    /// Returns the service matching the specified query.
    pub(crate) fn get_service<'s>(
        &'s self,
        fork: &Fork,
        id: impl Into<InstanceQuery<'s>>,
    ) -> Option<InstanceDescriptor<'s>> {
        match id.into() {
            InstanceQuery::Id(id) => {
                let name = self.service_infos.get(&id)?.name.as_str();
                Some(InstanceDescriptor { id, name })
            }

            InstanceQuery::Name(name) => {
                // TODO: This may be slow.
                let id = Schema::new(fork).instances().get(name)?.spec.id;
                Some(InstanceDescriptor { id, name })
            }
        }
    }

    /// Notify the runtimes that it has to shutdown.
    pub(crate) fn shutdown(&mut self) {
        for runtime in self.runtimes.values_mut() {
            runtime.shutdown();
        }
    }

    /// Start a previously committed service instance.
    fn start_service(
        &mut self,
        snapshot: &dyn Snapshot,
        instance: &InstanceSpec,
    ) -> Result<(), ExecutionError> {
        // Notify the runtime that the service has been committed.
        let runtime = self
            .runtimes
            .get_mut(&instance.artifact.runtime_id)
            .ok_or(Error::IncorrectRuntime)?;
        runtime.commit_service(snapshot, instance)?;

        info!("Running service instance {:?}", instance);
        self.service_infos.insert(
            instance.id,
            ServiceInfo {
                instance_id: instance.id,
                runtime_id: instance.artifact.runtime_id,
                name: instance.name.to_owned(),
            },
        );
        Ok(())
    }
}

/// Mailbox accumulating `Action`s to be performed by the dispatcher.
#[derive(Debug, Default)]
pub struct Mailbox {
    actions: Vec<Action>,
}

impl Mailbox {
    /// Appends a new action to be performed by the dispatcher.
    pub fn push(&mut self, action: Action) {
        self.actions.push(action);
    }
}

type ExecutionFuture = Box<dyn Future<Item = (), Error = ExecutionError> + Send>;

pub enum Action {
    StartDeploy {
        artifact: ArtifactId,
        spec: Vec<u8>,
        and_then: Box<dyn FnOnce() -> ExecutionFuture + Send>,
    },
}

impl fmt::Debug for Action {
    fn fmt(&self, formatter: &mut fmt::Formatter<'_>) -> fmt::Result {
        match self {
            Action::StartDeploy { artifact, spec, .. } => formatter
                .debug_struct("StartDeploy")
                .field("artifact", artifact)
                .field("spec", spec)
                .finish(),
        }
    }
}

impl Action {
    fn execute(self, dispatcher: &mut Dispatcher) {
        match self {
            Action::StartDeploy {
                artifact,
                spec,
                and_then,
            } => {
                dispatcher
                    .deploy_artifact(artifact.clone(), spec)
                    .and_then(|()| and_then())
                    .wait()
                    .unwrap_or_else(|e| {
                        error!("Deploying artifact {:?} failed: {}", artifact, e);
                    });
            }
        }
    }
}<|MERGE_RESOLUTION|>--- conflicted
+++ resolved
@@ -25,13 +25,9 @@
 use std::{collections::BTreeMap, fmt, panic};
 
 use crate::{
-<<<<<<< HEAD
     blockchain::{
-        BlockHeaderEntries, Blockchain, IndexCoordinates, Schema as CoreSchema, SchemaOrigin,
+        BlockHeaderEntries, Blockchain, CallInBlock, IndexCoordinates, Schema as CoreSchema, SchemaOrigin,
     },
-=======
-    blockchain::{Blockchain, CallInBlock, IndexCoordinates, Schema as CoreSchema, SchemaOrigin},
->>>>>>> 0793790a
     crypto::Hash,
     helpers::ValidateInput,
     messages::{AnyTx, Verified},
