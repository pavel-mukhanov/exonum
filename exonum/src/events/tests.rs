--- conflicted
+++ resolved
@@ -21,21 +21,12 @@
           time::{self, Duration}};
 
 use blockchain::ConsensusConfig;
-<<<<<<< HEAD
-use crypto::{gen_keypair, gen_keypair_from_seed, PublicKey, SecretKey, Seed, Signature};
-use env_logger;
-use events::error::log_error;
-use events::network::{NetworkConfiguration, NetworkPart};
-use events::noise::HandshakeParams;
-use events::{NetworkEvent, NetworkRequest};
-=======
 use crypto::{gen_keypair, gen_keypair_from_seed, PublicKey, Seed, Signature};
 use events::{error::log_error,
              network::{NetworkConfiguration, NetworkPart},
              noise::HandshakeParams,
              NetworkEvent,
              NetworkRequest};
->>>>>>> 5272756e
 use helpers::user_agent;
 use messages::{Connect, Message, MessageWriter, RawMessage};
 use node::ConnectList;
