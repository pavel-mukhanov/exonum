--- conflicted
+++ resolved
@@ -23,7 +23,7 @@
 use std::time::{Duration, SystemTime};
 
 use super::{InternalEvent, InternalRequest, TimeoutRequest};
-use crate::messages::{BinaryForm, Message, SignedMessage};
+use crate::messages::{Message, SignedMessage};
 
 #[derive(Debug)]
 pub struct InternalPart {
@@ -50,7 +50,7 @@
         raw: Vec<u8>,
         internal_tx: mpsc::Sender<InternalEvent>,
     ) -> impl Future<Item = (), Error = ()> {
-        future::lazy(move || SignedMessage::decode(&raw).and_then(Message::deserialize))
+        future::lazy(|| SignedMessage::from_raw_buffer(raw).and_then(Message::deserialize))
             .map_err(drop)
             .and_then(|protocol| {
                 let event = future::ok(InternalEvent::MessageVerified(Box::new(protocol)));
@@ -121,9 +121,7 @@
     use std::thread;
 
     use super::*;
-    use crate::crypto::{gen_keypair, Hash, Signature};
-    use crate::helpers::Height;
-    use crate::messages::{BinaryForm, Message, Status};
+    use crate::crypto::{gen_keypair, Signature};
 
     fn verify_message(msg: Vec<u8>) -> Option<InternalEvent> {
         let (internal_tx, internal_rx) = mpsc::channel(16);
@@ -152,38 +150,23 @@
         thread.join().unwrap()
     }
 
-    fn get_signed_message() -> SignedMessage {
-        let (pk, sk) = gen_keypair();
-        let msg = Message::concrete(Status::new(Height(0), &Hash::zero()), pk, &sk);
-        msg.signed_message().clone()
-    }
-
     #[test]
     fn verify_msg() {
-<<<<<<< HEAD
-        let tx = get_signed_message();
-=======
         let (pk, sk) = gen_keypair();
         let tx = SignedMessage::new(0, 0, &[0; 200], pk, &sk);
->>>>>>> f6deb4c7
 
         let expected_event =
             InternalEvent::MessageVerified(Box::new(Message::deserialize(tx.clone()).unwrap()));
-        let event = verify_message(tx.encode().unwrap());
+        let event = verify_message(tx.raw().to_vec());
         assert_eq!(event, Some(expected_event));
     }
 
     #[test]
     fn verify_incorrect_msg() {
-<<<<<<< HEAD
-        let mut tx = get_signed_message();
-        *tx.signature_mut() = Signature::zero();
-=======
         let (pk, _) = gen_keypair();
         let tx = SignedMessage::new_with_signature(0, 0, &[0; 200], pk, Signature::zero());
->>>>>>> f6deb4c7
 
-        let event = verify_message(tx.encode().unwrap());
+        let event = verify_message(tx.raw().to_vec());
         assert_eq!(event, None);
     }
 }