// Copyright 2018 The Exonum Team
//
// Licensed under the Apache License, Version 2.0 (the "License");
// you may not use this file except in compliance with the License.
// You may obtain a copy of the License at
//
//   http://www.apache.org/licenses/LICENSE-2.0
//
// Unless required by applicable law or agreed to in writing, software
// distributed under the License is distributed on an "AS IS" BASIS,
// WITHOUT WARRANTIES OR CONDITIONS OF ANY KIND, either express or implied.
// See the License for the specific language governing permissions and
// limitations under the License.

use byteorder::{ByteOrder, LittleEndian};
use bytes::BytesMut;
use failure;
use snow::{NoiseBuilder, Session};

use std::{fmt::{self, Error, Formatter},
          io};

use events::noise::sodium_resolver::SodiumResolver;
use events::noise::HandshakeParams;

pub const NOISE_MAX_MESSAGE_LENGTH: usize = 65_535;
pub const TAG_LENGTH: usize = 16;
pub const NOISE_HEADER_LENGTH: usize = 4;
pub const HANDSHAKE_HEADER_LENGTH: usize = 1;
pub const NOISE_MAX_HANDSHAKE_MESSAGE_LENGTH: usize = 255;
pub const NOISE_MIN_HANDSHAKE_MESSAGE_LENGTH: usize = 32;

// We choose XX pattern since it provides mutual authentication and
// transmission of static public keys.
// See: https://noiseprotocol.org/noise.html#interactive-patterns
<<<<<<< HEAD
static PARAMS: &str = "Noise_XK_25519_ChaChaPoly_BLAKE2s";
=======
static PARAMS: &str = "Noise_XX_25519_ChaChaPoly_SHA256";
>>>>>>> 360eba22

/// Wrapper around noise session to provide latter convenient interface.
pub struct NoiseWrapper {
    pub session: Session,
}

impl NoiseWrapper {
    pub fn initiator(params: &HandshakeParams) -> Result<Self, NoiseError> {
        if let Some(remote_key) = params.remote_key {
            let mut builder: NoiseBuilder = Self::noise_builder()
                .local_private_key(params.secret_key.as_ref())
                .remote_public_key(remote_key.as_ref());
            let session = builder.build_initiator()?;
            return Ok(NoiseWrapper { session });
        } else {
            return Err(NoiseError::MissingRemotePublicKey);
        }
    }

    pub fn responder(params: &HandshakeParams) -> Result<Self, NoiseError> {
        let builder: NoiseBuilder = Self::noise_builder();

        let session = builder
            .local_private_key(params.secret_key.as_ref())
            .build_responder()?;

        Ok(NoiseWrapper { session })
    }

    pub fn read_handshake_msg(&mut self, input: &[u8]) -> Result<(usize, Vec<u8>), NoiseError> {
        if input.len() < NOISE_MIN_HANDSHAKE_MESSAGE_LENGTH
            || input.len() > NOISE_MAX_MESSAGE_LENGTH
        {
            return Err(NoiseError::WrongMessageLength(input.len()));
        }

        self.read(input, NOISE_MAX_MESSAGE_LENGTH)
    }

    pub fn write_handshake_msg(&mut self) -> Result<(usize, Vec<u8>), NoiseError> {
        // Payload in handshake messages can be empty.
        self.write(&[0u8])
    }

    pub fn into_transport_mode(self) -> Result<Self, NoiseError> {
        // Transition into transport mode after handshake is finished.
        let session = self.session.into_transport_mode()?;
        Ok(NoiseWrapper { session })
    }

    /// Decrypts `msg` using Noise session.
    ///
    /// Decryption consists of the following steps:
    /// 1. Message splits to packets of length smaller or equal to 65_535 bytes.
    /// 2. Then each packet is decrypted by selected noise algorithm.
    /// 3. Append all decrypted packets to `decoded_message`.
    pub fn decrypt_msg(&mut self, len: usize, buf: &mut BytesMut) -> Result<BytesMut, io::Error> {
        let data = buf.split_to(len + NOISE_HEADER_LENGTH).to_vec();
        let data = &data[NOISE_HEADER_LENGTH..];
        let mut decoded_message = vec![0u8; 0];

        data.chunks(NOISE_MAX_MESSAGE_LENGTH).for_each(|msg| {
            let len_to_read = if msg.len() == NOISE_MAX_MESSAGE_LENGTH {
                msg.len() - TAG_LENGTH
            } else {
                msg.len()
            };

            let (_, read_to) = self.read(msg, len_to_read).unwrap();
            decoded_message.extend_from_slice(&read_to);
        });

        Ok(BytesMut::from(decoded_message))
    }

    /// Encrypts `msg` using Noise session
    ///
    /// Encryption consists of the following steps:
    /// 1. Message splits to packets of length smaller or equal to 65_535 bytes.
    /// 2. Then each packet is encrypted by selected noise algorithm.
    /// 3. Result message: first 4 bytes is message length(`len').
    /// 4. Append all encrypted packets in corresponding order.
    /// 5. Write result message to `buf`
    pub fn encrypt_msg(&mut self, msg: &[u8], buf: &mut BytesMut) -> Result<Option<()>, io::Error> {
        let mut len = 0usize;
        let mut encoded_message = vec![0u8; 0];

        msg.chunks(NOISE_MAX_MESSAGE_LENGTH - TAG_LENGTH)
            .for_each(|msg| {
                let (written_bytes, written) = self.write(msg).unwrap();
                encoded_message.extend_from_slice(&written);
                len += written_bytes;
            });

        let mut msg_len_buf = vec![0u8; NOISE_HEADER_LENGTH];

        LittleEndian::write_u32(&mut msg_len_buf, len as u32);
        let encoded_message = &encoded_message[0..len];
        msg_len_buf.extend_from_slice(encoded_message);
        buf.extend_from_slice(&msg_len_buf);
        Ok(None)
    }

    fn read(&mut self, input: &[u8], len: usize) -> Result<(usize, Vec<u8>), NoiseError> {
        let mut buf = vec![0u8; len];
        let len = self.session.read_message(input, &mut buf)?;
        Ok((len, buf))
    }

    fn write(&mut self, msg: &[u8]) -> Result<(usize, Vec<u8>), NoiseError> {
        let mut buf = vec![0u8; NOISE_MAX_MESSAGE_LENGTH];
        let len = self.session.write_message(msg, &mut buf)?;
        Ok((len, buf))
    }

<<<<<<< HEAD
    fn noise_builder<'a>() -> NoiseBuilder<'a> {
        NoiseBuilder::new(PARAMS.parse().unwrap())
=======
    fn noise_builder(params: &HandshakeParams) -> NoiseBuilder {
        let public_key = params.public_key.as_ref();
        NoiseBuilder::with_resolver(PARAMS.parse().unwrap(), Box::new(SodiumResolver::new()))
            .remote_public_key(public_key)
>>>>>>> 360eba22
    }
}

impl fmt::Debug for NoiseWrapper {
    fn fmt(&self, f: &mut Formatter) -> Result<(), Error> {
        write!(
            f,
            "NoiseWrapper {{ handshake finished: {} }}",
            self.session.is_handshake_finished()
        )
    }
}

#[derive(Fail, Debug, Clone)]
pub enum NoiseError {
    #[fail(display = "Wrong handshake message length {}", _0)]
    WrongMessageLength(usize),

    #[fail(display = "Remote public key is not specified")]
    MissingRemotePublicKey,

    #[fail(display = "{}", _0)]
    Other(String),
}

impl From<NoiseError> for io::Error {
    fn from(e: NoiseError) -> Self {
        let message = match e {
            NoiseError::Other(message) => message,
            _ => format!("{:?}", e),
        };

        io::Error::new(io::ErrorKind::Other, message)
    }
}

impl From<failure::Error> for NoiseError {
    fn from(e: failure::Error) -> Self {
        NoiseError::Other(format!("{:?}", e))
    }
}<|MERGE_RESOLUTION|>--- conflicted
+++ resolved
@@ -33,11 +33,7 @@
 // We choose XX pattern since it provides mutual authentication and
 // transmission of static public keys.
 // See: https://noiseprotocol.org/noise.html#interactive-patterns
-<<<<<<< HEAD
-static PARAMS: &str = "Noise_XK_25519_ChaChaPoly_BLAKE2s";
-=======
-static PARAMS: &str = "Noise_XX_25519_ChaChaPoly_SHA256";
->>>>>>> 360eba22
+static PARAMS: &str = "Noise_XK_25519_ChaChaPoly_SHA256";
 
 /// Wrapper around noise session to provide latter convenient interface.
 pub struct NoiseWrapper {
@@ -153,15 +149,8 @@
         Ok((len, buf))
     }
 
-<<<<<<< HEAD
     fn noise_builder<'a>() -> NoiseBuilder<'a> {
-        NoiseBuilder::new(PARAMS.parse().unwrap())
-=======
-    fn noise_builder(params: &HandshakeParams) -> NoiseBuilder {
-        let public_key = params.public_key.as_ref();
         NoiseBuilder::with_resolver(PARAMS.parse().unwrap(), Box::new(SodiumResolver::new()))
-            .remote_public_key(public_key)
->>>>>>> 360eba22
     }
 }
 
