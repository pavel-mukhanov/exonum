--- conflicted
+++ resolved
@@ -19,15 +19,10 @@
 
 use super::wrapper::NoiseWrapper;
 use crypto::{
-    x25519::{self, into_x25519_keypair, into_x25519_public_key},
-    PublicKey, SecretKey,
+    x25519::{self, into_x25519_keypair, into_x25519_public_key}, PublicKey, SecretKey,
 };
 use events::{
-<<<<<<< HEAD
-    codec::MessagesCodec,
-=======
     codec::MessagesCodec, error::other_error,
->>>>>>> d1cea47c
     noise::{Handshake, HandshakeRawMessage, HandshakeResult},
 };
 use node::state::SharedConnectList;
@@ -148,8 +143,7 @@
     where
         S: AsyncRead + AsyncWrite + 'static,
     {
-        let framed = self
-            .read_handshake_msg(stream)
+        let framed = self.read_handshake_msg(stream)
             .and_then(|(stream, handshake)| handshake.write_handshake_msg(stream))
             .and_then(|(stream, handshake)| handshake.read_handshake_msg(stream))
             .and_then(|(stream, handshake)| handshake.finalize(stream));
@@ -160,8 +154,7 @@
     where
         S: AsyncRead + AsyncWrite + 'static,
     {
-        let framed = self
-            .write_handshake_msg(stream)
+        let framed = self.write_handshake_msg(stream)
             .and_then(|(stream, handshake)| handshake.read_handshake_msg(stream))
             .and_then(|(stream, handshake)| handshake.write_handshake_msg(stream))
             .and_then(|(stream, handshake)| handshake.finalize(stream));
