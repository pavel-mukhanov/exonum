// Copyright 2018 The Exonum Team
//
// Licensed under the Apache License, Version 2.0 (the "License");
// you may not use this file except in compliance with the License.
// You may obtain a copy of the License at
//
//   http://www.apache.org/licenses/LICENSE-2.0
//
// Unless required by applicable law or agreed to in writing, software
// distributed under the License is distributed on an "AS IS" BASIS,
// WITHOUT WARRANTIES OR CONDITIONS OF ANY KIND, either express or implied.
// See the License for the specific language governing permissions and
// limitations under the License.

use failure;
use futures::future::{done, Future};
use tokio_codec::{Decoder, Framed};
use tokio_io::{AsyncRead, AsyncWrite};

<<<<<<< HEAD
use std::{io, net::SocketAddr};
=======
use std::net::SocketAddr;
>>>>>>> 4cf37115

use super::wrapper::NoiseWrapper;
use crypto::{
    x25519::{self, into_x25519_keypair, into_x25519_public_key}, PublicKey, SecretKey,
};
use events::{
    codec::MessagesCodec, noise::{Handshake, HandshakeRawMessage, HandshakeResult},
};
use futures::future;
use messages::PeersExchange;
use node::{state::SharedConnectList, ConnectInfo};
use storage::StorageValue;

/// Params needed to establish secured connection using Noise Protocol.
#[derive(Debug, Clone)]
pub struct HandshakeParams {
    pub connect_list: SharedConnectList,
    connect_info: ConnectInfo,
    public_key: PublicKey,
    secret_key: SecretKey,
    remote_key: Option<PublicKey>,
    public_key_x25519: x25519::PublicKey,
    secret_key_x25519: x25519::SecretKey,
    remote_key_x25519: Option<x25519::PublicKey>,
    max_message_len: u32,
}

impl HandshakeParams {
    pub fn new(
        public_key: PublicKey,
        secret_key: SecretKey,
        connect_list: SharedConnectList,
        max_message_len: u32,
        address: SocketAddr,
    ) -> Self {
        let (public_key_x25519, secret_key_x25519) =
            into_x25519_keypair(public_key, secret_key.clone()).unwrap();

        HandshakeParams {
            public_key_x25519,
            secret_key_x25519,
            max_message_len,
            remote_key: None,
            remote_key_x25519: None,
            connect_list,
            connect_info: ConnectInfo {
                address,
                public_key,
            },
            public_key,
            secret_key,
        }
    }

    pub fn set_remote_key(&mut self, remote_key: PublicKey) {
        self.remote_key = Some(remote_key);
        self.remote_key_x25519 = Some(into_x25519_public_key(remote_key));
    }

    pub fn peers_exchange(&self) -> Option<PeersExchange> {
        self.remote_key.map(|key| {
            PeersExchange::new(
                &self.public_key,
                &key,
                vec![self.connect_info],
                &self.secret_key,
            )
        })
    }

    pub fn public_key(&self) -> &x25519::PublicKey {
        &self.public_key_x25519
    }

    pub fn secret_key(&self) -> &x25519::SecretKey {
        &self.secret_key_x25519
    }

    pub fn remote_key(&self) -> &Option<x25519::PublicKey> {
        &self.remote_key_x25519
    }

    pub fn connect_list(&self) -> SharedConnectList {
        self.connect_list.clone()
    }
}

#[derive(Debug)]
pub struct NoiseHandshake {
    noise: NoiseWrapper,
    peer_address: SocketAddr,
    max_message_len: u32,
    connect_list: SharedConnectList,
    peers_exchange: Option<PeersExchange>,
}

impl NoiseHandshake {
    pub fn initiator(params: &HandshakeParams, peer_address: &SocketAddr) -> Self {
        let noise = NoiseWrapper::initiator(params);
        NoiseHandshake {
            noise,
            peer_address: *peer_address,
            max_message_len: params.max_message_len,
            connect_list: params.connect_list.clone(),
            peers_exchange: params.peers_exchange(),
        }
    }

    pub fn responder(params: &HandshakeParams, peer_address: &SocketAddr) -> Self {
        let noise = NoiseWrapper::responder(params);
        NoiseHandshake {
            noise,
            peer_address: *peer_address,
            max_message_len: params.max_message_len,
            connect_list: params.connect_list.clone(),
            peers_exchange: params.peers_exchange(),
        }
    }

    pub fn read_handshake_msg<S: AsyncRead + 'static>(
        mut self,
        stream: S,
<<<<<<< HEAD
    ) -> impl Future<Item = (S, Self, Vec<u8>), Error = io::Error> {
=======
    ) -> impl Future<Item = (S, Self), Error = failure::Error> {
>>>>>>> 4cf37115
        HandshakeRawMessage::read(stream).and_then(move |(stream, msg)| {
            let message = self.noise.read_handshake_msg(&msg.0)?;
            Ok((stream, self, message))
        })
    }

    pub fn write_handshake_msg<S: AsyncWrite + 'static>(
        mut self,
        stream: S,
<<<<<<< HEAD
        msg: &[u8],
    ) -> impl Future<Item = (S, Self), Error = io::Error> {
        done(self.noise.write_handshake_msg(msg))
=======
    ) -> impl Future<Item = (S, Self), Error = failure::Error> {
        done(self.noise.write_handshake_msg())
>>>>>>> 4cf37115
            .map_err(|e| e.into())
            .and_then(|buf| HandshakeRawMessage(buf).write(stream))
            .map(move |(stream, _)| (stream, self))
    }

    pub fn finalize<S: AsyncRead + AsyncWrite + 'static>(
        self,
        stream: S,
<<<<<<< HEAD
        peers_exchange: Vec<u8>,
    ) -> Result<(Framed<S, MessagesCodec>, Vec<u8>), io::Error> {
=======
    ) -> Result<Framed<S, MessagesCodec>, failure::Error> {
>>>>>>> 4cf37115
        let remote_static_key = {
            // Panic because with selected handshake pattern we must have
            // `remote_static_key` on final step of handshake.
            let rs = self.noise
                .session
                .get_remote_static()
                .expect("Remote static key is not present!");
            x25519::PublicKey::from_slice(rs).expect("Remote static key is not valid x25519 key!")
        };

        if !self.is_peer_allowed(&remote_static_key) {
            bail!("peer is not in ConnectList")
        }

        let noise = self.noise.into_transport_mode()?;
        let framed = MessagesCodec::new(self.max_message_len, noise).framed(stream);
        Ok((framed, peers_exchange))
    }

    fn is_peer_allowed(&self, remote_static_key: &x25519::PublicKey) -> bool {
        self.connect_list
            .peers()
            .iter()
            .map(|info| into_x25519_public_key(info.public_key))
            .any(|key| remote_static_key == &key)
    }
}

impl Handshake for NoiseHandshake {
    type Result = Vec<u8>;

    fn listen<S>(self, stream: S) -> HandshakeResult<S, Self::Result>
    where
        S: AsyncRead + AsyncWrite + 'static,
    {
        let peer_address = self.peer_address;
        let framed = self.read_handshake_msg(stream)
            .and_then(|(stream, handshake, _)| handshake.write_handshake_msg(stream, &[]))
            .and_then(|(stream, handshake)| handshake.read_handshake_msg(stream))
<<<<<<< HEAD
            .and_then(|(stream, handshake, peers_exchange)| {
                handshake.finalize(stream, peers_exchange)
=======
            .and_then(|(stream, handshake)| handshake.finalize(stream))
            .map_err(move |e| {
                e.context(format!("peer {} disconnected", peer_address))
                    .into()
>>>>>>> 4cf37115
            });
        Box::new(framed)
    }

    fn send<S>(self, stream: S) -> HandshakeResult<S, Self::Result>
    where
        S: AsyncRead + AsyncWrite + 'static,
    {
<<<<<<< HEAD
        match self.peers_exchange.clone() {
            Some(peers_exchange) => {
                let framed = self.write_handshake_msg(stream, &[])
                    .and_then(|(stream, handshake)| handshake.read_handshake_msg(stream))
                    .and_then(move |(stream, handshake, _)| {
                        handshake.write_handshake_msg(stream, &peers_exchange.into_bytes())
                    })
                    .and_then(|(stream, handshake)| handshake.finalize(stream, Vec::new()));
                Box::new(framed)
            }
            None => Box::new(future::err(other_error(
                "Can't send handshake request without PeersExchange",
            ))),
        }
=======
        let peer_address = self.peer_address;
        let framed = self.write_handshake_msg(stream)
            .and_then(|(stream, handshake)| handshake.read_handshake_msg(stream))
            .and_then(|(stream, handshake)| handshake.write_handshake_msg(stream))
            .and_then(|(stream, handshake)| handshake.finalize(stream))
            .map_err(move |e| {
                e.context(format!("peer {} disconnected", peer_address))
                    .into()
            });
        Box::new(framed)
>>>>>>> 4cf37115
    }
}<|MERGE_RESOLUTION|>--- conflicted
+++ resolved
@@ -17,11 +17,7 @@
 use tokio_codec::{Decoder, Framed};
 use tokio_io::{AsyncRead, AsyncWrite};
 
-<<<<<<< HEAD
 use std::{io, net::SocketAddr};
-=======
-use std::net::SocketAddr;
->>>>>>> 4cf37115
 
 use super::wrapper::NoiseWrapper;
 use crypto::{
@@ -144,11 +140,7 @@
     pub fn read_handshake_msg<S: AsyncRead + 'static>(
         mut self,
         stream: S,
-<<<<<<< HEAD
-    ) -> impl Future<Item = (S, Self, Vec<u8>), Error = io::Error> {
-=======
-    ) -> impl Future<Item = (S, Self), Error = failure::Error> {
->>>>>>> 4cf37115
+    ) -> impl Future<Item = (S, Self, Vec<u8>), Error = failure::Error> {
         HandshakeRawMessage::read(stream).and_then(move |(stream, msg)| {
             let message = self.noise.read_handshake_msg(&msg.0)?;
             Ok((stream, self, message))
@@ -158,14 +150,9 @@
     pub fn write_handshake_msg<S: AsyncWrite + 'static>(
         mut self,
         stream: S,
-<<<<<<< HEAD
         msg: &[u8],
-    ) -> impl Future<Item = (S, Self), Error = io::Error> {
+    ) -> impl Future<Item = (S, Self), Error = failure::Error> {
         done(self.noise.write_handshake_msg(msg))
-=======
-    ) -> impl Future<Item = (S, Self), Error = failure::Error> {
-        done(self.noise.write_handshake_msg())
->>>>>>> 4cf37115
             .map_err(|e| e.into())
             .and_then(|buf| HandshakeRawMessage(buf).write(stream))
             .map(move |(stream, _)| (stream, self))
@@ -174,12 +161,8 @@
     pub fn finalize<S: AsyncRead + AsyncWrite + 'static>(
         self,
         stream: S,
-<<<<<<< HEAD
         peers_exchange: Vec<u8>,
-    ) -> Result<(Framed<S, MessagesCodec>, Vec<u8>), io::Error> {
-=======
-    ) -> Result<Framed<S, MessagesCodec>, failure::Error> {
->>>>>>> 4cf37115
+    ) -> Result<(Framed<S, MessagesCodec>, Vec<u8>), failure::Error> {
         let remote_static_key = {
             // Panic because with selected handshake pattern we must have
             // `remote_static_key` on final step of handshake.
@@ -219,15 +202,12 @@
         let framed = self.read_handshake_msg(stream)
             .and_then(|(stream, handshake, _)| handshake.write_handshake_msg(stream, &[]))
             .and_then(|(stream, handshake)| handshake.read_handshake_msg(stream))
-<<<<<<< HEAD
             .and_then(|(stream, handshake, peers_exchange)| {
                 handshake.finalize(stream, peers_exchange)
-=======
-            .and_then(|(stream, handshake)| handshake.finalize(stream))
+            })
             .map_err(move |e| {
                 e.context(format!("peer {} disconnected", peer_address))
                     .into()
->>>>>>> 4cf37115
             });
         Box::new(framed)
     }
@@ -236,7 +216,6 @@
     where
         S: AsyncRead + AsyncWrite + 'static,
     {
-<<<<<<< HEAD
         match self.peers_exchange.clone() {
             Some(peers_exchange) => {
                 let framed = self.write_handshake_msg(stream, &[])
@@ -244,24 +223,16 @@
                     .and_then(move |(stream, handshake, _)| {
                         handshake.write_handshake_msg(stream, &peers_exchange.into_bytes())
                     })
-                    .and_then(|(stream, handshake)| handshake.finalize(stream, Vec::new()));
+                    .and_then(|(stream, handshake)| handshake.finalize(stream, Vec::new()))
+                    .map_err(move |e| {
+                    e.context(format!("peer {} disconnected", peer_address))
+                        .into()
+                });
                 Box::new(framed)
             }
             None => Box::new(future::err(other_error(
                 "Can't send handshake request without PeersExchange",
             ))),
         }
-=======
-        let peer_address = self.peer_address;
-        let framed = self.write_handshake_msg(stream)
-            .and_then(|(stream, handshake)| handshake.read_handshake_msg(stream))
-            .and_then(|(stream, handshake)| handshake.write_handshake_msg(stream))
-            .and_then(|(stream, handshake)| handshake.finalize(stream))
-            .map_err(move |e| {
-                e.context(format!("peer {} disconnected", peer_address))
-                    .into()
-            });
-        Box::new(framed)
->>>>>>> 4cf37115
     }
 }