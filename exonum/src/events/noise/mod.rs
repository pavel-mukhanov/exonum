// Copyright 2018 The Exonum Team
//
// Licensed under the Apache License, Version 2.0 (the "License");
// you may not use this file except in compliance with the License.
// You may obtain a copy of the License at
//
//   http://www.apache.org/licenses/LICENSE-2.0
//
// Unless required by applicable law or agreed to in writing, software
// distributed under the License is distributed on an "AS IS" BASIS,
// WITHOUT WARRANTIES OR CONDITIONS OF ANY KIND, either express or implied.
// See the License for the specific language governing permissions and
// limitations under the License.

use futures::future::{done, Future};
use tokio_io::{
    codec::Framed, io::{read_exact, write_all}, AsyncRead, AsyncWrite,
};

use std::io;

use crypto::{
    x25519::{self, into_x25519_keypair, into_x25519_public_key}, PublicKey, SecretKey,
};
use events::noise::wrapper::MAX_HANDSHAKE_MESSAGE_LENGTH;
use events::{
    codec::MessagesCodec, noise::wrapper::{NoiseWrapper, HANDSHAKE_HEADER_LENGTH},
};

pub mod sodium_resolver;
pub mod wrapper;

#[cfg(test)]
mod tests;

type HandshakeResult<S> = Box<dyn Future<Item = Framed<S, MessagesCodec>, Error = io::Error>>;

#[derive(Debug, Clone)]
/// Params needed to establish secured connection using Noise Protocol.
pub struct HandshakeParams {
    pub public_key: x25519::PublicKey,
    pub secret_key: x25519::SecretKey,
    pub max_message_len: u32,
    pub remote_key: Option<x25519::PublicKey>,
}

impl HandshakeParams {
    pub fn new(public_key: PublicKey, secret_key: SecretKey, max_message_len: u32) -> Self {
        let (public_key, secret_key) = into_x25519_keypair(public_key, secret_key).unwrap();

        Self {
            public_key,
            secret_key,
            max_message_len,
            remote_key: None,
        }
    }

    pub fn set_remote_key(&mut self, remote_key: PublicKey) {
        self.remote_key = Some(into_x25519_public_key(remote_key));
    }
}

pub trait Handshake {
    fn listen<S: AsyncRead + AsyncWrite + 'static>(self, stream: S) -> HandshakeResult<S>;
    fn send<S: AsyncRead + AsyncWrite + 'static>(self, stream: S) -> HandshakeResult<S>;
}

#[derive(Debug)]
pub struct NoiseHandshake {
    noise: NoiseWrapper,
    max_message_len: u32,
}

impl NoiseHandshake {
    pub fn initiator(params: &HandshakeParams) -> Self {
        let noise = NoiseWrapper::initiator(params);
        Self {
            noise,
            max_message_len: params.max_message_len,
        }
    }

    pub fn responder(params: &HandshakeParams) -> Self {
        let noise = NoiseWrapper::responder(params);
        Self {
            noise,
            max_message_len: params.max_message_len,
        }
    }

    fn read_handshake_msg<S: AsyncRead + 'static>(
        mut self,
        stream: S,
    ) -> impl Future<Item = (S, Self), Error = io::Error> {
        HandshakeRawMessage::read(stream).and_then(move |(stream, msg)| {
            self.noise.read_handshake_msg(&msg.0)?;
            Ok((stream, self))
        })
    }

    fn write_handshake_msg<S: AsyncWrite + 'static>(
        mut self,
        stream: S,
    ) -> impl Future<Item = (S, Self), Error = io::Error> {
        done(self.noise.write_handshake_msg())
            .map_err(|e| e.into())
            .and_then(|buf| HandshakeRawMessage(buf).write(stream))
            .map(move |(stream, _)| (stream, self))
    }

    fn finalize<S: AsyncRead + AsyncWrite + 'static>(
        self,
        stream: S,
    ) -> Result<Framed<S, MessagesCodec>, io::Error> {
        let noise = self.noise.into_transport_mode()?;
        let framed = stream.framed(MessagesCodec::new(self.max_message_len, noise));
        Ok(framed)
    }
}

impl Handshake for NoiseHandshake {
    fn listen<S>(self, stream: S) -> HandshakeResult<S>
    where
        S: AsyncRead + AsyncWrite + 'static,
    {
        let framed = self.read_handshake_msg(stream)
            .and_then(|(stream, handshake)| handshake.write_handshake_msg(stream))
            .and_then(|(stream, handshake)| handshake.read_handshake_msg(stream))
            .and_then(|(stream, handshake)| handshake.finalize(stream));
        Box::new(framed)
    }

    fn send<S>(self, stream: S) -> HandshakeResult<S>
    where
        S: AsyncRead + AsyncWrite + 'static,
    {
        let framed = self.write_handshake_msg(stream)
            .and_then(|(stream, handshake)| handshake.read_handshake_msg(stream))
            .and_then(|(stream, handshake)| handshake.write_handshake_msg(stream))
            .and_then(|(stream, handshake)| handshake.finalize(stream));
        Box::new(framed)
    }
}

<<<<<<< HEAD
pub struct HandshakeRawMessage(Vec<u8>);

impl HandshakeRawMessage {
    pub fn read<S: AsyncRead + 'static>(
        sock: S,
    ) -> impl Future<Item = (S, Self), Error = io::Error> {
        let buf = vec![0u8; HANDSHAKE_HEADER_LENGTH];
        // First byte of handshake message is payload length, remaining bytes [1; len] is
        // the handshake payload. Therefore, we need to read first byte and after that
        // remaining payload.
        read_exact(sock, buf)
            .and_then(|(stream, msg)| read_exact(stream, vec![0u8; msg[0] as usize]))
            .and_then(|(stream, msg)| Ok((stream, HandshakeRawMessage(msg))))
    }
=======
fn read<S: AsyncRead + 'static>(sock: S) -> impl Future<Item = (S, Vec<u8>), Error = io::Error> {
    let buf = vec![0_u8; HANDSHAKE_HEADER_LENGTH];
    // First byte of handshake message is payload length, remaining bytes [1; len] is
    // the handshake payload. Therefore, we need to read first byte and after that
    // remaining payload.
    read_exact(sock, buf).and_then(|(stream, msg)| read_exact(stream, vec![0_u8; msg[0] as usize]))
}
>>>>>>> ff79701d

    pub fn write<S: AsyncWrite + 'static>(
        self,
        sock: S,
    ) -> impl Future<Item = (S, Vec<u8>), Error = io::Error> {
        let len = self.0.len();
        debug_assert!(len < MAX_HANDSHAKE_MESSAGE_LENGTH);

        write_all(sock, vec![len as u8; HANDSHAKE_HEADER_LENGTH])
            .and_then(move |(sock, _)| write_all(sock, self.0))
    }
}<|MERGE_RESOLUTION|>--- conflicted
+++ resolved
@@ -143,7 +143,6 @@
     }
 }
 
-<<<<<<< HEAD
 pub struct HandshakeRawMessage(Vec<u8>);
 
 impl HandshakeRawMessage {
@@ -158,15 +157,6 @@
             .and_then(|(stream, msg)| read_exact(stream, vec![0u8; msg[0] as usize]))
             .and_then(|(stream, msg)| Ok((stream, HandshakeRawMessage(msg))))
     }
-=======
-fn read<S: AsyncRead + 'static>(sock: S) -> impl Future<Item = (S, Vec<u8>), Error = io::Error> {
-    let buf = vec![0_u8; HANDSHAKE_HEADER_LENGTH];
-    // First byte of handshake message is payload length, remaining bytes [1; len] is
-    // the handshake payload. Therefore, we need to read first byte and after that
-    // remaining payload.
-    read_exact(sock, buf).and_then(|(stream, msg)| read_exact(stream, vec![0_u8; msg[0] as usize]))
-}
->>>>>>> ff79701d
 
     pub fn write<S: AsyncWrite + 'static>(
         self,
