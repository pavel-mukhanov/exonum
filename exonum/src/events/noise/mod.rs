// Copyright 2018 The Exonum Team
//
// Licensed under the Apache License, Version 2.0 (the "License");
// you may not use this file except in compliance with the License.
// You may obtain a copy of the License at
//
//   http://www.apache.org/licenses/LICENSE-2.0
//
// Unless required by applicable law or agreed to in writing, software
// distributed under the License is distributed on an "AS IS" BASIS,
// WITHOUT WARRANTIES OR CONDITIONS OF ANY KIND, either express or implied.
// See the License for the specific language governing permissions and
// limitations under the License.

// spell-checker:ignore uint
use failure;

#[cfg(feature = "sodiumoxide-crypto")]
#[doc(inline)]
pub use self::wrappers::sodium_wrapper::{
    handshake::{HandshakeParams, NoiseHandshake},
    wrapper::{
        NoiseWrapper, HANDSHAKE_HEADER_LENGTH, MAX_HANDSHAKE_MESSAGE_LENGTH,
        MIN_HANDSHAKE_MESSAGE_LENGTH,
    },
};

use byteorder::{ByteOrder, LittleEndian};
use futures::future::Future;
use tokio_codec::Framed;
use tokio_io::{
    io::{read_exact, write_all}, AsyncRead, AsyncWrite,
};

use events::{codec::MessagesCodec, error::into_failure};

pub mod error;
pub mod wrappers;

#[cfg(test)]
mod tests;

pub const MAX_MESSAGE_LENGTH: usize = 65_535;
pub const TAG_LENGTH: usize = 16;
pub const HEADER_LENGTH: usize = 4;

<<<<<<< HEAD
type HandshakeResult<S, R> =
    Box<dyn Future<Item = (Framed<S, MessagesCodec>, R), Error = io::Error>>;
=======
type HandshakeResult<S> =
    Box<dyn Future<Item = (Framed<S, MessagesCodec>), Error = failure::Error>>;
>>>>>>> 4cf37115

pub trait Handshake {
    type Result;

    fn listen<S: AsyncRead + AsyncWrite + 'static>(
        self,
        stream: S,
    ) -> HandshakeResult<S, Self::Result>;
    fn send<S: AsyncRead + AsyncWrite + 'static>(
        self,
        stream: S,
    ) -> HandshakeResult<S, Self::Result>;
}

pub struct HandshakeRawMessage(pub Vec<u8>);

impl HandshakeRawMessage {
    pub fn read<S: AsyncRead + 'static>(
        sock: S,
    ) -> impl Future<Item = (S, Self), Error = failure::Error> {
        let buf = vec![0_u8; HANDSHAKE_HEADER_LENGTH];
        // First `HANDSHAKE_HEADER_LENGTH` bytes of handshake message is the payload length
        // in little-endian, remaining bytes is the handshake payload. Therefore, we need to read
        // `HANDSHAKE_HEADER_LENGTH` bytes as a little-endian integer and than we need to read
        // remaining payload.
        read_exact(sock, buf)
            .and_then(|(stream, msg)| {
                let len = LittleEndian::read_uint(&msg, HANDSHAKE_HEADER_LENGTH);
                read_exact(stream, vec![0_u8; len as usize])
            })
            .map_err(into_failure)
            .and_then(|(stream, msg)| Ok((stream, HandshakeRawMessage(msg))))
    }

    pub fn write<S: AsyncWrite + 'static>(
        self,
        sock: S,
    ) -> impl Future<Item = (S, Vec<u8>), Error = failure::Error> {
        let len = self.0.len();
        debug_assert!(len < MAX_HANDSHAKE_MESSAGE_LENGTH);

        // First `HANDSHAKE_HEADER_LENGTH` bytes of handshake message
        // is the payload length in little-endian.
        let mut message = vec![0_u8; HANDSHAKE_HEADER_LENGTH];
        LittleEndian::write_uint(&mut message, len as u64, HANDSHAKE_HEADER_LENGTH);

        write_all(sock, message)
            .and_then(move |(sock, _)| write_all(sock, self.0))
            .map_err(into_failure)
    }
}<|MERGE_RESOLUTION|>--- conflicted
+++ resolved
@@ -44,13 +44,7 @@
 pub const TAG_LENGTH: usize = 16;
 pub const HEADER_LENGTH: usize = 4;
 
-<<<<<<< HEAD
-type HandshakeResult<S, R> =
-    Box<dyn Future<Item = (Framed<S, MessagesCodec>, R), Error = io::Error>>;
-=======
-type HandshakeResult<S> =
-    Box<dyn Future<Item = (Framed<S, MessagesCodec>), Error = failure::Error>>;
->>>>>>> 4cf37115
+type HandshakeResult<S, R> = Box<dyn Future<Item = (Framed<S, MessagesCodec>), Error = failure::Error>>;
 
 pub trait Handshake {
     type Result;
