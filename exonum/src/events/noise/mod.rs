// Copyright 2018 The Exonum Team
//
// Licensed under the Apache License, Version 2.0 (the "License");
// you may not use this file except in compliance with the License.
// You may obtain a copy of the License at
//
//   http://www.apache.org/licenses/LICENSE-2.0
//
// Unless required by applicable law or agreed to in writing, software
// distributed under the License is distributed on an "AS IS" BASIS,
// WITHOUT WARRANTIES OR CONDITIONS OF ANY KIND, either express or implied.
// See the License for the specific language governing permissions and
// limitations under the License.

use byteorder::{ByteOrder, LittleEndian};
use futures::future::{done, Future};
use tokio_core::net::TcpStream;
use tokio_io::{codec::Framed,
               io::{read_exact, write_all},
               AsyncRead};

use std::io;

use crypto::{PublicKey, SecretKey};
<<<<<<< HEAD
use events::codec::MessagesCodec;
use events::error::into_other;
use events::noise::wrapper::NoiseError;
use events::noise::wrapper::{NoiseWrapper, HANDSHAKE_HEADER_LENGTH};
use futures::future::err;
use node::ConnectList;
use std::net::SocketAddr;
=======
use events::{codec::MessagesCodec,
             noise::wrapper::{NoiseWrapper, HANDSHAKE_HEADER_LENGTH}};
>>>>>>> 5272756e

pub mod wrapper;

#[cfg(test)]
mod tests;

type HandshakeResult = Box<Future<Item = Framed<TcpStream, MessagesCodec>, Error = io::Error>>;

#[derive(Debug, Clone)]
/// Params needed to establish secured connection using Noise Protocol.
pub struct HandshakeParams {
    pub public_key: PublicKey,
    pub secret_key: SecretKey,
    pub max_message_len: u32,
    pub connect_list: ConnectList,
}

#[derive(Debug)]
pub struct NoiseHandshake {}

impl NoiseHandshake {
    pub fn listen(params: &HandshakeParams, stream: TcpStream) -> HandshakeResult {
        listen_handshake(stream, params)
    }

    pub fn send(params: &HandshakeParams, stream: TcpStream, peer: &SocketAddr) -> HandshakeResult {
        send_handshake(stream, params, peer)
    }
}

fn listen_handshake(stream: TcpStream, params: &HandshakeParams) -> HandshakeResult {
    let max_message_len = params.max_message_len;

    let mut noise = NoiseWrapper::responder(params);
    let framed = read(stream).and_then(move |(stream, msg)| {
        read_handshake_msg(&msg, &mut noise).and_then(move |_| {
            write_handshake_msg(&mut noise)
                .and_then(|(len, buf)| write(stream, &buf, len))
                .and_then(|(stream, _msg)| read(stream))
                .and_then(move |(stream, msg)| {
                    noise.read_handshake_msg(&msg)?;
                    let noise = noise.into_transport_mode()?;
                    let framed = stream.framed(MessagesCodec::new(max_message_len, noise));
                    Ok(framed)
                })
        })
    });

    Box::new(framed)
}

fn send_handshake(
    stream: TcpStream,
    params: &HandshakeParams,
    peer: &SocketAddr,
) -> HandshakeResult {
    let max_message_len = params.max_message_len;

    match check_connect_list() {
        Ok(()) => {
            let mut noise = NoiseWrapper::initiator(params, peer);
            let framed = write_handshake_msg(&mut noise)
                .and_then(|(len, buf)| write(stream, &buf, len))
                .and_then(|(stream, _msg)| read(stream))
                .and_then(move |(stream, msg)| {
                    read_handshake_msg(&msg, &mut noise).and_then(move |_| {
                        write_handshake_msg(&mut noise)
                            .and_then(|(len, buf)| write(stream, &buf, len))
                            .and_then(move |(stream, _msg)| {
                                let noise = noise.into_transport_mode()?;
                                let framed =
                                    stream.framed(MessagesCodec::new(max_message_len, noise));
                                Ok(framed)
                            })
                    })
                });

            Box::new(framed)
        }
        Err(e) => Box::new(err(e.into())),
    }
}

fn check_connect_list() -> Result<(), NoiseError> {
    Err(NoiseError::new("not in connect list"))
}

fn read(sock: TcpStream) -> Box<Future<Item = (TcpStream, Vec<u8>), Error = io::Error>> {
    let buf = vec![0u8; HANDSHAKE_HEADER_LENGTH];
    Box::new(
        read_exact(sock, buf)
            .and_then(|(stream, msg)| read_exact(stream, vec![0u8; msg[0] as usize])),
    )
}

fn write(
    sock: TcpStream,
    buf: &[u8],
    len: usize,
) -> Box<Future<Item = (TcpStream, Vec<u8>), Error = io::Error>> {
    let mut message = vec![0u8; HANDSHAKE_HEADER_LENGTH];
    LittleEndian::write_u16(&mut message, len as u16);
    message.extend_from_slice(&buf[0..len]);
    Box::new(write_all(sock, message))
}

fn write_handshake_msg(
    noise: &mut NoiseWrapper,
) -> Box<Future<Item = (usize, Vec<u8>), Error = io::Error>> {
    let res = noise.write_handshake_msg();
    Box::new(done(res.map_err(|e| e.into())))
}

pub fn read_handshake_msg(
    input: &[u8],
    noise: &mut NoiseWrapper,
) -> Box<Future<Item = (usize, Vec<u8>), Error = io::Error>> {
    let res = noise.read_handshake_msg(input);
    Box::new(done(res.map_err(|e| e.into())))
}<|MERGE_RESOLUTION|>--- conflicted
+++ resolved
@@ -22,18 +22,8 @@
 use std::io;
 
 use crypto::{PublicKey, SecretKey};
-<<<<<<< HEAD
-use events::codec::MessagesCodec;
-use events::error::into_other;
-use events::noise::wrapper::NoiseError;
-use events::noise::wrapper::{NoiseWrapper, HANDSHAKE_HEADER_LENGTH};
-use futures::future::err;
-use node::ConnectList;
-use std::net::SocketAddr;
-=======
 use events::{codec::MessagesCodec,
              noise::wrapper::{NoiseWrapper, HANDSHAKE_HEADER_LENGTH}};
->>>>>>> 5272756e
 
 pub mod wrapper;
 
@@ -48,7 +38,6 @@
     pub public_key: PublicKey,
     pub secret_key: SecretKey,
     pub max_message_len: u32,
-    pub connect_list: ConnectList,
 }
 
 #[derive(Debug)]
@@ -59,66 +48,48 @@
         listen_handshake(stream, params)
     }
 
-    pub fn send(params: &HandshakeParams, stream: TcpStream, peer: &SocketAddr) -> HandshakeResult {
-        send_handshake(stream, params, peer)
+    pub fn send(params: &HandshakeParams, stream: TcpStream) -> HandshakeResult {
+        send_handshake(stream, params)
     }
 }
 
 fn listen_handshake(stream: TcpStream, params: &HandshakeParams) -> HandshakeResult {
     let max_message_len = params.max_message_len;
-
     let mut noise = NoiseWrapper::responder(params);
     let framed = read(stream).and_then(move |(stream, msg)| {
-        read_handshake_msg(&msg, &mut noise).and_then(move |_| {
-            write_handshake_msg(&mut noise)
-                .and_then(|(len, buf)| write(stream, &buf, len))
-                .and_then(|(stream, _msg)| read(stream))
-                .and_then(move |(stream, msg)| {
-                    noise.read_handshake_msg(&msg)?;
-                    let noise = noise.into_transport_mode()?;
-                    let framed = stream.framed(MessagesCodec::new(max_message_len, noise));
-                    Ok(framed)
-                })
-        })
+        let _buf = noise.read_handshake_msg(&msg);
+        write_handshake_msg(&mut noise)
+            .and_then(|(len, buf)| write(stream, &buf, len))
+            .and_then(|(stream, _msg)| read(stream))
+            .and_then(move |(stream, msg)| {
+                let _buf = noise.read_handshake_msg(&msg);
+                let noise = noise.into_transport_mode()?;
+                let framed = stream.framed(MessagesCodec::new(max_message_len, noise));
+                Ok(framed)
+            })
     });
 
     Box::new(framed)
 }
 
-fn send_handshake(
-    stream: TcpStream,
-    params: &HandshakeParams,
-    peer: &SocketAddr,
-) -> HandshakeResult {
+fn send_handshake(stream: TcpStream, params: &HandshakeParams) -> HandshakeResult {
     let max_message_len = params.max_message_len;
+    let mut noise = NoiseWrapper::initiator(params);
+    let framed = write_handshake_msg(&mut noise)
+        .and_then(|(len, buf)| write(stream, &buf, len))
+        .and_then(|(stream, _msg)| read(stream))
+        .and_then(move |(stream, msg)| {
+            let _buf = noise.read_handshake_msg(&msg);
+            write_handshake_msg(&mut noise)
+                .and_then(|(len, buf)| write(stream, &buf, len))
+                .and_then(move |(stream, _msg)| {
+                    let noise = noise.into_transport_mode()?;
+                    let framed = stream.framed(MessagesCodec::new(max_message_len, noise));
+                    Ok(framed)
+                })
+        });
 
-    match check_connect_list() {
-        Ok(()) => {
-            let mut noise = NoiseWrapper::initiator(params, peer);
-            let framed = write_handshake_msg(&mut noise)
-                .and_then(|(len, buf)| write(stream, &buf, len))
-                .and_then(|(stream, _msg)| read(stream))
-                .and_then(move |(stream, msg)| {
-                    read_handshake_msg(&msg, &mut noise).and_then(move |_| {
-                        write_handshake_msg(&mut noise)
-                            .and_then(|(len, buf)| write(stream, &buf, len))
-                            .and_then(move |(stream, _msg)| {
-                                let noise = noise.into_transport_mode()?;
-                                let framed =
-                                    stream.framed(MessagesCodec::new(max_message_len, noise));
-                                Ok(framed)
-                            })
-                    })
-                });
-
-            Box::new(framed)
-        }
-        Err(e) => Box::new(err(e.into())),
-    }
-}
-
-fn check_connect_list() -> Result<(), NoiseError> {
-    Err(NoiseError::new("not in connect list"))
+    Box::new(framed)
 }
 
 fn read(sock: TcpStream) -> Box<Future<Item = (TcpStream, Vec<u8>), Error = io::Error>> {
@@ -145,12 +116,4 @@
 ) -> Box<Future<Item = (usize, Vec<u8>), Error = io::Error>> {
     let res = noise.write_handshake_msg();
     Box::new(done(res.map_err(|e| e.into())))
-}
-
-pub fn read_handshake_msg(
-    input: &[u8],
-    noise: &mut NoiseWrapper,
-) -> Box<Future<Item = (usize, Vec<u8>), Error = io::Error>> {
-    let res = noise.read_handshake_msg(input);
-    Box::new(done(res.map_err(|e| e.into())))
 }