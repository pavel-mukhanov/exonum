// Copyright 2018 The Exonum Team
//
// Licensed under the Apache License, Version 2.0 (the "License");
// you may not use this file except in compliance with the License.
// You may obtain a copy of the License at
//
//   http://www.apache.org/licenses/LICENSE-2.0
//
// Unless required by applicable law or agreed to in writing, software
// distributed under the License is distributed on an "AS IS" BASIS,
// WITHOUT WARRANTIES OR CONDITIONS OF ANY KIND, either express or implied.
// See the License for the specific language governing permissions and
// limitations under the License.

use failure;
use futures::{
    future, future::{err, Either}, stream::SplitStream, sync::mpsc, unsync, Future, IntoFuture,
    Poll, Sink, Stream,
};
use tokio_codec::Framed;
use tokio_core::{
    net::{TcpListener, TcpStream}, reactor::Handle,
};
use tokio_retry::{
    strategy::{jitter, FixedInterval}, Retry,
};

use std::{cell::RefCell, collections::HashMap, net::SocketAddr, rc::Rc, time::Duration};

use super::{
    error::{log_error, result_ok}, to_box,
};
use events::{
    codec::MessagesCodec, error::into_failure, noise::{Handshake, HandshakeParams, NoiseHandshake},
};
use helpers::Milliseconds;
use messages::{Any, Connect, Message, RawMessage};

const OUTGOING_CHANNEL_SIZE: usize = 10;

#[derive(Debug)]
pub enum NetworkEvent {
    MessageReceived(SocketAddr, RawMessage),
    PeerConnected(SocketAddr, Connect),
    PeerDisconnected(SocketAddr),
    UnableConnectToPeer(SocketAddr),
}

#[derive(Debug, Clone)]
pub enum NetworkRequest {
    SendMessage(SocketAddr, RawMessage),
    DisconnectWithPeer(SocketAddr),
    Shutdown,
}

#[derive(Serialize, Deserialize, Debug, Clone, Copy)]
pub struct NetworkConfiguration {
    // TODO: Think more about config parameters. (ECR-162)
    pub max_incoming_connections: usize,
    pub max_outgoing_connections: usize,
    pub tcp_nodelay: bool,
    pub tcp_keep_alive: Option<u64>,
    pub tcp_connect_retry_timeout: Milliseconds,
    pub tcp_connect_max_retries: u64,
}

impl Default for NetworkConfiguration {
    fn default() -> Self {
        Self {
            max_incoming_connections: 128,
            max_outgoing_connections: 128,
            tcp_keep_alive: None,
            tcp_nodelay: true,
            tcp_connect_retry_timeout: 15_000,
            tcp_connect_max_retries: 10,
        }
    }
}

#[derive(Debug)]
pub struct NetworkPart {
    pub our_connect_message: Connect,
    pub listen_address: SocketAddr,
    pub network_config: NetworkConfiguration,
    pub max_message_len: u32,
    pub network_requests: (mpsc::Sender<NetworkRequest>, mpsc::Receiver<NetworkRequest>),
    pub network_tx: mpsc::Sender<NetworkEvent>,
}

#[derive(Debug, Default, Clone)]
struct ConnectionsPool {
    inner: Rc<RefCell<HashMap<SocketAddr, mpsc::Sender<RawMessage>>>>,
}

impl ConnectionsPool {
    fn new() -> Self {
        Self::default()
    }

    fn insert(&self, peer: SocketAddr, sender: &mpsc::Sender<RawMessage>) {
        self.inner.borrow_mut().insert(peer, sender.clone());
    }

    fn remove(&self, peer: &SocketAddr) -> Result<mpsc::Sender<RawMessage>, failure::Error> {
        self.inner
            .borrow_mut()
            .remove(peer)
            .ok_or_else(|| format_err!("there is no sender in the connection pool"))
    }

    fn get(&self, peer: SocketAddr) -> Option<mpsc::Sender<RawMessage>> {
        self.inner.borrow_mut().get(&peer).cloned()
    }

    fn len(&self) -> usize {
        self.inner.borrow_mut().len()
    }

    fn connect_to_peer(
        self,
        network_config: NetworkConfiguration,
        peer: SocketAddr,
        network_tx: mpsc::Sender<NetworkEvent>,
        handle: &Handle,
        handshake_params: &HandshakeParams,
    ) -> Option<mpsc::Sender<RawMessage>> {
        let limit = network_config.max_outgoing_connections;
        if self.len() >= limit {
            warn!(
                "Rejected outgoing connection with peer={}, \
                 connections limit reached.",
                peer
            );
            return None;
        }
        // Register outgoing channel.
        let (conn_tx, conn_rx) = mpsc::channel(OUTGOING_CHANNEL_SIZE);
        self.insert(peer, &conn_tx);
        // Enable retry feature for outgoing connection.
        let timeout = network_config.tcp_connect_retry_timeout;
        let max_tries = network_config.tcp_connect_max_retries as usize;
        let strategy = FixedInterval::from_millis(timeout)
            .map(jitter)
            .take(max_tries);
        let handle_cloned = handle.clone();
        let handshake_params = handshake_params.clone();

        let action = move || TcpStream::connect(&peer, &handle_cloned);
        let connect_handle = Retry::spawn(strategy, action)
            .map_err(into_failure)
            // Configure socket
            .and_then(move |sock| {
                sock.set_nodelay(network_config.tcp_nodelay)?;
                let duration =
                    network_config.tcp_keep_alive.map(Duration::from_millis);
                sock.set_keepalive(duration)?;
                Ok(sock)
            })
            .and_then(move |sock| {
                Self::build_handshake_initiator(sock, &peer, &handshake_params)
            })
            // Connect socket with the outgoing channel
            .and_then(move |stream| {
                trace!("Established connection with peer={}", peer);
                let (sink, stream) = stream.split();

                let writer = conn_rx
                    .map_err(|_| format_err!("Can't send data into socket"))
                    .forward(sink);
                let reader = stream.for_each(result_ok);

                reader
                    .select2(writer)
                    .map_err(|_| format_err!("Socket error"))
                    .and_then(|res| match res {
                        Either::A((_, _reader)) => Ok("by reader"),
                        Either::B((_, _writer)) => Ok("by writer"),
                    })
            })
            .then(move |res| {
                trace!(
                    "Disconnection with peer={}, reason={:?}",
                    peer,
                    res
                );
                self.disconnect_with_peer(peer, network_tx.clone())
            })
            .map_err(log_error);
        handle.spawn(connect_handle);
        Some(conn_tx)
    }

    fn disconnect_with_peer(
        &self,
        peer: SocketAddr,
        network_tx: mpsc::Sender<NetworkEvent>,
    ) -> Box<dyn Future<Item = (), Error = failure::Error>> {
        let fut = self.remove(&peer)
            .into_future()
            .and_then(move |_| {
                network_tx
                    .send(NetworkEvent::PeerDisconnected(peer))
                    .map_err(|_| format_err!("can't send disconnect"))
            })
            .map(drop);
        to_box(fut)
    }

    fn build_handshake_initiator(
        stream: TcpStream,
        peer: &SocketAddr,
        handshake_params: &HandshakeParams,
    ) -> impl Future<Item = Framed<TcpStream, MessagesCodec>, Error = failure::Error> {
        let connect_list = &handshake_params.connect_list.clone();
        if let Some(remote_public_key) = connect_list.find_key_by_address(&peer) {
            let mut handshake_params = handshake_params.clone();
            handshake_params.set_remote_key(remote_public_key);
            NoiseHandshake::initiator(&handshake_params, peer).send(stream)
        } else {
            Box::new(err(format_err!(
                "Attempt to connect to the peer with address {:?} which \
                 is not in the ConnectList",
                peer
            )))
        }
    }
}

impl NetworkPart {
    pub fn run(
        self,
        handle: &Handle,
        handshake_params: &HandshakeParams,
    ) -> Box<dyn Future<Item = (), Error = failure::Error>> {
        let network_config = self.network_config;
        // Cancellation token
        let (cancel_sender, cancel_handler) = unsync::oneshot::channel();

        let requests_handle = RequestHandler::new(
            self.our_connect_message,
            network_config,
            self.network_tx.clone(),
            handle.clone(),
            self.network_requests.1,
            cancel_sender,
            handshake_params,
        );

        // TODO Don't use unwrap here! (ECR-1633)
        let server = Listener::bind(
            network_config,
            self.listen_address,
            handle.clone(),
            &self.network_tx,
            handshake_params,
        ).unwrap();

        let cancel_handler = cancel_handler.or_else(|e| {
            trace!("Requests handler closed: {}", e);
            Ok(())
        });
        let fut = server
            .join(requests_handle)
            .map(drop)
            .select(cancel_handler)
            .map_err(|(e, _)| e);
        to_box(fut)
    }
}

struct RequestHandler(
    // TODO: Replace with concrete type. (ECR-1634)
    Box<dyn Future<Item = (), Error = failure::Error>>,
);

impl RequestHandler {
    fn new(
        connect_message: Connect,
        network_config: NetworkConfiguration,
        network_tx: mpsc::Sender<NetworkEvent>,
        handle: Handle,
        receiver: mpsc::Receiver<NetworkRequest>,
        cancel_sender: unsync::oneshot::Sender<()>,
        handshake_params: &HandshakeParams,
    ) -> Self {
        let mut cancel_sender = Some(cancel_sender);
        let outgoing_connections = ConnectionsPool::new();
        let handshake_params = handshake_params.clone();
        let requests_handler = receiver
            .map_err(|_| format_err!("no network requests"))
            .for_each(move |request| {
                match request {
                    NetworkRequest::SendMessage(peer, msg) => {
                        let conn_tx = outgoing_connections
                            .get(peer)
                            .map(|conn_tx| to_future(Ok(conn_tx)))
                            .or_else(|| {
                                outgoing_connections
                                    .clone()
                                    .connect_to_peer(
                                        network_config,
                                        peer,
                                        network_tx.clone(),
                                        &handle,
                                        &handshake_params,
                                    )
                                    .map(|conn_tx|
                                        // if we create new connect, we should send connect message
                                        if &msg == connect_message.raw() {
                                            to_future(Ok(conn_tx))
                                        } else {
                                            to_future(conn_tx.send(connect_message.raw().clone())
                                                .map_err(|_| {
                                                    format_err!("can't send message to a connection")
                                                }))
                                        })
                            });
                        if let Some(conn_tx) = conn_tx {
                            let fut = conn_tx.and_then(|conn_tx| {
                                conn_tx
                                    .send(msg)
                                    .map_err(|_| format_err!("can't send message to a connection"))
                            });
                            to_box(fut)
                        } else {
                            let event = NetworkEvent::UnableConnectToPeer(peer);
                            let fut = network_tx
                                .clone()
                                .send(event)
                                .map_err(|_| format_err!("can't send network event"))
                                .into_future();
                            to_box(fut)
                        }
                    }
                    NetworkRequest::DisconnectWithPeer(peer) => {
                        outgoing_connections.disconnect_with_peer(peer, network_tx.clone())
                    }
                    // Immediately stop the event loop.
                    NetworkRequest::Shutdown => to_box(
                        cancel_sender
                            .take()
                            .ok_or_else(|| format_err!("shutdown twice"))
                            .into_future(),
                    ),
                }
            });
        RequestHandler(to_box(requests_handler))
    }
}

impl Future for RequestHandler {
    type Item = ();
    type Error = failure::Error;

    fn poll(&mut self) -> Poll<Self::Item, Self::Error> {
        self.0.poll()
    }
}

struct Listener(Box<dyn Future<Item = (), Error = failure::Error>>);

impl Listener {
    fn bind(
        network_config: NetworkConfiguration,
        listen_address: SocketAddr,
        handle: Handle,
        network_tx: &mpsc::Sender<NetworkEvent>,
        handshake_params: &HandshakeParams,
    ) -> Result<Self, failure::Error> {
        // Incoming connections limiter
        let incoming_connections_limit = network_config.max_incoming_connections;
        // The reference counter is used to automatically count the number of the open connections.
        let incoming_connections_counter: Rc<()> = Rc::default();
        // Incoming connections handler
        let listener = TcpListener::bind(&listen_address, &handle)?;
        let network_tx = network_tx.clone();
        let handshake_params = handshake_params.clone();
        let server = listener
            .incoming()
            .for_each(move |(sock, address)| {
                let holder = Rc::downgrade(&incoming_connections_counter);
                // Check incoming connections count
                let connections_count = Rc::weak_count(&incoming_connections_counter);
                if connections_count > incoming_connections_limit {
                    warn!(
                        "Rejected incoming connection with peer={}, \
                         connections limit reached.",
                        address
                    );
                    return to_box(future::ok(()));
                }
                trace!("Accepted incoming connection with peer={}", address);
                let network_tx = network_tx.clone();

                let handshake = NoiseHandshake::responder(&handshake_params, &address);
                let connection_handler = handshake
                    .listen(sock)
                    .and_then(move |sock| {
                        let (_, stream) = sock.split();
                        stream
                            .into_future()
                            .map_err(|e| e.0)
                            .and_then(|(raw, stream)| (Self::parse_connect_msg(raw), Ok(stream)))
                            .and_then(move |(connect, stream)| {
                                trace!("Received handshake message={:?}", connect);

                                Self::process_incoming_messages_old(
                                    stream, network_tx, connect, address,
                                )
                            })
                            .map(|_| {
                                // Ensure that holder lives until the stream ends.
                                let _holder = holder;
                            })
                    })
                    .map_err(|e| {
<<<<<<< HEAD
                        info!("{}", e.backtrace());
=======
                        error!("Connection terminated: {}: {}", e, e.find_root_cause());
>>>>>>> a2d4eade
                    });

                handle.spawn(to_box(connection_handler));
                to_box(future::ok(()))
            })
            .map_err(into_failure);

        Ok(Listener(to_box(server)))
    }

    fn parse_connect_msg(raw: Option<RawMessage>) -> Result<Connect, failure::Error> {
        let raw = raw.ok_or_else(|| format_err!("Incoming socket closed"))?;
        let message = Any::from_raw(raw).map_err(into_failure)?;
        match message {
            Any::Connect(connect) => Ok(connect),
            other => bail!(
                "First message from a remote peer is not Connect, got={:?}",
                other
            ),
        }
    }

    #[allow(dead_code)]
    fn process_incoming_messages<S>(
        stream: SplitStream<S>,
        network_tx: mpsc::Sender<NetworkEvent>,
        connect: Connect,
        address: SocketAddr,
    ) -> impl Future<Item = (), Error = failure::Error>
    where
        S: Stream<Item = RawMessage, Error = failure::Error>,
    {
        let event = NetworkEvent::PeerConnected(address, connect);
        let stream = stream.map(move |raw| NetworkEvent::MessageReceived(address, raw));

        network_tx
            .send(event)
            .map_err(into_failure)
            .and_then(|sender| sender.sink_map_err(into_failure).send_all(stream))
            .map(|_| ())
    }

    fn process_incoming_messages_old<S>(
        stream: SplitStream<S>,
        network_tx: mpsc::Sender<NetworkEvent>,
        connect: Connect,
        address: SocketAddr,
    ) -> impl Future<Item = (), Error = failure::Error>
        where
            S: Stream<Item = RawMessage, Error = failure::Error>,
    {
        let event = NetworkEvent::PeerConnected(address, connect);

        let stream = network_tx
            .clone()
            .send(event)
            .map_err(into_failure)
            .and_then(move |_| Ok(stream))
            .flatten_stream();

        let stream = stream.map(move |raw| NetworkEvent::MessageReceived(address, raw));

        stream.for_each(move |event| {
            network_tx.clone().send(event).map_err(into_failure).map(drop)
        })
    }
}

impl Future for Listener {
    type Item = ();
    type Error = failure::Error;

    fn poll(&mut self) -> Poll<Self::Item, Self::Error> {
        self.0.poll()
    }
}

fn to_future<F, I>(fut: F) -> Box<dyn Future<Item = I, Error = failure::Error>>
where
    F: IntoFuture<Item = I, Error = failure::Error> + 'static,
{
    Box::new(fut.into_future())
}<|MERGE_RESOLUTION|>--- conflicted
+++ resolved
@@ -414,11 +414,7 @@
                             })
                     })
                     .map_err(|e| {
-<<<<<<< HEAD
-                        info!("{}", e.backtrace());
-=======
                         error!("Connection terminated: {}: {}", e, e.find_root_cause());
->>>>>>> a2d4eade
                     });
 
                 handle.spawn(to_box(connection_handler));
