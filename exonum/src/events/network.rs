// Copyright 2018 The Exonum Team
//
// Licensed under the Apache License, Version 2.0 (the "License");
// you may not use this file except in compliance with the License.
// You may obtain a copy of the License at
//
//   http://www.apache.org/licenses/LICENSE-2.0
//
// Unless required by applicable law or agreed to in writing, software
// distributed under the License is distributed on an "AS IS" BASIS,
// WITHOUT WARRANTIES OR CONDITIONS OF ANY KIND, either express or implied.
// See the License for the specific language governing permissions and
// limitations under the License.

use futures::{future, future::Either, sync::mpsc, unsync, Future, IntoFuture, Poll, Sink, Stream};
use tokio_core::{net::{TcpListener, TcpStream},
                 reactor::Handle};
use tokio_retry::{strategy::{jitter, FixedInterval},
                  Retry};

use std::{cell::RefCell, collections::HashMap, io, net::SocketAddr, rc::Rc, time::Duration};

use super::{error::{into_other, log_error, other_error, result_ok},
            to_box};
use helpers::Milliseconds;
use messages::{Any, Connect, Message, RawMessage};
<<<<<<< HEAD
use events::noise::{HandshakeParams, NoiseHandshake, Handshake};
=======

use events::noise::{HandshakeParams, NoiseHandshake};
>>>>>>> 60f497d7

const OUTGOING_CHANNEL_SIZE: usize = 10;

#[derive(Debug)]
pub enum NetworkEvent {
    MessageReceived(SocketAddr, RawMessage),
    PeerConnected(SocketAddr, Connect),
    PeerDisconnected(SocketAddr),
    UnableConnectToPeer(SocketAddr),
}

#[derive(Debug, Clone)]
pub enum NetworkRequest {
    SendMessage(SocketAddr, RawMessage),
    DisconnectWithPeer(SocketAddr),
    Shutdown,
}

#[derive(Serialize, Deserialize, Debug, Clone, Copy)]
pub struct NetworkConfiguration {
    // TODO: think more about config parameters (ECR-162)
    pub max_incoming_connections: usize,
    pub max_outgoing_connections: usize,
    pub tcp_nodelay: bool,
    pub tcp_keep_alive: Option<u64>,
    pub tcp_connect_retry_timeout: Milliseconds,
    pub tcp_connect_max_retries: u64,
}

impl Default for NetworkConfiguration {
    fn default() -> NetworkConfiguration {
        NetworkConfiguration {
            max_incoming_connections: 128,
            max_outgoing_connections: 128,
            tcp_keep_alive: None,
            tcp_nodelay: true,
            tcp_connect_retry_timeout: 15_000,
            tcp_connect_max_retries: 10,
        }
    }
}

#[derive(Debug)]
pub struct NetworkPart {
    pub our_connect_message: Connect,
    pub listen_address: SocketAddr,
    pub network_config: NetworkConfiguration,
    pub max_message_len: u32,
    pub network_requests: (mpsc::Sender<NetworkRequest>, mpsc::Receiver<NetworkRequest>),
    pub network_tx: mpsc::Sender<NetworkEvent>,
}

#[derive(Debug, Default, Clone)]
struct ConnectionsPool {
    inner: Rc<RefCell<HashMap<SocketAddr, mpsc::Sender<RawMessage>>>>,
}

impl ConnectionsPool {
    fn new() -> ConnectionsPool {
        ConnectionsPool::default()
    }

    fn insert(&self, peer: SocketAddr, sender: &mpsc::Sender<RawMessage>) {
        self.inner.borrow_mut().insert(peer, sender.clone());
    }

    fn remove(&self, peer: &SocketAddr) -> Result<mpsc::Sender<RawMessage>, &'static str> {
        self.inner
            .borrow_mut()
            .remove(peer)
            .ok_or("there is no sender in the connection pool")
    }

    fn get(&self, peer: SocketAddr) -> Option<mpsc::Sender<RawMessage>> {
        self.inner.borrow_mut().get(&peer).cloned()
    }

    fn len(&self) -> usize {
        self.inner.borrow_mut().len()
    }

    fn connect_to_peer(
        self,
        network_config: NetworkConfiguration,
        peer: SocketAddr,
        network_tx: mpsc::Sender<NetworkEvent>,
        handle: &Handle,
        handshake_params: &HandshakeParams,
    ) -> Option<mpsc::Sender<RawMessage>> {
        let limit = network_config.max_outgoing_connections;
        if self.len() >= limit {
            warn!(
                "Rejected outgoing connection with peer={}, \
                 connections limit reached.",
                peer
            );
            return None;
        }
        // Register outgoing channel.
        let (conn_tx, conn_rx) = mpsc::channel(OUTGOING_CHANNEL_SIZE);
        self.insert(peer, &conn_tx);
        // Enable retry feature for outgoing connection.
        let timeout = network_config.tcp_connect_retry_timeout;
        let max_tries = network_config.tcp_connect_max_retries as usize;
        let strategy = FixedInterval::from_millis(timeout)
            .map(jitter)
            .take(max_tries);
        let handle_clonned = handle.clone();
        let handshake_params = handshake_params.clone();

        let action = move || TcpStream::connect(&peer, &handle_clonned);
        let connect_handle = Retry::spawn(handle.clone(), strategy, action)
            .map_err(into_other)
            // Configure socket
            .and_then(move |sock| {
                sock.set_nodelay(network_config.tcp_nodelay)?;
                let duration =
                    network_config.tcp_keep_alive.map(Duration::from_millis);
                sock.set_keepalive(duration)?;
                Ok(sock)
            })
            .and_then(move |sock| {
                let handshake = NoiseHandshake::new();
                handshake.send(&handshake_params, sock).and_then(|framed|{
                    Ok(framed)
                })
            })
            // Connect socket with the outgoing channel
            .and_then(move |stream| {
                trace!("Established connection with peer={}", peer);
                let (sink, stream) = stream.split();

                let writer = conn_rx
                    .map_err(|_| other_error("Can't send data into socket"))
                    .forward(sink);
                let reader = stream.for_each(result_ok);

                reader
                    .select2(writer)
                    .map_err(|_| other_error("Socket error"))
                    .and_then(|res| match res {
                        Either::A((_, _reader)) => Ok("by reader"),
                        Either::B((_, _writer)) => Ok("by writer"),
                    })
            })
            .then(move |res| {
                trace!(
                    "Disconnection with peer={}, reason={:?}",
                    peer,
                    res
                );
                self.disconnect_with_peer(peer, network_tx.clone())
            })
            .map_err(log_error);
        handle.spawn(connect_handle);
        Some(conn_tx)
    }

    fn disconnect_with_peer(
        &self,
        peer: SocketAddr,
        network_tx: mpsc::Sender<NetworkEvent>,
    ) -> Box<Future<Item = (), Error = io::Error>> {
        let fut = self.remove(&peer)
            .into_future()
            .map_err(other_error)
            .and_then(move |_| {
                network_tx
                    .send(NetworkEvent::PeerDisconnected(peer))
                    .map_err(|_| other_error("can't send disconnect"))
            })
            .map(drop);
        to_box(fut)
    }
}

impl NetworkPart {
    pub fn run(
        self,
        handle: &Handle,
        handshake_params: &HandshakeParams,
    ) -> Box<Future<Item = (), Error = io::Error>> {
        let network_config = self.network_config;
        // Cancellation token
        let (cancel_sender, cancel_handler) = unsync::oneshot::channel();

        let requests_handle = RequestHandler::new(
            self.our_connect_message,
            network_config,
            self.network_tx.clone(),
            handle.clone(),
            self.network_requests.1,
            cancel_sender,
            handshake_params,
        );
        // TODO Don't use unwrap here!
        let server = Listener::bind(
            network_config,
            self.listen_address,
            handle.clone(),
            &self.network_tx,
            handshake_params,
        ).unwrap();

        let cancel_handler = cancel_handler.or_else(|e| {
            trace!("Requests handler closed: {}", e);
            Ok(())
        });
        let fut = server
            .join(requests_handle)
            .map(drop)
            .select(cancel_handler)
            .map_err(|(e, _)| e);
        to_box(fut)
    }
}

struct RequestHandler(
    // TODO: Replace with concrete type
    Box<Future<Item = (), Error = io::Error>>,
);

impl RequestHandler {
    fn new(
        connect_message: Connect,
        network_config: NetworkConfiguration,
        network_tx: mpsc::Sender<NetworkEvent>,
        handle: Handle,
        receiver: mpsc::Receiver<NetworkRequest>,
        cancel_sender: unsync::oneshot::Sender<()>,
        handshake_params: &HandshakeParams,
    ) -> RequestHandler {
        let mut cancel_sender = Some(cancel_sender);
        let handshake_params = handshake_params.clone();
        let outgoing_connections = ConnectionsPool::new();
        let requests_handler = receiver
            .map_err(|_| other_error("no network requests"))
            .for_each(move |request| {
                match request {
                    NetworkRequest::SendMessage(peer, msg) => {
                        let conn_tx = outgoing_connections
                            .get(peer)
                            .map(|conn_tx| conn_fut(Ok(conn_tx).into_future()))
                            .or_else(|| {
                                outgoing_connections
                                    .clone()
                                    .connect_to_peer(
                                        network_config,
                                        peer,
                                        network_tx.clone(),
                                        &handle,
                                        &handshake_params
                                    )
                                    .map(|conn_tx|
                                        // if we create new connect, we should send connect message
                                        if &msg != connect_message.raw() {
                                            conn_fut(conn_tx.send(connect_message.raw().clone())
                                                .map_err(|_| {
                                                    other_error("can't send message to a connection")
                                                }))
                                        } else {
                                            conn_fut(Ok(conn_tx).into_future())
                                        })
                            });
                        if let Some(conn_tx) = conn_tx {
                            let fut = conn_tx.and_then(|conn_tx| {
                                conn_tx
                                    .send(msg)
                                    .map_err(|_| other_error("can't send message to a connection"))
                            });
                            to_box(fut)
                        } else {
                            let event = NetworkEvent::UnableConnectToPeer(peer);
                            let fut = network_tx
                                .clone()
                                .send(event)
                                .map_err(|_| other_error("can't send network event"))
                                .into_future();
                            to_box(fut)
                        }
                    }
                    NetworkRequest::DisconnectWithPeer(peer) => {
                        outgoing_connections.disconnect_with_peer(peer, network_tx.clone())
                    }
                    // Immediately stop the event loop.
                    NetworkRequest::Shutdown => to_box(
                        cancel_sender
                            .take()
                            .ok_or_else(|| other_error("shutdown twice"))
                            .into_future(),
                    ),
                }
            });
        RequestHandler(to_box(requests_handler))
    }
}

impl Future for RequestHandler {
    type Item = ();
    type Error = io::Error;

    fn poll(&mut self) -> Poll<Self::Item, Self::Error> {
        self.0.poll()
    }
}

struct Listener(Box<Future<Item = (), Error = io::Error>>);

impl Listener {
    fn bind(
        network_config: NetworkConfiguration,
        listen_address: SocketAddr,
        handle: Handle,
        network_tx: &mpsc::Sender<NetworkEvent>,
        handshake_params: &HandshakeParams,
    ) -> Result<Listener, io::Error> {
        // Incoming connections limiter
        let incoming_connections_limit = network_config.max_incoming_connections;
        // The reference counter is used to automatically count the number of the open connections.
        let incoming_connections_counter: Rc<()> = Rc::default();
        // Incoming connections handler
        let listener = TcpListener::bind(&listen_address, &handle)?;
        let network_tx = network_tx.clone();
        let handshake_params = handshake_params.clone();
        let server = listener.incoming().for_each(move |(sock, addr)| {
            let holder = Rc::downgrade(&incoming_connections_counter);
            // Check incoming connections count
            let connections_count = Rc::weak_count(&incoming_connections_counter);
            if connections_count > incoming_connections_limit {
                warn!(
                    "Rejected incoming connection with peer={}, \
                     connections limit reached.",
                    addr
                );
                return to_box(future::ok(()));
            }
            trace!("Accepted incoming connection with peer={}", addr);
            let network_tx = network_tx.clone();

            let handshake = NoiseHandshake::new();
            let stream = handshake.listen(&handshake_params, sock).flatten_stream();

            let connection_handler = stream
                .into_future()
                .and_then(Ok)
                .map_err(|e| e.0)
                .and_then(move |(raw, stream)| match raw.map(Any::from_raw) {
                    Some(Ok(Any::Connect(msg))) => Ok((msg, stream)),
                    Some(Ok(other)) => Err(other_error(&format!(
                        "First message is not Connect, got={:?}",
                        other
                    ))),
                    Some(Err(e)) => Err(into_other(e)),
                    None => Err(other_error("Incoming socket closed")),
                })
                .and_then(move |(connect, stream)| {
                    trace!("Received handshake message={:?}", connect);
                    let event = NetworkEvent::PeerConnected(addr, connect);
                    let stream = network_tx
                        .clone()
                        .send(event)
                        .map_err(into_other)
                        .and_then(move |_| Ok(stream))
                        .flatten_stream();

                    stream.for_each(move |raw| {
                        let event = NetworkEvent::MessageReceived(addr, raw);
                        network_tx.clone().send(event).map_err(into_other).map(drop)
                    })
                })
                .map(|_| {
                    // Ensure that holder lives until the stream ends.
                    let _holder = holder;
                })
                .map_err(log_error);
            handle.spawn(to_box(connection_handler));
            to_box(future::ok(()))
        });

        Ok(Listener(to_box(server)))
    }
}

impl Future for Listener {
    type Item = ();
    type Error = io::Error;

    fn poll(&mut self) -> Poll<Self::Item, Self::Error> {
        self.0.poll()
    }
}

fn conn_fut<F>(fut: F) -> Box<Future<Item = mpsc::Sender<RawMessage>, Error = io::Error>>
where
    F: Future<Item = mpsc::Sender<RawMessage>, Error = io::Error> + 'static,
{
    Box::new(fut)
}<|MERGE_RESOLUTION|>--- conflicted
+++ resolved
@@ -24,12 +24,7 @@
             to_box};
 use helpers::Milliseconds;
 use messages::{Any, Connect, Message, RawMessage};
-<<<<<<< HEAD
-use events::noise::{HandshakeParams, NoiseHandshake, Handshake};
-=======
-
 use events::noise::{HandshakeParams, NoiseHandshake};
->>>>>>> 60f497d7
 
 const OUTGOING_CHANNEL_SIZE: usize = 10;
 
