--- conflicted
+++ resolved
@@ -290,7 +290,6 @@
                         let receiver_rx = pool.add_incoming_address(&message.addr());
                         Ok((pool, socket, message, receiver_rx))
                     })
-<<<<<<< HEAD
                     .and_then(move |(pool, socket, message, receiver_rx)| {
                         let connection_params =
                             ConnectionParams::new(handle, message.addr(), socket, receiver_rx);
@@ -299,12 +298,6 @@
                             connection_type: ConnectionType::Incoming,
                         };
                         Self::handle_connection(connection_params, connection, pool, &network_tx)
-=======
-                    .and_then(move |(socket, message, receiver_rx)| {
-                        let connection =
-                            Connection::new(handle, message.addr(), socket, receiver_rx);
-                        Self::handle_connection(connection, message, &network_tx)
->>>>>>> e1a85319
                     })
                     .map(|_| {
                         drop(holder);
