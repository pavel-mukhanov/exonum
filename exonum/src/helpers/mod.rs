--- conflicted
+++ resolved
@@ -33,11 +33,8 @@
 
 use blockchain::{GenesisConfig, ValidatorKeys};
 use crypto::gen_keypair;
-<<<<<<< HEAD
 use node::ConnectList;
-=======
 use node::NodeConfig;
->>>>>>> 35d4e790
 
 mod types;
 
