--- conflicted
+++ resolved
@@ -76,11 +76,7 @@
     sandbox.recv(&sandbox.create_status(
         sandbox.public_key(ValidatorId(3)),
         Height(2),
-<<<<<<< HEAD
-        &block.hash(),
-=======
-        block.object_hash(),
->>>>>>> a6e0bf66
+        block.object_hash(),
         0,
         sandbox.secret_key(ValidatorId(3)),
     ));
@@ -110,11 +106,7 @@
     sandbox.broadcast(&sandbox.create_status(
         sandbox.public_key(ValidatorId(0)),
         Height(2),
-<<<<<<< HEAD
-        &block.hash(),
-=======
-        block.object_hash(),
->>>>>>> a6e0bf66
+        block.object_hash(),
         0,
         sandbox.secret_key(ValidatorId(0)),
     ));
@@ -173,11 +165,7 @@
     sandbox.recv(&sandbox.create_status(
         sandbox.public_key(ValidatorId(3)),
         Height(2),
-<<<<<<< HEAD
-        &block.hash(),
-=======
-        block.object_hash(),
->>>>>>> a6e0bf66
+        block.object_hash(),
         0,
         sandbox.secret_key(ValidatorId(3)),
     ));
@@ -224,11 +212,7 @@
     sandbox.broadcast(&sandbox.create_status(
         sandbox.public_key(ValidatorId(0)),
         Height(2),
-<<<<<<< HEAD
-        &block.hash(),
-=======
-        block.object_hash(),
->>>>>>> a6e0bf66
+        block.object_hash(),
         0,
         sandbox.secret_key(ValidatorId(0)),
     ));
@@ -286,11 +270,7 @@
     sandbox.recv(&sandbox.create_status(
         sandbox.public_key(ValidatorId(3)),
         Height(2),
-<<<<<<< HEAD
-        &block.hash(),
-=======
-        block.object_hash(),
->>>>>>> a6e0bf66
+        block.object_hash(),
         0,
         sandbox.secret_key(ValidatorId(3)),
     ));
@@ -373,11 +353,7 @@
     sandbox.recv(&sandbox.create_status(
         sandbox.public_key(ValidatorId(3)),
         Height(2),
-<<<<<<< HEAD
-        &block1.hash(),
-=======
         block1.object_hash(),
->>>>>>> a6e0bf66
         0,
         sandbox.secret_key(ValidatorId(3)),
     ));
@@ -463,11 +439,7 @@
     sandbox.recv(&sandbox.create_status(
         sandbox.public_key(ValidatorId(3)),
         Height(2),
-<<<<<<< HEAD
-        &block.hash(),
-=======
-        block.object_hash(),
->>>>>>> a6e0bf66
+        block.object_hash(),
         0,
         sandbox.secret_key(ValidatorId(3)),
     ));
@@ -514,11 +486,7 @@
     sandbox.broadcast(&sandbox.create_status(
         sandbox.public_key(ValidatorId(0)),
         Height(2),
-<<<<<<< HEAD
-        &block.hash(),
-=======
-        block.object_hash(),
->>>>>>> a6e0bf66
+        block.object_hash(),
         0,
         sandbox.secret_key(ValidatorId(0)),
     ));
@@ -580,11 +548,7 @@
     sandbox.recv(&sandbox.create_status(
         sandbox.public_key(ValidatorId(3)),
         Height(2),
-<<<<<<< HEAD
-        &block.hash(),
-=======
-        block.object_hash(),
->>>>>>> a6e0bf66
+        block.object_hash(),
         0,
         sandbox.secret_key(ValidatorId(3)),
     ));
@@ -613,11 +577,7 @@
     sandbox.broadcast(&sandbox.create_status(
         sandbox.public_key(ValidatorId(0)),
         Height(2),
-<<<<<<< HEAD
-        &block.hash(),
-=======
-        block.object_hash(),
->>>>>>> a6e0bf66
+        block.object_hash(),
         0,
         sandbox.secret_key(ValidatorId(0)),
     ));
@@ -654,11 +614,7 @@
     sandbox.recv(&sandbox.create_status(
         sandbox.public_key(ValidatorId(3)),
         Height(2),
-<<<<<<< HEAD
-        &block.hash(),
-=======
-        block.object_hash(),
->>>>>>> a6e0bf66
+        block.object_hash(),
         0,
         sandbox.secret_key(ValidatorId(3)),
     ));
@@ -748,11 +704,7 @@
     sandbox.broadcast(&sandbox.create_status(
         sandbox.public_key(ValidatorId(0)),
         Height(2),
-<<<<<<< HEAD
-        &block.hash(),
-=======
-        block.object_hash(),
->>>>>>> a6e0bf66
+        block.object_hash(),
         0,
         sandbox.secret_key(ValidatorId(0)),
     ));
@@ -784,11 +736,7 @@
     sandbox.recv(&sandbox.create_status(
         sandbox.public_key(ValidatorId(3)),
         Height(2),
-<<<<<<< HEAD
-        &block.hash(),
-=======
-        block.object_hash(),
->>>>>>> a6e0bf66
+        block.object_hash(),
         0,
         sandbox.secret_key(ValidatorId(3)),
     ));
@@ -877,11 +825,7 @@
     sandbox.broadcast(&sandbox.create_status(
         sandbox.public_key(ValidatorId(0)),
         Height(2),
-<<<<<<< HEAD
-        &block.hash(),
-=======
-        block.object_hash(),
->>>>>>> a6e0bf66
+        block.object_hash(),
         0,
         sandbox.secret_key(ValidatorId(0)),
     ));
@@ -919,11 +863,7 @@
     sandbox.recv(&sandbox.create_status(
         sandbox.public_key(ValidatorId(2)),
         Height(2),
-<<<<<<< HEAD
-        &block.hash(),
-=======
-        block.object_hash(),
->>>>>>> a6e0bf66
+        block.object_hash(),
         0,
         sandbox.secret_key(ValidatorId(2)),
     ));
@@ -931,11 +871,7 @@
     sandbox.recv(&sandbox.create_status(
         sandbox.public_key(ValidatorId(3)),
         Height(2),
-<<<<<<< HEAD
-        &block.hash(),
-=======
-        block.object_hash(),
->>>>>>> a6e0bf66
+        block.object_hash(),
         0,
         sandbox.secret_key(ValidatorId(3)),
     ));
@@ -1022,11 +958,7 @@
     sandbox.broadcast(&sandbox.create_status(
         sandbox.public_key(ValidatorId(0)),
         Height(2),
-<<<<<<< HEAD
-        &block.hash(),
-=======
-        block.object_hash(),
->>>>>>> a6e0bf66
+        block.object_hash(),
         0,
         sandbox.secret_key(ValidatorId(0)),
     ));
