// Copyright 2018 The Exonum Team
//
// Licensed under the Apache License, Version 2.0 (the "License");
// you may not use this file except in compliance with the License.
// You may obtain a copy of the License at
//
//   http://www.apache.org/licenses/LICENSE-2.0
//
// Unless required by applicable law or agreed to in writing, software
// distributed under the License is distributed on an "AS IS" BASIS,
// WITHOUT WARRANTIES OR CONDITIONS OF ANY KIND, either express or implied.
// See the License for the specific language governing permissions and
// limitations under the License.

// Workaround: Clippy does not correctly handle borrowing checking rules for returned types.
#![cfg_attr(feature = "cargo-clippy", allow(let_and_return))]
use bit_vec::BitVec;
use chrono;
use env_logger;
use futures::{self, sync::mpsc, Async, Future, Sink, Stream};

use std::{
    self, cell::{Ref, RefCell, RefMut},
    collections::{BTreeMap, BTreeSet, BinaryHeap, HashMap, HashSet, VecDeque}, iter::FromIterator,
    net::{IpAddr, Ipv4Addr, SocketAddr}, ops::{AddAssign, Deref}, sync::{Arc, Mutex},
    time::{Duration, SystemTime, UNIX_EPOCH},
};

use super::{
    config_updater::ConfigUpdateService, sandbox_tests_helper::PROPOSE_TIMEOUT,
    timestamping::TimestampingService,
};
use blockchain::{
    Block, BlockProof, Blockchain, ConsensusConfig, GenesisConfig, Schema, Service,
    SharedNodeState, StoredConfiguration, Transaction, ValidatorKeys,
};
use crypto::{gen_keypair_from_seed, Hash, PublicKey, SecretKey, Seed, SEED_LENGTH};
use events::{
    network::NetworkConfiguration, Event, EventHandler, InternalEvent, InternalRequest,
    NetworkEvent, NetworkRequest, TimeoutRequest,
};
<<<<<<< HEAD
use helpers::{Height, Milliseconds, Round, ValidatorId};
use messages::{Any, Message, PeerList, PeersRequest, RawMessage, RawTransaction, Status};
=======
use helpers::{user_agent, Height, Milliseconds, Round, ValidatorId};
use messages::{
    Any, BlockRequest, BlockResponse, Connect, Message, PeersRequest, Precommit, Prevote,
    PrevotesRequest, Propose, ProposeRequest, RawMessage, RawTransaction, Status,
    TransactionsRequest, TransactionsResponse,
};
>>>>>>> 4d573c86
use node::ConnectInfo;
use node::{
    ApiSender, Configuration, ConnectList, ConnectListConfig, ExternalMessage, ListenerConfig,
    NodeHandler, NodeSender, ServiceConfig, State, SystemStateProvider,
};
use storage::{MapProof, MemoryDB};

pub type SharedTime = Arc<Mutex<SystemTime>>;

const INITIAL_TIME_IN_SECS: u64 = 1_486_720_340;

#[derive(Debug)]
pub struct SandboxSystemStateProvider {
    listen_address: SocketAddr,
    shared_time: SharedTime,
}

impl SystemStateProvider for SandboxSystemStateProvider {
    fn current_time(&self) -> SystemTime {
        *self.shared_time.lock().unwrap()
    }

    fn listen_address(&self) -> SocketAddr {
        self.listen_address
    }
}

#[derive(Debug)]
pub struct SandboxInner {
    pub time: SharedTime,
    pub handler: NodeHandler,
    pub sent: VecDeque<(SocketAddr, RawMessage)>,
    pub events: VecDeque<Event>,
    pub timers: BinaryHeap<TimeoutRequest>,
    pub network_requests_rx: mpsc::Receiver<NetworkRequest>,
    pub internal_requests_rx: mpsc::Receiver<InternalRequest>,
    pub api_requests_rx: mpsc::Receiver<ExternalMessage>,
}

impl SandboxInner {
    pub fn process_events(&mut self) {
        self.process_internal_requests();
        self.process_api_requests();
        self.process_network_requests();
        self.process_internal_requests();
    }

    pub fn handle_event<E: Into<Event>>(&mut self, e: E) {
        self.handler.handle_event(e.into());
        self.process_events();
    }

    fn process_network_requests(&mut self) {
        let network_getter = futures::lazy(|| -> Result<(), ()> {
            while let Async::Ready(Some(network)) = self.network_requests_rx.poll()? {
                match network {
                    NetworkRequest::SendMessage(peer, msg) => self.sent.push_back((peer, msg)),
                    NetworkRequest::ConnectToPeer(_peer) => {}
                    NetworkRequest::DisconnectWithPeer(_) | NetworkRequest::Shutdown => {}
                }
            }
            Ok(())
        });
        network_getter.wait().unwrap();
    }

    fn process_internal_requests(&mut self) {
        let internal_getter = futures::lazy(|| -> Result<(), ()> {
            while let Async::Ready(Some(internal)) = self.internal_requests_rx.poll()? {
                match internal {
                    InternalRequest::Timeout(t) => self.timers.push(t),
                    InternalRequest::JumpToRound(height, round) => self.handler
                        .handle_event(InternalEvent::JumpToRound(height, round).into()),
                    InternalRequest::Shutdown => unimplemented!(),
                    InternalRequest::VerifyTx(tx) => {
                        if tx.verify() {
                            self.handler
                                .handle_event(InternalEvent::TxVerified(tx.raw().clone()).into());
                        }
                    }
                }
            }
            Ok(())
        });
        internal_getter.wait().unwrap();
    }
    fn process_api_requests(&mut self) {
        let api_getter = futures::lazy(|| -> Result<(), ()> {
            while let Async::Ready(Some(api)) = self.api_requests_rx.poll()? {
                self.handler.handle_event(api.into());
            }
            Ok(())
        });
        api_getter.wait().unwrap();
    }
}

pub struct Sandbox {
    pub validators_map: HashMap<PublicKey, SecretKey>,
    pub services_map: HashMap<PublicKey, SecretKey>,
    inner: RefCell<SandboxInner>,
    addresses: Vec<SocketAddr>,
}

impl Sandbox {
    pub fn initialize(
        &mut self,
        _connect_message_time: SystemTime,
        start_index: usize,
        end_index: usize,
    ) {
<<<<<<< HEAD
        for validator in start_index..end_index {
            let validator = ValidatorId(validator as u16);
            self.connect(ConnectInfo {
                address: self.a(validator),
                public_key: self.p(validator),
            });
=======
        let connect = self.create_connect(
            &self.p(ValidatorId(0)),
            self.a(ValidatorId(0)),
            connect_message_time.into(),
            &user_agent::get(),
            self.s(ValidatorId(0)),
        );

        for validator in start_index..end_index {
            let validator = ValidatorId(validator as u16);
            self.recv(&self.create_connect(
                &self.p(validator),
                self.a(validator),
                self.time().into(),
                &user_agent::get(),
                self.s(validator),
            ));
            self.send(self.a(validator), &connect);
>>>>>>> 4d573c86
        }

        self.check_unexpected_message();
    }

    fn check_unexpected_message(&self) {
        if let Some((addr, msg)) = self.pop_sent() {
            let any_msg = Any::from_raw(msg.clone()).expect("Send incorrect message");
            panic!("Send unexpected message {:?} to {}", any_msg, addr);
        }
    }

    pub fn p(&self, id: ValidatorId) -> PublicKey {
        self.validators()[id.0 as usize]
    }

    pub fn s(&self, id: ValidatorId) -> &SecretKey {
        let p = self.p(id);
        &self.validators_map[&p]
    }

    pub fn a(&self, id: ValidatorId) -> SocketAddr {
        let id: usize = id.into();
        self.addresses[id]
    }

    /// Creates a `BlockRequest` message signed by this validator.
    pub fn create_block_request(
        &self,
        author: &PublicKey,
        to: &PublicKey,
        height: Height,
        secret_key: &SecretKey,
    ) -> BlockRequest {
        BlockRequest::new(author, to, height, secret_key)
    }

    /// Creates a `Status` message signed by this validator.
    pub fn create_status(
        &self,
        author: &PublicKey,
        height: Height,
        last_hash: &Hash,
        secret_key: &SecretKey,
    ) -> Status {
        Status::new(author, height, last_hash, secret_key)
    }

    /// Creates a `BlockResponse` message signed by this validator.
    pub fn create_block_response<I: IntoIterator<Item = Precommit>>(
        &self,
        public_key: &PublicKey,
        to: &PublicKey,
        block: Block,
        precommits: I,
        tx_hashes: &[Hash],
        secret_key: &SecretKey,
    ) -> BlockResponse {
        BlockResponse::new(
            public_key,
            to,
            block,
            precommits.into_iter().collect(),
            tx_hashes,
            secret_key,
        )
    }

    /// Creates a `Connect` message signed by this validator.
    pub fn create_connect(
        &self,
        public_key: &PublicKey,
        addr: SocketAddr,
        time: chrono::DateTime<::chrono::Utc>,
        user_agent: &str,
        secret_key: &SecretKey,
    ) -> Connect {
        Connect::new(public_key, addr, time, user_agent, secret_key)
    }

    /// Creates a `Propose` message signed by this validator.
    pub fn create_propose(
        &self,
        validator_id: ValidatorId,
        height: Height,
        round: Round,
        last_hash: &Hash,
        tx_hashes: &[Hash],
        secret_key: &SecretKey,
    ) -> Propose {
        Propose::new(
            validator_id,
            height,
            round,
            last_hash,
            tx_hashes,
            secret_key,
        )
    }

    /// Creates a `Precommit` message signed by this validator.
    pub fn create_precommit(
        &self,
        validator_id: ValidatorId,
        propose_height: Height,
        propose_round: Round,
        propose_hash: &Hash,
        block_hash: &Hash,
        system_time: chrono::DateTime<::chrono::Utc>,
        secret_key: &SecretKey,
    ) -> Precommit {
        Precommit::new(
            validator_id,
            propose_height,
            propose_round,
            propose_hash,
            block_hash,
            system_time,
            secret_key,
        )
    }

    /// Creates a `Precommit` message signed by this validator.
    pub fn create_prevote(
        &self,
        validator_id: ValidatorId,
        propose_height: Height,
        propose_round: Round,
        propose_hash: &Hash,
        locked_round: Round,
        secret_key: &SecretKey,
    ) -> Prevote {
        Prevote::new(
            validator_id,
            propose_height,
            propose_round,
            &propose_hash,
            locked_round,
            secret_key,
        )
    }

    /// Creates a `PrevoteRequest` message signed by this validator.
    pub fn create_prevote_request(
        &self,
        from: &PublicKey,
        to: &PublicKey,
        height: Height,
        round: Round,
        propose_hash: &Hash,
        validators: BitVec,
        secret_key: &SecretKey,
    ) -> PrevotesRequest {
        PrevotesRequest::new(
            from,
            to,
            height,
            round,
            propose_hash,
            validators,
            secret_key,
        )
    }

    /// Creates a `ProposeRequest` message signed by this validator.
    pub fn create_propose_request(
        &self,
        author: &PublicKey,
        to: &PublicKey,
        height: Height,
        propose_hash: &Hash,
        secret_key: &SecretKey,
    ) -> ProposeRequest {
        ProposeRequest::new(author, to, height, propose_hash, secret_key)
    }

    /// Creates a `PeersRequest` message signed by this validator.
    pub fn create_peers_request(
        &self,
        author: &PublicKey,
        to: &PublicKey,
        secret_key: &SecretKey,
    ) -> PeersRequest {
        PeersRequest::new(author, to, secret_key)
    }

    /// Creates a `TransactionsRequest` message signed by this validator.
    pub fn create_transactions_request(
        &self,
        author: &PublicKey,
        to: &PublicKey,
        txs: &[Hash],
        secret_key: &SecretKey,
    ) -> TransactionsRequest {
        TransactionsRequest::new(author, to, txs, secret_key)
    }

    /// Creates a `TransactionsResponse` message signed by this validator.
    pub fn create_transactions_response<I: IntoIterator<Item = RawTransaction>>(
        &self,
        author: &PublicKey,
        to: &PublicKey,
        txs: I,
        secret_key: &SecretKey,
    ) -> TransactionsResponse {
        TransactionsResponse::new(author, to, txs.into_iter().collect(), secret_key)
    }

    pub fn validators(&self) -> Vec<PublicKey> {
        self.cfg()
            .validator_keys
            .iter()
            .map(|x| x.consensus_key)
            .collect()
    }

    pub fn n_validators(&self) -> usize {
        self.validators().len()
    }

    pub fn time(&self) -> SystemTime {
        let inner = self.inner.borrow();
        let time = *inner.time.lock().unwrap().deref();
        time
    }

    pub fn set_time(&mut self, new_time: SystemTime) {
        let mut inner = self.inner.borrow_mut();
        *inner.time.lock().unwrap() = new_time;
    }

    pub fn node_handler_mut(&self) -> RefMut<NodeHandler> {
        RefMut::map(self.inner.borrow_mut(), |inner| &mut inner.handler)
    }

    pub fn node_state(&self) -> Ref<State> {
        Ref::map(self.inner.borrow(), |inner| inner.handler.state())
    }

    pub fn blockchain_ref(&self) -> Ref<Blockchain> {
        Ref::map(self.inner.borrow(), |inner| &inner.handler.blockchain)
    }

    pub fn blockchain_mut(&self) -> RefMut<Blockchain> {
        RefMut::map(self.inner.borrow_mut(), |inner| {
            &mut inner.handler.blockchain
        })
    }

    pub fn recv<T: Message>(&self, msg: &T) {
        self.check_unexpected_message();
        let dummy_addr = SocketAddr::from(([127, 0, 0, 1], 12_039));
        let event = NetworkEvent::MessageReceived(dummy_addr, msg.raw().clone());
        self.inner.borrow_mut().handle_event(event);
    }

    pub fn recv_rebroadcast(&self) {
        self.check_unexpected_message();
        self.inner
            .borrow_mut()
            .handle_event(ExternalMessage::Rebroadcast);
    }

    pub fn process_events(&self) {
        self.inner.borrow_mut().process_events();
    }

    pub fn pop_sent(&self) -> Option<(SocketAddr, RawMessage)> {
        self.inner.borrow_mut().sent.pop_front()
    }

    pub fn send<T: Message>(&self, addr: SocketAddr, msg: &T) {
        self.process_events();
        let any_expected_msg = Any::from_raw(msg.raw().clone()).unwrap();
        let send = self.pop_sent();
        if let Some((real_addr, real_msg)) = send {
            let any_real_msg = Any::from_raw(real_msg.clone()).expect("Send incorrect message");
            if real_addr != addr || any_real_msg != any_expected_msg {
                panic!(
                    "Expected to send the message {:?} to {} instead sending {:?} to {}",
                    any_expected_msg, addr, any_real_msg, real_addr
                )
            }
        } else {
            panic!(
                "Expected to send the message {:?} to {} but nothing happened",
                any_expected_msg, addr
            );
        }
    }

    pub fn connect(&self, info: ConnectInfo) {
        info!("connecting to {:?}", info);
        self.inner
            .borrow_mut()
            .handler
            .state
            .add_peer(info.public_key, info);
    }

    pub fn send_peers_request(&self) {
        self.process_events();
        let send = self.pop_sent();

        if let Some((addr, msg)) = send {
            let peers_request =
                PeersRequest::from_raw(msg).expect("Incorrect message. PeersRequest was expected");

            let id = self.addresses.iter().position(|&a| a == addr);
            if let Some(id) = id {
                assert_eq!(&self.p(ValidatorId(id as u16)), peers_request.to());
            } else {
                panic!("Sending PeersRequest to unknown peer {:?}", addr);
            }
        } else {
            panic!("Expected to send the PeersRequest message but nothing happened");
        }
    }

    pub fn broadcast<T: Message>(&self, msg: &T) {
        self.broadcast_to_addrs(msg, self.addresses.iter().skip(1));
    }

    pub fn try_broadcast<T: Message>(&self, msg: &T) -> Result<(), String> {
        self.try_broadcast_to_addrs(msg, self.addresses.iter().skip(1))
    }

    pub fn broadcast_to_addrs<'a, T: Message, I>(&self, msg: &T, addresses: I)
    where
        I: IntoIterator<Item = &'a SocketAddr>,
    {
        self.try_broadcast_to_addrs(msg, addresses).unwrap();
    }

    pub fn try_broadcast_to_addrs<'a, T: Message, I>(
        &self,
        msg: &T,
        addresses: I,
    ) -> Result<(), String>
    where
        I: IntoIterator<Item = &'a SocketAddr>,
    {
        let any_expected_msg = Any::from_raw(msg.raw().clone()).unwrap();

        // If node is excluded from validators, then it still will broadcast messages.
        // So in that case we should not skip addresses and validators count.
        let mut expected_set: HashSet<_> = HashSet::from_iter(addresses);

        for _ in 0..expected_set.len() {
            let send = self.pop_sent();
            if let Some((real_addr, real_msg)) = send {
                let any_real_msg = Any::from_raw(real_msg.clone()).expect("Send incorrect message");
                if any_real_msg != any_expected_msg {
                    return Err(format!(
                        "Expected to broadcast the message {:?} instead sending {:?} to {}",
                        any_expected_msg, any_real_msg, real_addr
                    ));
                }
                if !expected_set.contains(&real_addr) {
                    panic!(
                        "Double send the same message {:?} to {:?} during broadcasting",
                        any_expected_msg, real_addr
                    )
                } else {
                    expected_set.remove(&real_addr);
                }
            } else {
                panic!(
                    "Expected to broadcast the message {:?} but someone don't receive \
                     messages: {:?}",
                    any_expected_msg, expected_set
                );
            }
        }
        Ok(())
    }

    pub fn check_broadcast_status(&self, height: Height, block_hash: &Hash) {
        self.broadcast(&self.create_status(
            &self.node_public_key(),
            height,
            block_hash,
            &self.node_secret_key(),
        ));
    }

    pub fn add_time(&self, duration: Duration) {
        self.check_unexpected_message();
        let now = {
            let inner = self.inner.borrow_mut();
            let mut time = inner.time.lock().unwrap();
            time.add_assign(duration);
            *time.deref()
        };
        // handle timeouts if occurs
        loop {
            let timeout = {
                let timers = &mut self.inner.borrow_mut().timers;
                if let Some(TimeoutRequest(time, timeout)) = timers.pop() {
                    if time > now {
                        timers.push(TimeoutRequest(time, timeout));
                        break;
                    } else {
                        timeout
                    }
                } else {
                    break;
                }
            };
            self.inner.borrow_mut().handle_event(timeout);
        }
    }

    pub fn is_leader(&self) -> bool {
        self.node_state().is_leader()
    }

    pub fn leader(&self, round: Round) -> ValidatorId {
        self.node_state().leader(round)
    }

    pub fn last_block(&self) -> Block {
        self.blockchain_ref().last_block()
    }

    pub fn last_hash(&self) -> Hash {
        self.blockchain_ref().last_hash()
    }

    pub fn last_state_hash(&self) -> Hash {
        *self.last_block().state_hash()
    }

    pub fn filter_present_transactions<'a, I>(&self, txs: I) -> Vec<RawMessage>
    where
        I: IntoIterator<Item = &'a RawMessage>,
    {
        let mut unique_set: HashSet<Hash> = HashSet::new();
        let snapshot = self.blockchain_ref().snapshot();
        let schema = Schema::new(&snapshot);
        let schema_transactions = schema.transactions();
        txs.into_iter()
            .filter(|elem| {
                let hash_elem = elem.hash();
                if unique_set.contains(&hash_elem) {
                    return false;
                }
                unique_set.insert(hash_elem);
                if schema_transactions.contains(&hash_elem) {
                    return false;
                }
                true
            })
            .cloned()
            .collect()
    }

    /// Extracts state_hash from the fake block.
    pub fn compute_state_hash<'a, I>(&self, txs: I) -> Hash
    where
        I: IntoIterator<Item = &'a RawTransaction>,
    {
        let height = self.current_height();
        let mut blockchain = self.blockchain_mut();
        let (hashes, recover, patch) = {
            let mut hashes = Vec::new();
            let mut recover = BTreeSet::new();
            let mut fork = blockchain.fork();
            {
                let mut schema = Schema::new(&mut fork);
                for raw in txs {
                    let hash = raw.hash();
                    hashes.push(hash);
                    if schema.transactions().get(&hash).is_none() {
                        recover.insert(hash);
                        schema.add_transaction_into_pool(raw.clone());
                    }
                }
            }

            (hashes, recover, fork.into_patch())
        };
        blockchain.merge(patch).unwrap();

        let fork = {
            let mut fork = blockchain.fork();
            let (_, patch) = blockchain.create_patch(ValidatorId(0), height, &hashes);
            fork.merge(patch);
            fork
        };
        let patch = {
            let mut fork = blockchain.fork();
            {
                let mut schema = Schema::new(&mut fork);
                for hash in recover {
                    schema.reject_transaction(&hash).unwrap();
                }
            }
            fork.into_patch()
        };

        blockchain.merge(patch).unwrap();
        *Schema::new(&fork).last_block().state_hash()
    }

    pub fn get_proof_to_service_table(
        &self,
        service_id: u16,
        table_idx: usize,
    ) -> MapProof<Hash, Hash> {
        let snapshot = self.blockchain_ref().snapshot();
        let schema = Schema::new(&snapshot);
        schema.get_proof_to_service_table(service_id, table_idx)
    }

    pub fn get_configs_merkle_root(&self) -> Hash {
        let snapshot = self.blockchain_ref().snapshot();
        let schema = Schema::new(&snapshot);
        schema.configs().merkle_root()
    }

    pub fn cfg(&self) -> StoredConfiguration {
        let snapshot = self.blockchain_ref().snapshot();
        let schema = Schema::new(&snapshot);
        schema.actual_configuration()
    }

    pub fn majority_count(&self, num_validators: usize) -> usize {
        num_validators * 2 / 3 + 1
    }

    pub fn first_round_timeout(&self) -> Milliseconds {
        self.cfg().consensus.first_round_timeout
    }

    pub fn round_timeout_increase(&self) -> Milliseconds {
        (self.cfg().consensus.first_round_timeout
            * ConsensusConfig::TIMEOUT_LINEAR_INCREASE_PERCENT) / 100
    }

    pub fn current_round_timeout(&self) -> Milliseconds {
        let previous_round: u64 = self.current_round().previous().into();
        self.first_round_timeout() + previous_round * self.round_timeout_increase()
    }

    pub fn transactions_hashes(&self) -> Vec<Hash> {
        let schema = Schema::new(self.blockchain_ref().snapshot());
        let idx = schema.transactions_pool();
        let vec = idx.iter().collect();
        vec
    }

    pub fn current_round(&self) -> Round {
        self.node_state().round()
    }

    pub fn block_and_precommits(&self, height: Height) -> Option<BlockProof> {
        let snapshot = self.blockchain_ref().snapshot();
        let schema = Schema::new(&snapshot);
        schema.block_and_precommits(height)
    }

    pub fn current_height(&self) -> Height {
        self.node_state().height()
    }

    pub fn current_leader(&self) -> ValidatorId {
        self.node_state().leader(self.current_round())
    }

    pub fn assert_state(&self, expected_height: Height, expected_round: Round) {
        let state = self.node_state();

        let actual_height = state.height();
        let actual_round = state.round();
        assert_eq!(actual_height, expected_height);
        assert_eq!(actual_round, expected_round);
    }

    pub fn assert_pool_len(&self, expected: u64) {
        let view = self.blockchain_ref().snapshot();
        let schema = Schema::new(view);
        assert_eq!(expected, schema.transactions_pool_len());
    }

    pub fn assert_lock(&self, expected_round: Round, expected_hash: Option<Hash>) {
        let state = self.node_state();

        let actual_round = state.locked_round();
        let actual_hash = state.locked_propose();
        assert_eq!(actual_round, expected_round);
        assert_eq!(actual_hash, expected_hash);
    }

    /// Creates new sandbox with "restarted" node.
    pub fn restart(self) -> Self {
        self.restart_with_time(UNIX_EPOCH + Duration::new(INITIAL_TIME_IN_SECS, 0))
    }

    /// Creates new sandbox with "restarted" node initialized by the given time.
    pub fn restart_with_time(self, time: SystemTime) -> Self {
<<<<<<< HEAD
=======
        let connect = self.connect().map(|c| {
            self.create_connect(
                c.pub_key(),
                c.addr(),
                time.into(),
                c.user_agent(),
                self.s(ValidatorId(0)),
            )
        });
>>>>>>> 4d573c86
        let sandbox = self.restart_uninitialized_with_time(time);

        for id in 1..sandbox.n_validators() {
            sandbox.connect(ConnectInfo {
                address: sandbox.a(ValidatorId(id as u16)),
                public_key: sandbox.p(ValidatorId(id as u16)),
            });
        }

        sandbox
    }

    /// Constructs a new uninitialized instance of a `Sandbox` preserving database and
    /// configuration.
    pub fn restart_uninitialized(self) -> Sandbox {
        self.restart_uninitialized_with_time(UNIX_EPOCH + Duration::new(INITIAL_TIME_IN_SECS, 0))
    }

    /// Constructs a new uninitialized instance of a `Sandbox` preserving database and
    /// configuration.
    pub fn restart_uninitialized_with_time(self, time: SystemTime) -> Sandbox {
        let network_channel = mpsc::channel(100);
        let internal_channel = mpsc::channel(100);
        let api_channel = mpsc::channel(100);

        let address = self.a(ValidatorId(0));
        let inner = self.inner.borrow();

        let blockchain = inner
            .handler
            .blockchain
            .clone_with_api_sender(ApiSender::new(api_channel.0.clone()));

        let node_sender = NodeSender {
            network_requests: network_channel.0.clone().wait(),
            internal_requests: internal_channel.0.clone().wait(),
            api_requests: api_channel.0.clone().wait(),
        };

        let connect_list = ConnectList::from_peers(inner.handler.state.peers());

        let config = Configuration {
            listener: ListenerConfig {
                address,
                consensus_public_key: *inner.handler.state.consensus_public_key(),
                consensus_secret_key: inner.handler.state.consensus_secret_key().clone(),
                connect_list,
            },
            service: ServiceConfig {
                service_public_key: *inner.handler.state.service_public_key(),
                service_secret_key: inner.handler.state.service_secret_key().clone(),
            },
            network: NetworkConfiguration::default(),
            peer_discovery: Vec::new(),
            mempool: Default::default(),
        };

        let system_state = SandboxSystemStateProvider {
            listen_address: address,
            shared_time: SharedTime::new(Mutex::new(time)),
        };

        let mut handler = NodeHandler::new(
            blockchain,
            address,
            node_sender,
            Box::new(system_state),
            config,
            inner.handler.api_state.clone(),
            None,
        );

        for peer in inner.handler.state.peers().values() {
            handler.state.add_peer(peer.public_key, *peer);
        }

        handler.initialize();

        let inner = SandboxInner {
            sent: VecDeque::new(),
            events: VecDeque::new(),
            timers: BinaryHeap::new(),
            internal_requests_rx: internal_channel.1,
            network_requests_rx: network_channel.1,
            api_requests_rx: api_channel.1,
            handler,
            time: Arc::clone(&inner.time),
        };
        let sandbox = Sandbox {
            inner: RefCell::new(inner),
            validators_map: self.validators_map.clone(),
            services_map: self.services_map.clone(),
            addresses: self.addresses.clone(),
        };

        sandbox.process_events();
        sandbox
    }

    fn node_public_key(&self) -> PublicKey {
        *self.node_state().consensus_public_key()
    }

    fn node_secret_key(&self) -> SecretKey {
        self.node_state().consensus_secret_key().clone()
    }

    pub fn add_peer_to_connect_list(&self, address: SocketAddr, validator_keys: ValidatorKeys) {
        let public_key = validator_keys.consensus_key;
        let config = {
            let inner = &self.inner.borrow_mut();
            let state = &inner.handler.state;
            let mut config = state.config().clone();
            config.validator_keys.push(validator_keys);
            config
        };

        self.update_config(config);
        self.inner
            .borrow_mut()
            .handler
            .state
            .add_peer_to_connect_list(ConnectInfo {
                address,
                public_key,
            });
    }

    fn update_config(&self, config: StoredConfiguration) {
        self.inner.borrow_mut().handler.state.update_config(config);
    }

    fn peers(&self) -> Vec<ConnectInfo> {
        self.inner
            .borrow_mut()
            .handler
            .state
            .peers()
            .values()
            .cloned()
            .collect()
    }
}

impl Drop for Sandbox {
    fn drop(&mut self) {
        if !::std::thread::panicking() {
            self.check_unexpected_message();
        }
    }
}

impl ConnectList {
    /// Helper method to populate ConnectList after sandbox node restarts and
    /// we have access only to peers stored in `node::state`.
    #[doc(hidden)]
    pub fn from_peers(peers: &HashMap<PublicKey, ConnectInfo>) -> Self {
        let peers: BTreeMap<PublicKey, SocketAddr> =
            peers.iter().map(|(p, c)| (*p, c.address)).collect();
        ConnectList { peers }
    }
}

pub struct SandboxBuilder {
    initialize: bool,
    services: Vec<Box<dyn Service>>,
    validators_count: u8,
    consensus_config: ConsensusConfig,
}

impl SandboxBuilder {
    pub fn new() -> Self {
        SandboxBuilder {
            initialize: true,
            services: Vec::new(),
            validators_count: 4,
            consensus_config: ConsensusConfig {
                first_round_timeout: 1000,
                status_timeout: 600_000,
                peers_timeout: 600_000,
                txs_block_limit: 1000,
                max_message_len: 1024 * 1024,
                min_propose_timeout: PROPOSE_TIMEOUT,
                max_propose_timeout: PROPOSE_TIMEOUT,
                propose_timeout_threshold: std::u32::MAX,
            },
        }
    }

    pub fn do_not_initialize_connections(mut self) -> Self {
        self.initialize = false;
        self
    }

    pub fn with_services(mut self, services: Vec<Box<dyn Service>>) -> Self {
        self.services = services;
        self
    }

    pub fn with_consensus<F: FnOnce(&mut ConsensusConfig)>(mut self, update: F) -> Self {
        update(&mut self.consensus_config);
        self
    }

    pub fn with_validators(mut self, n: u8) -> Self {
        self.validators_count = n;
        self
    }

    pub fn build(self) -> Sandbox {
        let _ = env_logger::Builder::from_default_env()
            .target(env_logger::Target::Stdout)
            .try_init();

        let mut sandbox = sandbox_with_services_uninitialized(
            self.services,
            self.consensus_config,
            self.validators_count,
        );

        if self.initialize {
            let time = sandbox.time();
            sandbox.initialize(time, 1, self.validators_count as usize);
        }

        sandbox
    }
}

fn gen_primitive_socket_addr(idx: u8) -> SocketAddr {
    let addr = Ipv4Addr::new(idx, idx, idx, idx);
    SocketAddr::new(IpAddr::V4(addr), u16::from(idx))
}

/// Constructs an uninitialized instance of a `Sandbox`.
fn sandbox_with_services_uninitialized(
    services: Vec<Box<dyn Service>>,
    consensus: ConsensusConfig,
    validators_count: u8,
) -> Sandbox {
    let validators = (0..validators_count)
        .map(|i| gen_keypair_from_seed(&Seed::new([i; SEED_LENGTH])))
        .collect::<Vec<_>>();

    let service_keys = (0..validators_count)
        .map(|i| gen_keypair_from_seed(&Seed::new([i + validators_count; SEED_LENGTH])))
        .collect::<Vec<_>>();

    let addresses = (1..=validators_count)
        .map(gen_primitive_socket_addr)
        .collect::<Vec<_>>();

    let api_channel = mpsc::channel(100);
    let db = MemoryDB::new();
    let mut blockchain = Blockchain::new(
        db,
        services,
        service_keys[0].0,
        service_keys[0].1.clone(),
        ApiSender::new(api_channel.0.clone()),
    );

    let genesis = GenesisConfig::new_with_consensus(
        consensus,
        validators
            .iter()
            .zip(service_keys.iter())
            .map(|x| ValidatorKeys {
                consensus_key: (x.0).0,
                service_key: (x.1).0,
            }),
    );

    let connect_list_config =
        ConnectListConfig::from_validator_keys(&genesis.validator_keys, &addresses);

    blockchain.initialize(genesis).unwrap();

    let config = Configuration {
        listener: ListenerConfig {
            address: addresses[0],
            consensus_public_key: validators[0].0,
            consensus_secret_key: validators[0].1.clone(),
            connect_list: ConnectList::from_config(connect_list_config),
        },
        service: ServiceConfig {
            service_public_key: service_keys[0].0,
            service_secret_key: service_keys[0].1.clone(),
        },
        network: NetworkConfiguration::default(),
        peer_discovery: Vec::new(),
        mempool: Default::default(),
    };

    let system_state = SandboxSystemStateProvider {
        listen_address: addresses[0],
        shared_time: SharedTime::new(Mutex::new(
            UNIX_EPOCH + Duration::new(INITIAL_TIME_IN_SECS, 0),
        )),
    };
    let shared_time = Arc::clone(&system_state.shared_time);

    let network_channel = mpsc::channel(100);
    let internal_channel = mpsc::channel(100);
    let node_sender = NodeSender {
        network_requests: network_channel.0.clone().wait(),
        internal_requests: internal_channel.0.clone().wait(),
        api_requests: api_channel.0.clone().wait(),
    };

    let mut handler = NodeHandler::new(
        blockchain.clone(),
        addresses[0],
        node_sender,
        Box::new(system_state),
        config.clone(),
        SharedNodeState::new(5000),
        None,
    );
    handler.initialize();

    let inner = SandboxInner {
        sent: VecDeque::new(),
        events: VecDeque::new(),
        timers: BinaryHeap::new(),
        network_requests_rx: network_channel.1,
        api_requests_rx: api_channel.1,
        internal_requests_rx: internal_channel.1,
        handler,
        time: shared_time,
    };
    let sandbox = Sandbox {
        inner: RefCell::new(inner),
        validators_map: HashMap::from_iter(validators.clone()),
        services_map: HashMap::from_iter(service_keys),
        addresses,
    };

    // General assumption; necessary for correct work of consensus algorithm
    assert!(PROPOSE_TIMEOUT < sandbox.first_round_timeout());
    sandbox.process_events();
    sandbox
}

pub fn timestamping_sandbox() -> Sandbox {
    timestamping_sandbox_builder().build()
}

pub fn timestamping_sandbox_builder() -> SandboxBuilder {
    SandboxBuilder::new().with_services(vec![
        Box::new(TimestampingService::new()),
        Box::new(ConfigUpdateService::new()),
    ])
}

#[cfg(test)]
mod tests {
    use super::*;
    use blockchain::{ExecutionResult, ServiceContext, TransactionSet};
    use crypto::{gen_keypair_from_seed, Seed, SEED_LENGTH};
    use encoding;
    use messages::RawTransaction;
    use sandbox::sandbox_tests_helper::{add_one_height, SandboxState};
    use storage::{Fork, Snapshot};

    const SERVICE_ID: u16 = 1;

    transactions! {
        HandleCommitTransactions {
            const SERVICE_ID = SERVICE_ID;

            struct TxAfterCommit {
                height: Height,
            }
        }
    }

    impl TxAfterCommit {
        pub fn new_with_height(height: Height) -> TxAfterCommit {
            let keypair = gen_keypair_from_seed(&Seed::new([22; SEED_LENGTH]));
            TxAfterCommit::new(height, &keypair.1)
        }
    }

    impl Transaction for TxAfterCommit {
        fn verify(&self) -> bool {
            true
        }

        fn execute(&self, _: &mut Fork) -> ExecutionResult {
            Ok(())
        }
    }

    struct AfterCommitService;

    impl Service for AfterCommitService {
        fn service_name(&self) -> &str {
            "after_commit"
        }

        fn service_id(&self) -> u16 {
            SERVICE_ID
        }

        fn state_hash(&self, _: &dyn Snapshot) -> Vec<Hash> {
            Vec::new()
        }

        fn tx_from_raw(
            &self,
            raw: RawTransaction,
        ) -> Result<Box<dyn Transaction>, encoding::Error> {
            let tx = HandleCommitTransactions::tx_from_raw(raw)?;
            Ok(tx.into())
        }

        fn after_commit(&self, context: &ServiceContext) {
            let tx = TxAfterCommit::new_with_height(context.height());
            context.transaction_sender().send(Box::new(tx)).unwrap();
        }
    }

    #[test]
    fn test_sandbox_init() {
        timestamping_sandbox();
    }

    #[test]
    fn test_sandbox_recv_and_send() {
        let s = timestamping_sandbox();
<<<<<<< HEAD

        let (sender_pk, sender_sk) = (&s.p(ValidatorId(1)), &s.s(ValidatorId(1)));
        let (receiver_pk, receiver_sk) = (&s.p(ValidatorId(0)), &s.s(ValidatorId(0)));

        let peers_request = PeersRequest::new(sender_pk, receiver_pk, sender_sk);
        let peers_response = PeerList::new(receiver_pk, &sender_pk, s.peers(), receiver_sk);

        s.recv(&peers_request);
        s.send(s.a(ValidatorId(1)), &peers_response);
=======
        // As far as all validators have connected to each other during
        // sandbox initialization, we need to use connect-message with unknown
        // keypair.
        let (public, secret) = gen_keypair();
        let (service, _) = gen_keypair();
        let validator_keys = ValidatorKeys {
            consensus_key: public,
            service_key: service,
        };
        // We also need to add public key from this keypair to the ConnectList.
        // Socket address doesn't matter in this case.
        s.add_peer_to_connect_list(gen_primitive_socket_addr(1), validator_keys);

        s.recv(&s.create_connect(
            &public,
            s.a(ValidatorId(2)),
            s.time().into(),
            &user_agent::get(),
            &secret,
        ));
        s.send(
            s.a(ValidatorId(2)),
            &s.create_connect(
                &s.p(ValidatorId(0)),
                s.a(ValidatorId(0)),
                s.time().into(),
                &user_agent::get(),
                s.s(ValidatorId(0)),
            ),
        );
>>>>>>> 4d573c86
    }

    #[test]
    fn test_sandbox_assert_status() {
        let s = timestamping_sandbox();
        s.assert_state(Height(1), Round(1));
        s.add_time(Duration::from_millis(999));
        s.assert_state(Height(1), Round(1));
        s.add_time(Duration::from_millis(1));
        s.assert_state(Height(1), Round(2));
    }

    #[test]
    #[should_panic(expected = "Expected to send the message")]
    fn test_sandbox_expected_to_send_but_nothing_happened() {
        let s = timestamping_sandbox();

        s.send(
            s.a(ValidatorId(1)),
<<<<<<< HEAD
            &Status::new(
=======
            &s.create_connect(
>>>>>>> 4d573c86
                &s.p(ValidatorId(0)),
                Height::zero(),
                &Hash::zero(),
                s.s(ValidatorId(0)),
            ),
        );
    }

    #[test]
    #[should_panic(expected = "Expected to send the message")]
    fn test_sandbox_expected_to_send_another_message() {
        let s = timestamping_sandbox();
<<<<<<< HEAD

        let (sender_pk, sender_sk) = (&s.p(ValidatorId(1)), &s.s(ValidatorId(1)));
        let (receiver_pk, receiver_sk) = (&s.p(ValidatorId(0)), &s.s(ValidatorId(0)));

        let peers_request = PeersRequest::new(sender_pk, receiver_pk, sender_sk);
        let peers_response = PeerList::new(receiver_pk, &sender_pk, vec![], receiver_sk);

        s.recv(&peers_request);
        s.send(s.a(ValidatorId(1)), &peers_response);
=======
        // See comments to `test_sandbox_recv_and_send`.
        let (public, secret) = gen_keypair();
        let (service, _) = gen_keypair();
        let validator_keys = ValidatorKeys {
            consensus_key: public,
            service_key: service,
        };
        s.add_peer_to_connect_list(gen_primitive_socket_addr(1), validator_keys);
        s.recv(&s.create_connect(
            &public,
            s.a(ValidatorId(2)),
            s.time().into(),
            &user_agent::get(),
            &secret,
        ));
        s.send(
            s.a(ValidatorId(1)),
            &s.create_connect(
                &s.p(ValidatorId(0)),
                s.a(ValidatorId(0)),
                s.time().into(),
                &user_agent::get(),
                s.s(ValidatorId(0)),
            ),
        );
>>>>>>> 4d573c86
    }

    #[test]
    #[should_panic(expected = "Send unexpected message")]
    fn test_sandbox_unexpected_message_when_drop() {
        let s = timestamping_sandbox();
<<<<<<< HEAD

        let peers_request = PeersRequest::new(
            &s.p(ValidatorId(1)),
            &s.p(ValidatorId(0)),
            &s.s(ValidatorId(1)),
        );

        s.recv(&peers_request);
=======
        // See comments to `test_sandbox_recv_and_send`.
        let (public, secret) = gen_keypair();
        let (service, _) = gen_keypair();
        let validator_keys = ValidatorKeys {
            consensus_key: public,
            service_key: service,
        };
        s.add_peer_to_connect_list(gen_primitive_socket_addr(1), validator_keys);
        s.recv(&s.create_connect(
            &public,
            s.a(ValidatorId(2)),
            s.time().into(),
            &user_agent::get(),
            &secret,
        ));
>>>>>>> 4d573c86
    }

    #[test]
    #[should_panic(expected = "Send unexpected message")]
    fn test_sandbox_unexpected_message_when_handle_another_message() {
        let s = timestamping_sandbox();
<<<<<<< HEAD

        let peers_request_1 = PeersRequest::new(
            &s.p(ValidatorId(1)),
            &s.p(ValidatorId(0)),
            &s.s(ValidatorId(1)),
        );
        let peers_request_2 = PeersRequest::new(
            &s.p(ValidatorId(2)),
            &s.p(ValidatorId(1)),
            &s.s(ValidatorId(2)),
        );

        s.recv(&peers_request_1);
        s.recv(&peers_request_2);
=======
        // See comments to `test_sandbox_recv_and_send`.
        let (public, secret) = gen_keypair();
        let (service, _) = gen_keypair();
        let validator_keys = ValidatorKeys {
            consensus_key: public,
            service_key: service,
        };
        s.add_peer_to_connect_list(gen_primitive_socket_addr(1), validator_keys);
        s.recv(&s.create_connect(
            &public,
            s.a(ValidatorId(2)),
            s.time().into(),
            &user_agent::get(),
            &secret,
        ));
        s.recv(&s.create_connect(
            &public,
            s.a(ValidatorId(3)),
            s.time().into(),
            &user_agent::get(),
            &secret,
        ));
>>>>>>> 4d573c86
        panic!("Oops! We don't catch unexpected message");
    }

    #[test]
    #[should_panic(expected = "Send unexpected message")]
    fn test_sandbox_unexpected_message_when_time_changed() {
        let s = timestamping_sandbox();
<<<<<<< HEAD

        let peers_request_1 = PeersRequest::new(
            &s.p(ValidatorId(1)),
            &s.p(ValidatorId(0)),
            &s.s(ValidatorId(1)),
        );

        s.recv(&peers_request_1);
=======
        // See comments to `test_sandbox_recv_and_send`.
        let (public, secret) = gen_keypair();
        let (service, _) = gen_keypair();
        let validator_keys = ValidatorKeys {
            consensus_key: public,
            service_key: service,
        };
        s.add_peer_to_connect_list(gen_primitive_socket_addr(1), validator_keys);
        s.recv(&s.create_connect(
            &public,
            s.a(ValidatorId(2)),
            s.time().into(),
            &user_agent::get(),
            &secret,
        ));
>>>>>>> 4d573c86
        s.add_time(Duration::from_millis(1000));
        panic!("Oops! We don't catch unexpected message");
    }

    #[test]
    fn test_sandbox_service_after_commit() {
        let sandbox = SandboxBuilder::new()
            .with_services(vec![
                Box::new(AfterCommitService),
                Box::new(TimestampingService::new()),
            ])
            .build();
        let state = SandboxState::new();
        add_one_height(&sandbox, &state);
        let tx = TxAfterCommit::new_with_height(Height(1));
        sandbox.broadcast(&tx);
    }
}<|MERGE_RESOLUTION|>--- conflicted
+++ resolved
@@ -39,17 +39,12 @@
     network::NetworkConfiguration, Event, EventHandler, InternalEvent, InternalRequest,
     NetworkEvent, NetworkRequest, TimeoutRequest,
 };
-<<<<<<< HEAD
 use helpers::{Height, Milliseconds, Round, ValidatorId};
-use messages::{Any, Message, PeerList, PeersRequest, RawMessage, RawTransaction, Status};
-=======
-use helpers::{user_agent, Height, Milliseconds, Round, ValidatorId};
 use messages::{
-    Any, BlockRequest, BlockResponse, Connect, Message, PeersRequest, Precommit, Prevote,
+    Any, BlockRequest, PeerList, BlockResponse, Connect, Message, PeersRequest, Precommit, Prevote,
     PrevotesRequest, Propose, ProposeRequest, RawMessage, RawTransaction, Status,
     TransactionsRequest, TransactionsResponse,
 };
->>>>>>> 4d573c86
 use node::ConnectInfo;
 use node::{
     ApiSender, Configuration, ConnectList, ConnectListConfig, ExternalMessage, ListenerConfig,
@@ -161,33 +156,12 @@
         start_index: usize,
         end_index: usize,
     ) {
-<<<<<<< HEAD
         for validator in start_index..end_index {
             let validator = ValidatorId(validator as u16);
             self.connect(ConnectInfo {
                 address: self.a(validator),
                 public_key: self.p(validator),
             });
-=======
-        let connect = self.create_connect(
-            &self.p(ValidatorId(0)),
-            self.a(ValidatorId(0)),
-            connect_message_time.into(),
-            &user_agent::get(),
-            self.s(ValidatorId(0)),
-        );
-
-        for validator in start_index..end_index {
-            let validator = ValidatorId(validator as u16);
-            self.recv(&self.create_connect(
-                &self.p(validator),
-                self.a(validator),
-                self.time().into(),
-                &user_agent::get(),
-                self.s(validator),
-            ));
-            self.send(self.a(validator), &connect);
->>>>>>> 4d573c86
         }
 
         self.check_unexpected_message();
@@ -789,18 +763,6 @@
 
     /// Creates new sandbox with "restarted" node initialized by the given time.
     pub fn restart_with_time(self, time: SystemTime) -> Self {
-<<<<<<< HEAD
-=======
-        let connect = self.connect().map(|c| {
-            self.create_connect(
-                c.pub_key(),
-                c.addr(),
-                time.into(),
-                c.user_agent(),
-                self.s(ValidatorId(0)),
-            )
-        });
->>>>>>> 4d573c86
         let sandbox = self.restart_uninitialized_with_time(time);
 
         for id in 1..sandbox.n_validators() {
@@ -1232,7 +1194,6 @@
     #[test]
     fn test_sandbox_recv_and_send() {
         let s = timestamping_sandbox();
-<<<<<<< HEAD
 
         let (sender_pk, sender_sk) = (&s.p(ValidatorId(1)), &s.s(ValidatorId(1)));
         let (receiver_pk, receiver_sk) = (&s.p(ValidatorId(0)), &s.s(ValidatorId(0)));
@@ -1242,38 +1203,6 @@
 
         s.recv(&peers_request);
         s.send(s.a(ValidatorId(1)), &peers_response);
-=======
-        // As far as all validators have connected to each other during
-        // sandbox initialization, we need to use connect-message with unknown
-        // keypair.
-        let (public, secret) = gen_keypair();
-        let (service, _) = gen_keypair();
-        let validator_keys = ValidatorKeys {
-            consensus_key: public,
-            service_key: service,
-        };
-        // We also need to add public key from this keypair to the ConnectList.
-        // Socket address doesn't matter in this case.
-        s.add_peer_to_connect_list(gen_primitive_socket_addr(1), validator_keys);
-
-        s.recv(&s.create_connect(
-            &public,
-            s.a(ValidatorId(2)),
-            s.time().into(),
-            &user_agent::get(),
-            &secret,
-        ));
-        s.send(
-            s.a(ValidatorId(2)),
-            &s.create_connect(
-                &s.p(ValidatorId(0)),
-                s.a(ValidatorId(0)),
-                s.time().into(),
-                &user_agent::get(),
-                s.s(ValidatorId(0)),
-            ),
-        );
->>>>>>> 4d573c86
     }
 
     #[test]
@@ -1293,11 +1222,7 @@
 
         s.send(
             s.a(ValidatorId(1)),
-<<<<<<< HEAD
             &Status::new(
-=======
-            &s.create_connect(
->>>>>>> 4d573c86
                 &s.p(ValidatorId(0)),
                 Height::zero(),
                 &Hash::zero(),
@@ -1310,7 +1235,6 @@
     #[should_panic(expected = "Expected to send the message")]
     fn test_sandbox_expected_to_send_another_message() {
         let s = timestamping_sandbox();
-<<<<<<< HEAD
 
         let (sender_pk, sender_sk) = (&s.p(ValidatorId(1)), &s.s(ValidatorId(1)));
         let (receiver_pk, receiver_sk) = (&s.p(ValidatorId(0)), &s.s(ValidatorId(0)));
@@ -1320,40 +1244,12 @@
 
         s.recv(&peers_request);
         s.send(s.a(ValidatorId(1)), &peers_response);
-=======
-        // See comments to `test_sandbox_recv_and_send`.
-        let (public, secret) = gen_keypair();
-        let (service, _) = gen_keypair();
-        let validator_keys = ValidatorKeys {
-            consensus_key: public,
-            service_key: service,
-        };
-        s.add_peer_to_connect_list(gen_primitive_socket_addr(1), validator_keys);
-        s.recv(&s.create_connect(
-            &public,
-            s.a(ValidatorId(2)),
-            s.time().into(),
-            &user_agent::get(),
-            &secret,
-        ));
-        s.send(
-            s.a(ValidatorId(1)),
-            &s.create_connect(
-                &s.p(ValidatorId(0)),
-                s.a(ValidatorId(0)),
-                s.time().into(),
-                &user_agent::get(),
-                s.s(ValidatorId(0)),
-            ),
-        );
->>>>>>> 4d573c86
     }
 
     #[test]
     #[should_panic(expected = "Send unexpected message")]
     fn test_sandbox_unexpected_message_when_drop() {
         let s = timestamping_sandbox();
-<<<<<<< HEAD
 
         let peers_request = PeersRequest::new(
             &s.p(ValidatorId(1)),
@@ -1362,30 +1258,12 @@
         );
 
         s.recv(&peers_request);
-=======
-        // See comments to `test_sandbox_recv_and_send`.
-        let (public, secret) = gen_keypair();
-        let (service, _) = gen_keypair();
-        let validator_keys = ValidatorKeys {
-            consensus_key: public,
-            service_key: service,
-        };
-        s.add_peer_to_connect_list(gen_primitive_socket_addr(1), validator_keys);
-        s.recv(&s.create_connect(
-            &public,
-            s.a(ValidatorId(2)),
-            s.time().into(),
-            &user_agent::get(),
-            &secret,
-        ));
->>>>>>> 4d573c86
     }
 
     #[test]
     #[should_panic(expected = "Send unexpected message")]
     fn test_sandbox_unexpected_message_when_handle_another_message() {
         let s = timestamping_sandbox();
-<<<<<<< HEAD
 
         let peers_request_1 = PeersRequest::new(
             &s.p(ValidatorId(1)),
@@ -1400,30 +1278,6 @@
 
         s.recv(&peers_request_1);
         s.recv(&peers_request_2);
-=======
-        // See comments to `test_sandbox_recv_and_send`.
-        let (public, secret) = gen_keypair();
-        let (service, _) = gen_keypair();
-        let validator_keys = ValidatorKeys {
-            consensus_key: public,
-            service_key: service,
-        };
-        s.add_peer_to_connect_list(gen_primitive_socket_addr(1), validator_keys);
-        s.recv(&s.create_connect(
-            &public,
-            s.a(ValidatorId(2)),
-            s.time().into(),
-            &user_agent::get(),
-            &secret,
-        ));
-        s.recv(&s.create_connect(
-            &public,
-            s.a(ValidatorId(3)),
-            s.time().into(),
-            &user_agent::get(),
-            &secret,
-        ));
->>>>>>> 4d573c86
         panic!("Oops! We don't catch unexpected message");
     }
 
@@ -1431,7 +1285,6 @@
     #[should_panic(expected = "Send unexpected message")]
     fn test_sandbox_unexpected_message_when_time_changed() {
         let s = timestamping_sandbox();
-<<<<<<< HEAD
 
         let peers_request_1 = PeersRequest::new(
             &s.p(ValidatorId(1)),
@@ -1440,23 +1293,6 @@
         );
 
         s.recv(&peers_request_1);
-=======
-        // See comments to `test_sandbox_recv_and_send`.
-        let (public, secret) = gen_keypair();
-        let (service, _) = gen_keypair();
-        let validator_keys = ValidatorKeys {
-            consensus_key: public,
-            service_key: service,
-        };
-        s.add_peer_to_connect_list(gen_primitive_socket_addr(1), validator_keys);
-        s.recv(&s.create_connect(
-            &public,
-            s.a(ValidatorId(2)),
-            s.time().into(),
-            &user_agent::get(),
-            &secret,
-        ));
->>>>>>> 4d573c86
         s.add_time(Duration::from_millis(1000));
         panic!("Oops! We don't catch unexpected message");
     }
