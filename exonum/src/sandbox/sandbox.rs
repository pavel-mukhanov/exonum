--- conflicted
+++ resolved
@@ -235,13 +235,7 @@
     pub fn send<T: Message>(&self, addr: SocketAddr, msg: &T) {
         self.process_events();
         let any_expected_msg = Any::from_raw(msg.raw().clone()).unwrap();
-<<<<<<< HEAD
-
-        let send = self.inner.borrow_mut().sent.pop_front();
-
-=======
         let send = self.pop_sent();
->>>>>>> c4624cc7
         if let Some((real_addr, real_msg)) = send {
             let any_real_msg = Any::from_raw(real_msg.clone()).expect("Send incorrect message");
             if real_addr != addr || any_real_msg != any_expected_msg {
