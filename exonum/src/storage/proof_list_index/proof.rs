// Copyright 2018 The Exonum Team
//
// Licensed under the Apache License, Version 2.0 (the "License");
// you may not use this file except in compliance with the License.
// You may obtain a copy of the License at
//
//   http://www.apache.org/licenses/LICENSE-2.0
//
// Unless required by applicable law or agreed to in writing, software
// distributed under the License is distributed on an "AS IS" BASIS,
// WITHOUT WARRANTIES OR CONDITIONS OF ANY KIND, either express or implied.
// See the License for the specific language governing permissions and
// limitations under the License.

use serde::{de::Error, ser::SerializeStruct, Deserialize, Deserializer, Serialize, Serializer};
use serde_json::{from_value, Error as SerdeJsonError, Value};

<<<<<<< HEAD
use super::{super::StorageValue, hash_leaf, hash_one, hash_pair, key::ProofListKey};
=======
use super::{super::StorageValue, key::ProofListKey, HashTag};
>>>>>>> 9371768b
use crypto::Hash;

/// An enum that represents a proof of existence for a proof list elements.
#[derive(Debug, PartialEq, Eq)]
pub enum ListProof<V> {
    /// A branch of proof in which both children contain requested elements.
    Full(Box<ListProof<V>>, Box<ListProof<V>>),
    /// A branch of proof in which only the left child contains requested elements.
    Left(Box<ListProof<V>>, Option<Hash>),
    /// A branch of proof in which only the right child contains requested elements.
    Right(Hash, Box<ListProof<V>>),
    /// A leaf of proof with requested element.
    Leaf(V),
    /// Proof of absence of element with specified index.
    Absent(u64, Hash),
}

/// An error that is returned when the list proof is invalid.
#[derive(Debug)]
pub enum ListProofError {
    /// The proof is too short and does not correspond to the height of the tree.
    UnexpectedLeaf,
    /// The proof is too long and does not correspond to the height of the tree.
    UnexpectedBranch,
    /// The hash of the proof is not equal to the trusted root hash.
    UnmatchedRootHash,
}

impl<V: StorageValue + Clone> ListProof<V> {
    fn collect<'a>(
        &'a self,
        key: ProofListKey,
        vec: &mut Vec<(u64, &'a V)>,
    ) -> Result<Hash, ListProofError> {
        if key.height() == 0 {
            return Err(ListProofError::UnexpectedBranch);
        }
        let hash = match *self {
            ListProof::Full(ref left, ref right) => HashTag::hash_node(
                &left.collect(key.left(), vec)?,
                &right.collect(key.right(), vec)?,
            ),
            ListProof::Left(ref left, Some(ref right)) => {
                HashTag::hash_node(&left.collect(key.left(), vec)?, right)
            }
            ListProof::Left(ref left, None) => {
                HashTag::hash_single_node(&left.collect(key.left(), vec)?)
            }
            ListProof::Right(ref left, ref right) => {
                HashTag::hash_node(left, &right.collect(key.right(), vec)?)
            }
            ListProof::Leaf(ref value) => {
                if key.height() > 1 {
                    return Err(ListProofError::UnexpectedLeaf);
                }
                vec.push((key.index(), value));
<<<<<<< HEAD
                hash_leaf(value.clone())
=======
                HashTag::hash_leaf(value.clone())
>>>>>>> 9371768b
            }
            ListProof::Absent(_, _) => {
                //TODO: modify to use in validate method
                unreachable!()
            },
        };
        Ok(hash)
    }

    /// Verifies the correctness of the proof by the trusted Merkle root hash and the number of
    /// elements in the tree.
    ///
    /// If the proof is valid, a vector with indices and references to elements is returned.
    /// Otherwise, `Err` is returned.
    pub fn validate(&self, merkle_root: Hash, len: u64) -> Result<Vec<(u64, &V)>, ListProofError> {
        let mut vec = Vec::new();
        let height = len.next_power_of_two().trailing_zeros() as u8 + 1;
        if self.collect(ProofListKey::new(height, 0), &mut vec)? != merkle_root {
            return Err(ListProofError::UnmatchedRootHash);
        }

        //TODO: add proof of absence validation

        Ok(vec)
    }
}

impl<V: Serialize> Serialize for ListProof<V> {
    fn serialize<S>(&self, ser: S) -> Result<S::Ok, S::Error>
    where
        S: Serializer,
    {
        use self::ListProof::*;
        let mut state;
        match *self {
            Full(ref left_proof, ref right_proof) => {
                state = ser.serialize_struct("Full", 2)?;
                state.serialize_field("left", left_proof)?;
                state.serialize_field("right", right_proof)?;
            }
            Left(ref left_proof, ref option_hash) => {
                if let Some(ref hash) = *option_hash {
                    state = ser.serialize_struct("Left", 2)?;
                    state.serialize_field("left", left_proof)?;
                    state.serialize_field("right", &hash)?;
                } else {
                    state = ser.serialize_struct("Left", 1)?;
                    state.serialize_field("left", left_proof)?;
                }
            }
            Right(ref hash, ref right_proof) => {
                state = ser.serialize_struct("Right", 2)?;
                state.serialize_field("left", &hash)?;
                state.serialize_field("right", right_proof)?;
            }
            Leaf(ref val) => {
                state = ser.serialize_struct("Leaf", 1)?;
                state.serialize_field("val", val)?;
            }
            ListProof::Absent(ref index, ref hash) => {
                state = ser.serialize_struct("Absent", 2)?;
                state.serialize_field("index", index)?;
                state.serialize_field("hash", &hash)?;
            }
        }
        state.end()
    }
}
impl<'a, V> Deserialize<'a> for ListProof<V>
where
    for<'de> V: Deserialize<'de>,
{
    fn deserialize<D>(deserializer: D) -> Result<Self, D::Error>
    where
        D: Deserializer<'a>,
    {
        fn format_err_string(type_str: &str, value: &Value, err: &SerdeJsonError) -> String {
            format!(
                "Couldn't deserialize {} from serde_json::Value: {}, error: {}",
                type_str, value, err
            )
        }

        let json: Value = <Value as Deserialize>::deserialize(deserializer)?;
        if !json.is_object() {
            return Err(D::Error::custom(format!(
                "Invalid json: it is expected to be json \
                 Object. json: {:?}",
                json
            )));
        }
        let map_key_value = json.as_object().unwrap();
        let res: Self = match map_key_value.len() {
            2 => {
                let left_value: &Value = match map_key_value.get("left") {
                    None => {
                        return Err(D::Error::custom(format!(
                            "Invalid json: Key {} not found. \
                             Value: {:?}",
                            "left", json
                        )))
                    }
                    Some(left) => left,
                };
                let right_value: &Value = match map_key_value.get("right") {
                    None => {
                        return Err(D::Error::custom(format!(
                            "Invalid json: Key {} not found. \
                             Value: {:?}",
                            "right", json
                        )))
                    }
                    Some(right) => right,
                };
                if right_value.is_string() {
                    let left_proof: Self = from_value(left_value.clone()).map_err(|err| {
                        D::Error::custom(format_err_string("ListProof", left_value, &err))
                    })?;
                    let right_hash: Hash = from_value(right_value.clone()).map_err(|err| {
                        D::Error::custom(format_err_string("Hash", right_value, &err))
                    })?;
                    ListProof::Left(Box::new(left_proof), Some(right_hash))
                } else if left_value.is_string() {
                    let right_proof: Self = from_value(right_value.clone()).map_err(|err| {
                        D::Error::custom(format_err_string("ListProof", right_value, &err))
                    })?;
                    let left_hash: Hash = from_value(left_value.clone()).map_err(|err| {
                        D::Error::custom(format_err_string("Hash", left_value, &err))
                    })?;
                    ListProof::Right(left_hash, Box::new(right_proof))
                } else {
                    let left_proof = from_value(left_value.clone()).map_err(|err| {
                        D::Error::custom(format_err_string("ListProof", left_value, &err))
                    })?;
                    let right_proof = from_value(right_value.clone()).map_err(|err| {
                        D::Error::custom(format_err_string("ListProof", right_value, &err))
                    })?;
                    ListProof::Full(Box::new(left_proof), Box::new(right_proof))
                }
            }
            1 => {
                if map_key_value.get("val").is_none() && map_key_value.get("left").is_none() {
                    return Err(D::Error::custom(format!(
                        "Invalid json: unknown key met. \
                         Expected: {} or {}. json: {:?}",
                        "val", "left", json
                    )));
                }
                if let Some(leaf_value) = map_key_value.get("val") {
                    let val: V = from_value(leaf_value.clone()).map_err(|err| {
                        D::Error::custom(format_err_string("V", leaf_value, &err))
                    })?;
                    ListProof::Leaf(val)
                } else {
                    // "left" is present
                    let left_value = map_key_value.get("left").unwrap();
                    let left_proof: Self = from_value(left_value.clone()).map_err(|err| {
                        D::Error::custom(format_err_string("ListProof", left_value, &err))
                    })?;
                    ListProof::Left(Box::new(left_proof), None)
                }
            }
            _ => {
                return Err(D::Error::custom(format!(
                    "Invalid json: Number of keys should be \
                     either 1 or 2. json: {:?}",
                    json
                )))
            }
        };
        Ok(res)
    }
}<|MERGE_RESOLUTION|>--- conflicted
+++ resolved
@@ -15,11 +15,7 @@
 use serde::{de::Error, ser::SerializeStruct, Deserialize, Deserializer, Serialize, Serializer};
 use serde_json::{from_value, Error as SerdeJsonError, Value};
 
-<<<<<<< HEAD
-use super::{super::StorageValue, hash_leaf, hash_one, hash_pair, key::ProofListKey};
-=======
 use super::{super::StorageValue, key::ProofListKey, HashTag};
->>>>>>> 9371768b
 use crypto::Hash;
 
 /// An enum that represents a proof of existence for a proof list elements.
@@ -76,11 +72,7 @@
                     return Err(ListProofError::UnexpectedLeaf);
                 }
                 vec.push((key.index(), value));
-<<<<<<< HEAD
-                hash_leaf(value.clone())
-=======
                 HashTag::hash_leaf(value.clone())
->>>>>>> 9371768b
             }
             ListProof::Absent(_, _) => {
                 //TODO: modify to use in validate method
