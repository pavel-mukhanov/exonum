// Copyright 2017 The Exonum Team
//
// Licensed under the Apache License, Version 2.0 (the "License");
// you may not use this file except in compliance with the License.
// You may obtain a copy of the License at
//
//   http://www.apache.org/licenses/LICENSE-2.0
//
// Unless required by applicable law or agreed to in writing, software
// distributed under the License is distributed on an "AS IS" BASIS,
// WITHOUT WARRANTIES OR CONDITIONS OF ANY KIND, either express or implied.
// See the License for the specific language governing permissions and
// limitations under the License.

//! An implementation of a Merkelized version of a map (Merkle Patricia tree).

use std::marker::PhantomData;
use std::fmt;

use crypto::{Hash, CryptoHash, HashStream};
use super::{BaseIndex, BaseIndexIter, Fork, Snapshot, StorageValue};
use self::key::{BitsRange, ChildKind, LEAF_KEY_PREFIX};
use self::node::{BranchNode, Node};

pub use self::key::{KEY_SIZE as PROOF_MAP_KEY_SIZE, ProofMapKey, ProofPath};
pub use self::proof::{BranchProofNode, MapProof, ProofNode};

#[cfg(test)]
mod tests;
mod key;
mod node;
mod proof;

/// A Merkelized version of a map that provides proofs of existence or non-existence for the map
/// keys.
///
/// `ProofMapIndex` implements a Merkle Patricia tree, storing the values as leaves.
/// `ProofMapIndex` requires that the keys implement [`ProofMapKey`] and values implement the
/// [`StorageValue`] trait.
///
/// **The size of the proof map keys must be exactly 32 bytes and the keys must have a uniform
/// distribution.** Usually [`Hash`] and [`PublicKey`] are used as types of proof map keys.
/// [`ProofMapKey`]: trait.ProofMapKey.html
/// [`StorageValue`]: ../trait.StorageValue.html
/// [`Hash`]: ../../crypto/struct.Hash.html
/// [`PublicKey`]: ../../crypto/struct.PublicKey.html
pub struct ProofMapIndex<T, K, V> {
    base: BaseIndex<T>,
    _k: PhantomData<K>,
    _v: PhantomData<V>,
}

/// An iterator over the entries of a `ProofMapIndex`.
///
/// This struct is created by the [`iter`] or
/// [`iter_from`] methods on [`ProofMapIndex`]. See its documentation for more.
///
/// [`iter`]: struct.ProofMapIndex.html#method.iter
/// [`iter_from`]: struct.ProofMapIndex.html#method.iter_from
/// [`ProofMapIndex`]: struct.ProofMapIndex.html
#[derive(Debug)]
pub struct ProofMapIndexIter<'a, K, V> {
    base_iter: BaseIndexIter<'a, ProofPath, V>,
    _k: PhantomData<K>,
}

/// An iterator over the keys of a `ProofMapIndex`.
///
/// This struct is created by the [`keys`] or
/// [`keys_from`] methods on [`ProofMapIndex`]. See its documentation for more.
///
/// [`keys`]: struct.ProofMapIndex.html#method.keys
/// [`keys_from`]: struct.ProofMapIndex.html#method.keys_from
/// [`ProofMapIndex`]: struct.ProofMapIndex.html
#[derive(Debug)]
pub struct ProofMapIndexKeys<'a, K> {
    base_iter: BaseIndexIter<'a, ProofPath, ()>,
    _k: PhantomData<K>,
}

/// An iterator over the values of a `ProofMapIndex`.
///
/// This struct is created by the [`values`] or
/// [`values_from`] methods on [`ProofMapIndex`]. See its documentation for more.
///
/// [`values`]: struct.ProofMapIndex.html#method.values
/// [`values_from`]: struct.ProofMapIndex.html#method.values_from
/// [`ProofMapIndex`]: struct.ProofMapIndex.html
#[derive(Debug)]
pub struct ProofMapIndexValues<'a, V> {
    base_iter: BaseIndexIter<'a, ProofPath, V>,
}

enum RemoveResult {
    KeyNotFound,
    Leaf,
    Branch((ProofPath, Hash)),
    UpdateHash(Hash),
}

impl<T, K, V> ProofMapIndex<T, K, V> {
    /// Creates a new index representation based on the name and storage view.
    ///
    /// Storage view can be specified as [`&Snapshot`] or [`&mut Fork`]. In the first case only
    /// immutable methods are available. In the second case both immutable and mutable methods are
    /// available.
    /// [`&Snapshot`]: ../trait.Snapshot.html
    /// [`&mut Fork`]: ../struct.Fork.html
    ///
    /// # Examples
    ///
    /// ```
    /// use exonum::storage::{MemoryDB, Database, ProofMapIndex};
    /// use exonum::crypto::Hash;
    ///
    /// let db = MemoryDB::new();
    /// let name = "name";
    /// let snapshot = db.snapshot();
    /// let index: ProofMapIndex<_, Hash, u8> = ProofMapIndex::new(name, &snapshot);
    ///
    /// let mut fork = db.fork();
    /// let mut mut_index: ProofMapIndex<_, Hash, u8> = ProofMapIndex::new(name, &mut fork);
    /// # drop(index);
    /// # drop(mut_index);
    /// ```
    pub fn new<S: AsRef<str>>(name: S, view: T) -> Self {
        ProofMapIndex {
            base: BaseIndex::new(name, view),
            _k: PhantomData,
            _v: PhantomData,
        }
    }

    /// Creates a new index representation based on the name, common prefix of its keys
    /// and storage view.
    ///
    /// Storage view can be specified as [`&Snapshot`] or [`&mut Fork`]. In the first case only
    /// immutable methods are available. In the second case both immutable and mutable methods are
    /// available.
    /// [`&Snapshot`]: ../trait.Snapshot.html
    /// [`&mut Fork`]: ../struct.Fork.html
    ///
    /// # Examples
    ///
    /// ```
    /// use exonum::storage::{MemoryDB, Database, ProofMapIndex};
    /// use exonum::crypto::Hash;
    ///
    /// let db = MemoryDB::new();
    /// let name = "name";
    /// let prefix = vec![01];
    ///
    /// let snapshot = db.snapshot();
    /// let index: ProofMapIndex<_, Hash, u8> =
    ///                             ProofMapIndex::with_prefix(name, prefix.clone(), &snapshot);
    ///
    /// let mut fork = db.fork();
    /// let mut mut_index : ProofMapIndex<_, Hash, u8> =
    ///                                     ProofMapIndex::with_prefix(name, prefix, &mut fork);
    /// # drop(index);
    /// # drop(mut_index);
    /// ```
    pub fn with_prefix<S: AsRef<str>>(name: S, prefix: Vec<u8>, view: T) -> Self {
        ProofMapIndex {
            base: BaseIndex::with_prefix(name, prefix, view),
            _k: PhantomData,
            _v: PhantomData,
        }
    }
}

impl<T, K, V> ProofMapIndex<T, K, V>
where
    T: AsRef<Snapshot>,
    K: ProofMapKey,
    V: StorageValue,
{
<<<<<<< HEAD
    fn get_root_key(&self) -> Option<DBKey> {
        self.base.iter::<_, DBKey, _>(&()).next().map(|(k, _): (DBKey, ())| k)
=======
    fn get_root_key(&self) -> Option<ProofPath> {
        self.base.iter(&()).next().map(|(k, _): (ProofPath, ())| k)
>>>>>>> 1e210b02
    }

    fn get_root_node(&self) -> Option<(ProofPath, Node<V>)> {
        match self.get_root_key() {
            Some(key) => {
                let node = self.get_node_unchecked(&key);
                Some((key, node))
            }
            None => None,
        }
    }

    fn get_node_unchecked(&self, key: &ProofPath) -> Node<V> {
        // TODO: unwraps (ECR-84)?
        if key.is_leaf() {
            Node::Leaf(self.base.get(key).unwrap())
        } else {
            Node::Branch(self.base.get(key).unwrap())
        }
    }

    fn construct_proof(
        &self,
        current_branch: &BranchNode,
        searched_path: &ProofPath,
    ) -> Option<ProofNode<V>> {
        let child_path = current_branch.child_path(searched_path.bit(0)).start_from(
            searched_path
                .start(),
        );
        let c_pr_l = child_path.common_prefix_len(searched_path);
        debug_assert!(c_pr_l > 0);
        if c_pr_l < child_path.len() {
            return None;
        }

        let res: ProofNode<V> = match self.get_node_unchecked(&child_path) {
            Node::Leaf(child_value) => ProofNode::Leaf(child_value),
            Node::Branch(child_branch) => {
                let l_s = child_branch.child_path(ChildKind::Left);
                let r_s = child_branch.child_path(ChildKind::Right);
                let suf_searched_path = searched_path.suffix(c_pr_l);
                let proof_from_level_below: Option<ProofNode<V>> =
                    self.construct_proof(&child_branch, &suf_searched_path);

                if let Some(child_proof) = proof_from_level_below {
                    let child_proof_pos = suf_searched_path.bit(0);
                    let neighbor_child_hash = *child_branch.child_hash(!child_proof_pos);
                    match child_proof_pos {
                        ChildKind::Left => ProofNode::Branch(BranchProofNode::LeftBranch {
                            left_node: Box::new(child_proof),
                            right_hash: neighbor_child_hash,
                            left_key: l_s.suffix(searched_path.start() + c_pr_l),
                            right_key: r_s.suffix(searched_path.start() + c_pr_l),
                        }),
                        ChildKind::Right => ProofNode::Branch(BranchProofNode::RightBranch {
                            left_hash: neighbor_child_hash,
                            right_node: Box::new(child_proof),
                            left_key: l_s.suffix(searched_path.start() + c_pr_l),
                            right_key: r_s.suffix(searched_path.start() + c_pr_l),
                        }),
                    }
                } else {
                    let l_h = *child_branch.child_hash(ChildKind::Left); //copy
                    let r_h = *child_branch.child_hash(ChildKind::Right); //copy
                    ProofNode::Branch(BranchProofNode::BranchKeyNotFound {
                        left_hash: l_h,
                        right_hash: r_h,
                        left_key: l_s.suffix(searched_path.start() + c_pr_l),
                        right_key: r_s.suffix(searched_path.start() + c_pr_l),
                    })
                    // proof of exclusion of a key, because none of child paths is a
                    // prefix(searched_path)
                }
            }
        };
        Some(res)
    }

    /// Returns the root hash of the proof map or default hash value if it is empty.
    ///
    /// # Examples
    ///
    /// ```
    /// use exonum::storage::{MemoryDB, Database, ProofMapIndex};
    /// use exonum::crypto::Hash;
    ///
    /// let db = MemoryDB::new();
    /// let name = "name";
    /// let mut fork = db.fork();
    /// let mut index = ProofMapIndex::new(name, &mut fork);
    ///
    /// let default_hash = index.root_hash();
    /// assert_eq!(Hash::default(), default_hash);
    ///
    /// index.put(&default_hash, 100);
    /// let hash = index.root_hash();
    /// assert_ne!(hash, default_hash);
    /// ```
    pub fn root_hash(&self) -> Hash {
        match self.get_root_node() {
            Some((k, Node::Leaf(v))) => {
                HashStream::new()
                    .update(k.as_bytes())
                    .update(v.hash().as_ref())
                    .hash()
            }
            Some((_, Node::Branch(branch))) => branch.hash(),
            None => Hash::zero(),
        }
    }

    /// Returns a value corresponding to the key.
    ///
    /// # Examples
    ///
    /// ```
    /// use exonum::storage::{MemoryDB, Database, ProofMapIndex};
    /// use exonum::crypto::Hash;
    ///
    /// let db = MemoryDB::new();
    /// let name = "name";
    /// let mut fork = db.fork();
    /// let mut index = ProofMapIndex::new(name, &mut fork);
    ///
    /// let hash = Hash::default();
    /// assert_eq!(None, index.get(&hash));
    ///
    /// index.put(&hash, 2);
    /// assert_eq!(Some(2), index.get(&hash));
    /// ```
    pub fn get(&self, key: &K) -> Option<V> {
        self.base.get(&ProofPath::new(key))
    }

    /// Returns `true` if the map contains a value for the specified key.
    ///
    /// # Examples
    ///
    /// ```
    /// use exonum::storage::{MemoryDB, Database, ProofMapIndex};
    /// use exonum::crypto::Hash;
    ///
    /// let db = MemoryDB::new();
    /// let name = "name";
    /// let mut fork = db.fork();
    /// let mut index = ProofMapIndex::new(name, &mut fork);
    ///
    /// let hash = Hash::default();
    /// assert!(!index.contains(&hash));
    ///
    /// index.put(&hash, 2);
    /// assert!(index.contains(&hash));
    /// ```
    pub fn contains(&self, key: &K) -> bool {
        self.base.contains(&ProofPath::new(key))
    }

    /// Returns the proof of existence or non-existence for the specified key.
    ///
    /// # Examples
    ///
    /// ```
    /// use exonum::storage::{MemoryDB, Database, ProofMapIndex};
    /// use exonum::crypto::Hash;
    ///
    /// let db = MemoryDB::new();
    /// let name = "name";
    /// let snapshot = db.snapshot();
    /// let index: ProofMapIndex<_, Hash, u8> = ProofMapIndex::new(name, &snapshot);
    ///
    /// let hash = Hash::default();
    /// let proof = index.get_proof(&hash);
    /// # drop(proof);
    /// ```
    pub fn get_proof(&self, key: &K) -> MapProof<V> {
        let searched_path = ProofPath::new(key);

        match self.get_root_node() {
            Some((root_db_key, Node::Leaf(root_value))) => {
                if searched_path == root_db_key {
                    MapProof::LeafRootInclusive(root_db_key, root_value)
                } else {
                    MapProof::LeafRootExclusive(root_db_key, root_value.hash())
                }
            }
            Some((root_db_key, Node::Branch(branch))) => {
                let root_path = root_db_key;
                let l_s = branch.child_path(ChildKind::Left);
                let r_s = branch.child_path(ChildKind::Right);

                let c_pr_l = root_path.common_prefix_len(&searched_path);
                if c_pr_l == root_path.len() {
                    let suf_searched_path = searched_path.suffix(c_pr_l);
                    let proof_from_level_below: Option<ProofNode<V>> =
                        self.construct_proof(&branch, &suf_searched_path);

                    if let Some(child_proof) = proof_from_level_below {
                        let child_proof_pos = suf_searched_path.bit(0);
                        let neighbor_child_hash = *branch.child_hash(!child_proof_pos);
                        match child_proof_pos {
                            ChildKind::Left => MapProof::Branch(BranchProofNode::LeftBranch {
                                left_node: Box::new(child_proof),
                                right_hash: neighbor_child_hash,
                                left_key: l_s,
                                right_key: r_s,
                            }),
                            ChildKind::Right => MapProof::Branch(BranchProofNode::RightBranch {
                                left_hash: neighbor_child_hash,
                                right_node: Box::new(child_proof),
                                left_key: l_s,
                                right_key: r_s,
                            }),
                        }
                    } else {
                        let l_h = *branch.child_hash(ChildKind::Left); //copy
                        let r_h = *branch.child_hash(ChildKind::Right); //copy
                        MapProof::Branch(BranchProofNode::BranchKeyNotFound {
                            left_hash: l_h,
                            right_hash: r_h,
                            left_key: l_s,
                            right_key: r_s,
                        })
                        // proof of exclusion of a key, because none of child paths is a
                        // prefix(searched_path)
                    }
                } else {
                    // if common prefix length with root_path is less than root_path length
                    let l_h = *branch.child_hash(ChildKind::Left); //copy
                    let r_h = *branch.child_hash(ChildKind::Right); //copy
                    MapProof::Branch(BranchProofNode::BranchKeyNotFound {
                        left_hash: l_h,
                        right_hash: r_h,
                        left_key: l_s,
                        right_key: r_s,
                    })
                    // proof of exclusion of a key, because root_path != prefix(searched_path)
                }
            }
            None => MapProof::Empty,
        }
    }

    /// Returns an iterator over the entries of the map in ascending order. The iterator element
    /// type is (K, V).
    ///
    /// # Examples
    ///
    /// ```
    /// use exonum::storage::{MemoryDB, Database, ProofMapIndex};
    /// use exonum::crypto::Hash;
    ///
    /// let db = MemoryDB::new();
    /// let name = "name";
    /// let snapshot = db.snapshot();
    /// let index: ProofMapIndex<_, Hash, u8> = ProofMapIndex::new(name, &snapshot);
    ///
    /// for val in index.iter() {
    ///     println!("{:?}", val);
    /// }
    /// ```
    pub fn iter(&self) -> ProofMapIndexIter<K, V> {
        ProofMapIndexIter {
            base_iter: self.base.iter(&LEAF_KEY_PREFIX),
            _k: PhantomData,
        }
    }

    /// Returns an iterator over the keys of the map in ascending order. The iterator element
    /// type is K.
    ///
    /// # Examples
    ///
    /// ```
    /// use exonum::storage::{MemoryDB, Database, ProofMapIndex};
    /// use exonum::crypto::Hash;
    ///
    /// let db = MemoryDB::new();
    /// let name = "name";
    /// let snapshot = db.snapshot();
    /// let index: ProofMapIndex<_, Hash, u8> = ProofMapIndex::new(name, &snapshot);
    ///
    /// for key in index.keys() {
    ///     println!("{:?}", key);
    /// }
    /// ```
    pub fn keys(&self) -> ProofMapIndexKeys<K> {
        ProofMapIndexKeys {
            base_iter: self.base.iter(&LEAF_KEY_PREFIX),
            _k: PhantomData,
        }
    }

    /// Returns an iterator over the values of the map in ascending order of keys. The iterator
    /// element type is V.
    ///
    /// # Examples
    ///
    /// ```
    /// use exonum::storage::{MemoryDB, Database, ProofMapIndex};
    /// use exonum::crypto::Hash;
    ///
    /// let db = MemoryDB::new();
    /// let name = "name";
    /// let snapshot = db.snapshot();
    /// let index: ProofMapIndex<_, Hash, u8> = ProofMapIndex::new(name, &snapshot);
    ///
    /// for val in index.values() {
    ///     println!("{}", val);
    /// }
    /// ```
    pub fn values(&self) -> ProofMapIndexValues<V> {
        ProofMapIndexValues { base_iter: self.base.iter(&LEAF_KEY_PREFIX) }
    }

    /// Returns an iterator over the entries of the map in ascending order starting from the
    /// specified key. The iterator element type is (K, V).
    ///
    /// # Examples
    ///
    /// ```
    /// use exonum::storage::{MemoryDB, Database, ProofMapIndex};
    /// use exonum::crypto::Hash;
    ///
    /// let db = MemoryDB::new();
    /// let name = "name";
    /// let snapshot = db.snapshot();
    /// let index: ProofMapIndex<_, Hash, u8> = ProofMapIndex::new(name, &snapshot);
    ///
    /// let hash = Hash::default();
    /// for val in index.iter_from(&hash) {
    ///     println!("{:?}", val);
    /// }
    /// ```
    pub fn iter_from(&self, from: &K) -> ProofMapIndexIter<K, V> {
        ProofMapIndexIter {
            base_iter: self.base.iter_from(&LEAF_KEY_PREFIX, &ProofPath::new(from)),
            _k: PhantomData,
        }
    }

    /// Returns an iterator over the keys of the map in ascending order starting from the
    /// specified key. The iterator element type is K.
    ///
    /// # Examples
    ///
    /// ```
    /// use exonum::storage::{MemoryDB, Database, ProofMapIndex};
    /// use exonum::crypto::Hash;
    ///
    /// let db = MemoryDB::new();
    /// let name = "name";
    /// let snapshot = db.snapshot();
    /// let index: ProofMapIndex<_, Hash, u8> = ProofMapIndex::new(name, &snapshot);
    ///
    /// let hash = Hash::default();
    /// for key in index.keys_from(&hash) {
    ///     println!("{:?}", key);
    /// }
    /// ```
    pub fn keys_from(&self, from: &K) -> ProofMapIndexKeys<K> {
        ProofMapIndexKeys {
            base_iter: self.base.iter_from(&LEAF_KEY_PREFIX, &ProofPath::new(from)),
            _k: PhantomData,
        }
    }

    /// Returns an iterator over the values of the map in ascending order of keys starting from the
    /// specified key. The iterator element type is V.
    ///
    /// # Examples
    ///
    /// ```
    /// use exonum::storage::{MemoryDB, Database, ProofMapIndex};
    /// use exonum::crypto::Hash;
    ///
    /// let db = MemoryDB::new();
    /// let name = "name";
    /// let snapshot = db.snapshot();
    /// let index: ProofMapIndex<_, Hash, u8> = ProofMapIndex::new(name, &snapshot);
    ///
    /// let hash = Hash::default();
    /// for val in index.values_from(&hash) {
    ///     println!("{}", val);
    /// }
    /// ```
    pub fn values_from(&self, from: &K) -> ProofMapIndexValues<V> {
        ProofMapIndexValues {
            base_iter: self.base.iter_from(&LEAF_KEY_PREFIX, &ProofPath::new(from)),
        }
    }
}

impl<'a, K, V> ProofMapIndex<&'a mut Fork, K, V>
where
    K: ProofMapKey,
    V: StorageValue,
{
    fn insert_leaf(&mut self, key: &ProofPath, value: V) -> Hash {
        debug_assert!(key.is_leaf());
        let hash = value.hash();
        self.base.put(key, value);
        hash
    }

    // Inserts a new node as child of current branch and returns updated hash
    // or if a new node has more short key returns a new key length
    fn insert_branch(
        &mut self,
        parent: &BranchNode,
        proof_path: &ProofPath,
        value: V,
    ) -> (Option<u16>, Hash) {
        let child_path = parent.child_path(proof_path.bit(0)).start_from(
            proof_path.start(),
        );
        // If the path is fully fit in key then there is a two cases
        let i = child_path.common_prefix_len(proof_path);
        if child_path.len() == i {
            // check that child is leaf to avoid unnecessary read
            if child_path.is_leaf() {
                // there is a leaf in branch and we needs to update its value
                let hash = self.insert_leaf(proof_path, value);
                (None, hash)
            } else {
                match self.get_node_unchecked(&child_path) {
                    Node::Leaf(_) => {
                        unreachable!("Something went wrong!");
                    }
                    // There is a child in branch and we needs to lookup it recursively
                    Node::Branch(mut branch) => {
                        let (j, h) = self.insert_branch(&branch, &proof_path.suffix(i), value);
                        match j {
                            Some(j) => {
                                branch.set_child(
                                    proof_path.bit(i),
                                    &proof_path.suffix(i).prefix(j),
                                    &h,
                                );
                            }
                            None => branch.set_child_hash(proof_path.bit(i), &h),
                        };
                        let hash = branch.hash();
                        self.base.put(&child_path, branch);
                        (None, hash)
                    }
                }
            }
        } else {
            // A simple case of inserting a new branch
            let suffix_path = proof_path.suffix(i);
            let mut new_branch = BranchNode::empty();
            // Add a new leaf
            let hash = self.insert_leaf(&suffix_path, value);
            new_branch.set_child(suffix_path.bit(0), &suffix_path, &hash);
            // Move current branch
            new_branch.set_child(
                child_path.bit(i),
                &child_path.suffix(i),
                parent.child_hash(proof_path.bit(0)),
            );

            let hash = new_branch.hash();
            self.base.put(&proof_path.prefix(i), new_branch);
            (Some(i), hash)
        }
    }

    /// Inserts the key-value pair into the proof map.
    ///
    /// # Examples
    ///
    /// ```
    /// use exonum::storage::{MemoryDB, Database, ProofMapIndex};
    /// use exonum::crypto::Hash;
    ///
    /// let db = MemoryDB::new();
    /// let name = "name";
    /// let mut fork = db.fork();
    /// let mut index = ProofMapIndex::new(name, &mut fork);
    ///
    /// let hash = Hash::default();
    /// index.put(&hash, 2);
    /// assert!(index.contains(&hash));
    /// ```
    pub fn put(&mut self, key: &K, value: V) {
        let proof_path = ProofPath::new(key);
        match self.get_root_node() {
            Some((prefix, Node::Leaf(prefix_data))) => {
                let prefix_path = prefix;
                let i = prefix_path.common_prefix_len(&proof_path);

                let leaf_hash = self.insert_leaf(&proof_path, value);
                if i < proof_path.len() {
                    let mut branch = BranchNode::empty();
                    branch.set_child(proof_path.bit(i), &proof_path.suffix(i), &leaf_hash);
                    branch.set_child(
                        prefix_path.bit(i),
                        &prefix_path.suffix(i),
                        &prefix_data.hash(),
                    );
                    let new_prefix = proof_path.prefix(i);
                    self.base.put(&new_prefix, branch);
                }
            }
            Some((prefix, Node::Branch(mut branch))) => {
                let prefix_path = prefix;
                let i = prefix_path.common_prefix_len(&proof_path);

                if i == prefix_path.len() {
                    let suffix_path = proof_path.suffix(i);
                    // Just cut the prefix and recursively descent on.
                    let (j, h) = self.insert_branch(&branch, &suffix_path, value);
                    match j {
                        Some(j) => branch.set_child(suffix_path.bit(0), &suffix_path.prefix(j), &h),
                        None => branch.set_child_hash(suffix_path.bit(0), &h),
                    };
                    self.base.put(&prefix_path, branch);
                } else {
                    // Inserts a new branch and adds current branch as its child
                    let hash = self.insert_leaf(&proof_path, value);
                    let mut new_branch = BranchNode::empty();
                    new_branch.set_child(
                        prefix_path.bit(i),
                        &prefix_path.suffix(i),
                        &branch.hash(),
                    );
                    new_branch.set_child(proof_path.bit(i), &proof_path.suffix(i), &hash);
                    // Saves a new branch
                    let new_prefix = prefix_path.prefix(i);
                    self.base.put(&new_prefix, new_branch);
                }
            }
            None => {
                self.insert_leaf(&proof_path, value);
            }
        }
    }

    fn remove_node(&mut self, parent: &BranchNode, proof_path: &ProofPath) -> RemoveResult {
        let child_path = parent.child_path(proof_path.bit(0)).start_from(
            proof_path.start(),
        );
        let i = child_path.common_prefix_len(proof_path);

        if i == child_path.len() {
            match self.get_node_unchecked(&child_path) {
                Node::Leaf(_) => {
                    self.base.remove(proof_path);
                    return RemoveResult::Leaf;
                }
                Node::Branch(mut branch) => {
                    let suffix_path = proof_path.suffix(i);
                    match self.remove_node(&branch, &suffix_path) {
                        RemoveResult::Leaf => {
                            let child = !suffix_path.bit(0);
                            let key = branch.child_path(child);
                            let hash = branch.child_hash(child);

                            self.base.remove(&child_path);

                            return RemoveResult::Branch((key, *hash));
                        }
                        RemoveResult::Branch((key, hash)) => {
                            let new_child_path = key.start_from(suffix_path.start());

                            branch.set_child(suffix_path.bit(0), &new_child_path, &hash);
                            let h = branch.hash();
                            self.base.put(&child_path, branch);
                            return RemoveResult::UpdateHash(h);
                        }
                        RemoveResult::UpdateHash(hash) => {
                            branch.set_child_hash(suffix_path.bit(0), &hash);
                            let h = branch.hash();
                            self.base.put(&child_path, branch);
                            return RemoveResult::UpdateHash(h);
                        }
                        RemoveResult::KeyNotFound => return RemoveResult::KeyNotFound,
                    }
                }
            }
        }
        RemoveResult::KeyNotFound
    }

    /// Removes the key from the proof map.
    ///
    /// # Examples
    ///
    /// ```
    /// use exonum::storage::{MemoryDB, Database, ProofMapIndex};
    /// use exonum::crypto::Hash;
    ///
    /// let db = MemoryDB::new();
    /// let name = "name";
    /// let mut fork = db.fork();
    /// let mut index = ProofMapIndex::new(name, &mut fork);
    ///
    /// let hash = Hash::default();
    /// index.put(&hash, 2);
    /// assert!(index.contains(&hash));
    ///
    /// index.remove(&hash);
    /// assert!(!index.contains(&hash));
    /// ```
    pub fn remove(&mut self, key: &K) {
        let proof_path = ProofPath::new(key);
        match self.get_root_node() {
            // If we have only on leaf, then we just need to remove it (if any)
            Some((prefix, Node::Leaf(_))) => {
                let key = proof_path;
                if key == prefix {
                    self.base.remove(&key);
                }
            }
            Some((prefix, Node::Branch(mut branch))) => {
                // Truncate prefix
                let i = prefix.common_prefix_len(&proof_path);
                if i == prefix.len() {
                    let suffix_path = proof_path.suffix(i);
                    match self.remove_node(&branch, &suffix_path) {
                        RemoveResult::Leaf => self.base.remove(&prefix),
                        RemoveResult::Branch((key, hash)) => {
                            let new_child_path = key.start_from(suffix_path.start());
                            branch.set_child(suffix_path.bit(0), &new_child_path, &hash);
                            self.base.put(&prefix, branch);
                        }
                        RemoveResult::UpdateHash(hash) => {
                            branch.set_child_hash(suffix_path.bit(0), &hash);
                            self.base.put(&prefix, branch);
                        }
                        RemoveResult::KeyNotFound => return,
                    }
                }
            }
            None => (),
        }
    }

    /// Clears the proof map, removing all entries.
    ///
    /// # Notes
    ///
    /// Currently this method is not optimized to delete large set of data. During the execution of
    /// this method the amount of allocated memory is linearly dependent on the number of elements
    /// in the index.
    ///
    /// # Examples
    ///
    /// ```
    /// use exonum::storage::{MemoryDB, Database, ProofMapIndex};
    /// use exonum::crypto::Hash;
    ///
    /// let db = MemoryDB::new();
    /// let name = "name";
    /// let mut fork = db.fork();
    /// let mut index = ProofMapIndex::new(name, &mut fork);
    ///
    /// let hash = Hash::default();
    /// index.put(&hash, 2);
    /// assert!(index.contains(&hash));
    ///
    /// index.clear();
    /// assert!(!index.contains(&hash));
    /// ```
    pub fn clear(&mut self) {
        self.base.clear()
    }
}

impl<'a, T, K, V> ::std::iter::IntoIterator for &'a ProofMapIndex<T, K, V>
where
    T: AsRef<Snapshot>,
    K: ProofMapKey,
    V: StorageValue,
{
    type Item = (K::Owned, V);
    type IntoIter = ProofMapIndexIter<'a, K, V>;

    fn into_iter(self) -> Self::IntoIter {
        self.iter()
    }
}

impl<'a, K, V> Iterator for ProofMapIndexIter<'a, K, V>
where
    K: ProofMapKey,
    V: StorageValue,
{
    type Item = (K::Owned, V);

    fn next(&mut self) -> Option<Self::Item> {
        self.base_iter.next().map(
            |(k, v)| (K::read(k.raw_key()), v),
        )
    }
}

impl<'a, K> Iterator for ProofMapIndexKeys<'a, K>
where
    K: ProofMapKey,
{
    type Item = K::Owned;

    fn next(&mut self) -> Option<Self::Item> {
        self.base_iter.next().map(|(k, _)| K::read(k.raw_key()))
    }
}

impl<'a, V> Iterator for ProofMapIndexValues<'a, V>
where
    V: StorageValue,
{
    type Item = V;

    fn next(&mut self) -> Option<Self::Item> {
        self.base_iter.next().map(|(_, v)| v)
    }
}

#[derive(Debug)]
enum ProofMapIndexEntry<V: StorageValue + fmt::Debug> {
    Branch {
        hash: Hash,
        prefix: ProofPath,
        left: Box<ProofMapIndexEntry<V>>,
        right: Box<ProofMapIndexEntry<V>>,
    },
    Leaf {
        key: ProofPath,
        hash: Hash,
        value: V,
    },
}

impl<V: StorageValue + fmt::Debug> ProofMapIndexEntry<V> {
    fn dump<T, K>(
        index: &ProofMapIndex<T, K, V>,
        root_prefix: ProofPath,
        root_node: Node<V>,
    ) -> ProofMapIndexEntry<V>
    where
        T: AsRef<Snapshot>,
        K: ProofMapKey,
    {
        let root_hash = index.root_hash();
        match root_node {
            Node::Leaf(value) => ProofMapIndexEntry::Leaf {
                key: root_prefix,
                hash: root_hash,
                value,
            },
            Node::Branch(branch) => {
                let left = Box::new(Self::child_node(index, &branch, ChildKind::Left));
                let right = Box::new(Self::child_node(index, &branch, ChildKind::Right));
                ProofMapIndexEntry::Branch {
                    hash: root_hash,
                    prefix: root_prefix,
                    left,
                    right,
                }
            }
        }
    }

    fn child_node<T, K>(
        index: &ProofMapIndex<T, K, V>,
        parent: &BranchNode,
        kind: ChildKind,
    ) -> ProofMapIndexEntry<V>
    where
        T: AsRef<Snapshot>,
        K: ProofMapKey,
    {
        let key = parent.child_path(kind);
        let hash = *parent.child_hash(kind);
        let node = index.get_node_unchecked(&key);

        match node {
            Node::Leaf(value) => ProofMapIndexEntry::Leaf { key, hash, value },
            Node::Branch(branch) => {
                let left = Box::new(Self::child_node(index, &branch, ChildKind::Left));
                let right = Box::new(Self::child_node(index, &branch, ChildKind::Right));
                ProofMapIndexEntry::Branch {
                    hash,
                    prefix: key,
                    left,
                    right,
                }
            }
        }
    }
}

impl<T, K, V> ::std::fmt::Debug for ProofMapIndex<T, K, V>
where
    T: AsRef<Snapshot>,
    K: ProofMapKey,
    V: StorageValue + fmt::Debug,
{
    fn fmt(&self, f: &mut ::std::fmt::Formatter) -> ::std::fmt::Result {
        if let Some((prefix, node)) = self.get_root_node() {
            let root_entry = ProofMapIndexEntry::dump(self, prefix, node);
            f.debug_struct("ProofMapIndex")
                .field("entries", &root_entry)
                .finish()
        } else {
            f.debug_struct("ProofMapIndex").finish()
        }
    }
}<|MERGE_RESOLUTION|>--- conflicted
+++ resolved
@@ -175,13 +175,8 @@
     K: ProofMapKey,
     V: StorageValue,
 {
-<<<<<<< HEAD
-    fn get_root_key(&self) -> Option<DBKey> {
+    fn get_root_key(&self) -> Option<ProofPath> {
         self.base.iter::<_, DBKey, _>(&()).next().map(|(k, _): (DBKey, ())| k)
-=======
-    fn get_root_key(&self) -> Option<ProofPath> {
-        self.base.iter(&()).next().map(|(k, _): (ProofPath, ())| k)
->>>>>>> 1e210b02
     }
 
     fn get_root_node(&self) -> Option<(ProofPath, Node<V>)> {
