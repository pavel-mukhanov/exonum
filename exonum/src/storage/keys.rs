// Copyright 2017 The Exonum Team
//
// Licensed under the Apache License, Version 2.0 (the "License");
// you may not use this file except in compliance with the License.
// You may obtain a copy of the License at
//
//   http://www.apache.org/licenses/LICENSE-2.0
//
// Unless required by applicable law or agreed to in writing, software
// distributed under the License is distributed on an "AS IS" BASIS,
// WITHOUT WARRANTIES OR CONDITIONS OF ANY KIND, either express or implied.
// See the License for the specific language governing permissions and
// limitations under the License.

//! A definition of `StorageKey` trait and implementations for common types.

<<<<<<< HEAD
=======
use std::time::{Duration, SystemTime, UNIX_EPOCH};

>>>>>>> 1e210b02
use byteorder::{ByteOrder, BigEndian};

<<<<<<< HEAD
use std::mem;

use crypto::{Hash, PublicKey, HASH_SIZE, PUBLIC_KEY_LENGTH};

/// A trait that defines serialization of corresponding types as storage keys.
=======
/// A type that can be (de)serialized as a key in the blockchain storage.
>>>>>>> 1e210b02
///
/// Since keys are sorted in the serialized form, the big-endian encoding should be used
/// with unsigned integer types. Note however that the big-endian encoding
/// will not sort signed integer types in the natural order; therefore, they are
/// mapped to the corresponding unsigned type by adding a constant to the source value.
///
/// # Examples
///
/// ```
/// # extern crate exonum;
/// # extern crate byteorder;
/// use std::mem;
/// use exonum::storage::StorageKey;
///
/// #[Derive(Clone)]
/// struct Key {
///     a: i16,
///     b: u32,
/// }
///
/// impl StorageKey for Key {
///     fn size(&self) -> usize {
///         mem::size_of_val(&self.a) + mem::size_of_val(&self.b)
///     }
///
///     fn write(&self, buffer: &mut [u8]) {
///         self.a.write(&mut buffer[0..2]);
///         self.b.write(&mut buffer[2..6]);
///     }
///
///     fn read(buffer: &[u8]) -> Self {
///         let a = i16::read(&buffer[0..2]);
///         let b = u32::read(&buffer[2..6]);
///         Key { a, b }
///     }
/// }
/// # fn main() {
/// # // Check the natural ordering of keys
/// # let (mut x, mut y) = (vec![0u8; 6], vec![0u8; 6]);
/// # Key { a: -1, b: 2 }.write(&mut x);
/// # Key { a: 1, b: 513 }.write(&mut y);
/// # assert!(x < y);
/// # // Check the roundtrip
/// # let key = Key::read(&x);
/// # assert_eq!(key.a, -1);
/// # assert_eq!(key.b, 2);
/// # }
/// ```
pub trait StorageKey: ToOwned {
    /// Returns the size of the serialized key in bytes.
    fn size(&self) -> usize;

    /// Serializes the key into the specified buffer of bytes.
    ///
    /// The caller must guarantee that the size of the buffer is equal to the precalculated size
    /// of the serialized key.
    // TODO: should be unsafe (ECR-174)?
    fn write(&self, buffer: &mut [u8]);

    /// Deserializes the key from the specified buffer of bytes.
    // TODO: should be unsafe (ECR-174)?
    fn read(buffer: &[u8]) -> Self::Owned;
}

/// No-op implementation.
impl StorageKey for () {
    fn size(&self) -> usize {
        mem::size_of::<Self>()
    }

    fn write(&self, _buffer: &mut [u8]) {
        // no-op
    }

    fn read(_buffer: &[u8]) -> Self::Owned {
        ()
    }
}

impl StorageKey for u8 {
    fn size(&self) -> usize {
        mem::size_of::<Self>()
    }

    fn write(&self, buffer: &mut [u8]) {
        buffer[0] = *self
    }

    fn read(buffer: &[u8]) -> Self::Owned {
        buffer[0]
    }
}

<<<<<<< HEAD
impl StorageKey for u16 {
    fn size(&self) -> usize {
        mem::size_of::<Self>()
    }

    fn write(&self, buffer: &mut [u8]) {
        BigEndian::write_u16(buffer, *self)
    }

    fn read(buffer: &[u8]) -> Self::Owned {
        BigEndian::read_u16(buffer)
    }
}

impl StorageKey for u32 {
    fn size(&self) -> usize {
        mem::size_of::<Self>()
    }

    fn write(&self, buffer: &mut [u8]) {
        BigEndian::write_u32(buffer, *self)
    }

    fn read(buffer: &[u8]) -> Self::Owned {
        BigEndian::read_u32(buffer)
    }
}

impl StorageKey for u64 {
    fn size(&self) -> usize {
        mem::size_of::<Self>()
    }

    fn write(&self, buffer: &mut [u8]) {
        BigEndian::write_u64(buffer, *self)
    }

    fn read(buffer: &[u8]) -> Self::Owned {
        BigEndian::read_u64(buffer)
    }
}

=======
/// Uses encoding with the values mapped to `u8`
/// by adding the corresponding constant (`128`) to the value.
>>>>>>> 1e210b02
impl StorageKey for i8 {
    fn size(&self) -> usize {
        mem::size_of::<Self>()
    }

    fn write(&self, buffer: &mut [u8]) {
        buffer[0] = self.wrapping_add(i8::min_value()) as u8;
    }

<<<<<<< HEAD
    fn read(buffer: &[u8]) -> Self::Owned {
        buffer[0] as i8
    }
}

impl StorageKey for i16 {
    fn size(&self) -> usize {
        mem::size_of::<Self>()
    }

    fn write(&self, buffer: &mut [u8]) {
        BigEndian::write_i16(buffer, *self)
    }

    fn read(buffer: &[u8]) -> Self::Owned {
        BigEndian::read_i16(buffer)
    }
}

impl StorageKey for i32 {
    fn size(&self) -> usize {
        mem::size_of::<Self>()
    }

    fn write(&self, buffer: &mut [u8]) {
        BigEndian::write_i32(buffer, *self)
    }

    fn read(buffer: &[u8]) -> Self::Owned {
        BigEndian::read_i32(buffer)
    }
}

impl StorageKey for i64 {
    fn size(&self) -> usize {
        mem::size_of::<Self>()
    }

    fn write(&self, buffer: &mut [u8]) {
        BigEndian::write_i64(buffer, *self)
    }

    fn read(buffer: &[u8]) -> Self::Owned {
        BigEndian::read_i64(buffer)
    }
}
=======
    fn read(buffer: &[u8]) -> Self {
        buffer[0].wrapping_sub(i8::min_value() as u8) as i8
    }
}

// spell-checker:ignore utype, itype, vals, ints

macro_rules! storage_key_for_ints {
    ($utype:ident, $itype:ident, $size:expr, $read_method:ident, $write_method:ident) => {
        /// Uses big-endian encoding.
        impl StorageKey for $utype {
            fn size(&self) -> usize {
                $size
            }

            fn write(&self, buffer: &mut [u8]) {
                BigEndian::$write_method(buffer, *self);
            }

            fn read(buffer: &[u8]) -> Self {
                BigEndian::$read_method(buffer)
            }
        }

        /// Uses big-endian encoding with the values mapped to the unsigned format
        /// by adding the corresponding constant to the value.
        impl StorageKey for $itype {
            fn size(&self) -> usize {
                $size
            }

            fn write(&self, buffer: &mut [u8]) {
                BigEndian::$write_method(
                    buffer,
                    self.wrapping_add($itype::min_value()) as $utype,
                );
            }

            fn read(buffer: &[u8]) -> Self {
                BigEndian::$read_method(buffer)
                    .wrapping_sub($itype::min_value() as $utype) as $itype
            }
        }
    }
}

storage_key_for_ints!{u16, i16, 2, read_u16, write_u16}
storage_key_for_ints!{u32, i32, 4, read_u32, write_u32}
storage_key_for_ints!{u64, i64, 8, read_u64, write_u64}
>>>>>>> 1e210b02

impl StorageKey for Hash {
    fn size(&self) -> usize {
        HASH_SIZE
    }

    fn write(&self, buffer: &mut [u8]) {
        buffer.copy_from_slice(self.as_ref())
    }

    fn read(buffer: &[u8]) -> Self::Owned {
        Hash::from_slice(buffer).unwrap()
    }
}

impl StorageKey for PublicKey {
    fn size(&self) -> usize {
        PUBLIC_KEY_LENGTH
    }

    fn write(&self, buffer: &mut [u8]) {
        buffer.copy_from_slice(self.as_ref())
    }

    fn read(buffer: &[u8]) -> Self::Owned {
        PublicKey::from_slice(buffer).unwrap()
    }
}

impl StorageKey for Vec<u8> {
    fn size(&self) -> usize {
        self.len()
    }

    fn write(&self, buffer: &mut [u8]) {
        buffer.copy_from_slice(self)
    }

    fn read(buffer: &[u8]) -> Self::Owned {
        buffer.to_vec()
    }
}

impl StorageKey for [u8] {
    fn size(&self) -> usize {
        self.len()
    }

    fn write(&self, buffer: &mut [u8]) {
        buffer.copy_from_slice(self)
    }

    fn read(buffer: &[u8]) -> Self::Owned {
        buffer.to_vec()
    }
}

/// Uses UTF-8 string serialization.
impl StorageKey for String {
    fn size(&self) -> usize {
        self.len()
    }

    fn write(&self, buffer: &mut [u8]) {
        buffer.copy_from_slice(self.as_bytes())
    }

    fn read(buffer: &[u8]) -> Self::Owned {
        unsafe { ::std::str::from_utf8_unchecked(buffer).to_string() }
    }
}

<<<<<<< HEAD
impl StorageKey for str {
    fn size(&self) -> usize {
        self.len()
    }

    fn write(&self, buffer: &mut [u8]) {
        buffer.copy_from_slice(self.as_bytes())
    }

    fn read(buffer: &[u8]) -> Self::Owned {
        unsafe { ::std::str::from_utf8_unchecked(buffer).to_string() }
=======
/// The `SystemTime` (de)serialization is only possible for the values greater than
/// 1970-01-01 00:00:00 UTC. Since the `SystemTime` type saves time in the form
/// `(seconds: u64, nanoseconds: u32)`, the total occupied size of `SystemTime` in the storage
/// is 12 bytes. The seconds are stored in the first 8 bytes as per the `StorageKey` implementation
/// for u64, and nanoseconds in the remaining 4 bytes as per the `StorageKey`
/// implementation for u32.
impl StorageKey for SystemTime {
    fn size(&self) -> usize {
        12
    }

    fn write(&self, buffer: &mut [u8]) {
        let duration = self.duration_since(UNIX_EPOCH).expect(
            "time value is later than 1970-01-01 00:00:00 UTC.",
        );
        let secs = duration.as_secs();
        let nanos = duration.subsec_nanos();
        secs.write(&mut buffer[0..8]);
        nanos.write(&mut buffer[8..12]);
    }

    fn read(buffer: &[u8]) -> Self {
        let secs = u64::read(&buffer[0..8]);
        let nanos = u32::read(&buffer[8..12]);
        // `Duration` performs internal normalization of time.
        // The value of nanoseconds can not be greater than or equal to 1,000,000,000.
        assert!(nanos < 1_000_000_000);
        UNIX_EPOCH + Duration::new(secs, nanos)
>>>>>>> 1e210b02
    }
}

#[cfg(test)]
mod tests {
    use super::*;

<<<<<<< HEAD
    #[test]
    fn str_key() {
        let values = ["eee", "hello world", ""];
        for val in values.iter() {
            let mut buffer = get_buffer(*val);
            val.write(&mut buffer);
            let new_val = str::read(&buffer);
            assert_eq!(new_val, *val);
=======
    // Number of samples for fuzz testing
    const FUZZ_SAMPLES: usize = 100_000;

    macro_rules! test_storage_key_for_int_type {
        (full $type:ident, $size:expr => $test_name:ident) => {
            #[test]
            fn $test_name() {
                use std::iter::once;

                const MIN: $type = ::std::$type::MIN;
                const MAX: $type = ::std::$type::MAX;

                // Roundtrip
                let mut buffer = [0u8; $size];
                for x in (MIN..MAX).chain(once(MAX)) {
                    x.write(&mut buffer);
                    assert_eq!($type::read(&buffer), x);
                }

                // Ordering
                let (mut x_buffer, mut y_buffer) = ([0u8; $size], [0u8; $size]);
                for x in MIN..MAX {
                    let y = x + 1;
                    x.write(&mut x_buffer);
                    y.write(&mut y_buffer);
                    assert!(x_buffer < y_buffer);
                }
            }
        };
        (fuzz $type:ident, $size:expr => $test_name:ident) => {
            #[test]
            fn $test_name() {
                use rand::{Rng, thread_rng};
                let mut rng = thread_rng();

                // Fuzzed roundtrip
                let mut buffer = [0u8; $size];
                let handpicked_vals = vec![$type::min_value(), $type::max_value()];
                for x in rng.gen_iter::<$type>().take(FUZZ_SAMPLES).chain(handpicked_vals) {
                    x.write(&mut buffer);
                    assert_eq!($type::read(&buffer), x);
                }

                // Fuzzed ordering
                let (mut x_buffer, mut y_buffer) = ([0u8; $size], [0u8; $size]);
                let mut vals: Vec<$type> = rng.gen_iter().take(FUZZ_SAMPLES).collect();
                vals.sort();
                for w in vals.windows(2) {
                    let (x, y) = (w[0], w[1]);
                    if x == y { continue; }

                    x.write(&mut x_buffer);
                    y.write(&mut y_buffer);
                    assert!(x_buffer < y_buffer);
                }
            }
        }
    }

    test_storage_key_for_int_type!{full  u8, 1 => test_storage_key_for_u8}
    test_storage_key_for_int_type!{full  i8, 1 => test_storage_key_for_i8}
    test_storage_key_for_int_type!{full u16, 2 => test_storage_key_for_u16}
    test_storage_key_for_int_type!{full i16, 2 => test_storage_key_for_i16}
    test_storage_key_for_int_type!{fuzz u32, 4 => test_storage_key_for_u32}
    test_storage_key_for_int_type!{fuzz i32, 4 => test_storage_key_for_i32}
    test_storage_key_for_int_type!{fuzz u64, 8 => test_storage_key_for_u64}
    test_storage_key_for_int_type!{fuzz i64, 8 => test_storage_key_for_i64}

    #[test]
    fn test_signed_int_key_in_index() {
        use storage::{Database, MapIndex, MemoryDB};

        let db: Box<Database> = Box::new(MemoryDB::new());
        let mut fork = db.fork();
        {
            let mut index: MapIndex<_, i32, u64> = MapIndex::new("test_index", &mut fork);
            index.put(&5, 100);
            index.put(&-3, 200);
        }
        db.merge(fork.into_patch()).unwrap();

        let snapshot = db.snapshot();
        let index: MapIndex<_, i32, u64> = MapIndex::new("test_index", snapshot);
        assert_eq!(index.get(&5), Some(100));
        assert_eq!(index.get(&-3), Some(200));

        assert_eq!(
            index.iter_from(&-4).collect::<Vec<_>>(),
            vec![(-3, 200), (5, 100)]
        );
        assert_eq!(index.iter_from(&-2).collect::<Vec<_>>(), vec![(5, 100)]);
        assert_eq!(index.iter_from(&1).collect::<Vec<_>>(), vec![(5, 100)]);
        assert_eq!(index.iter_from(&6).collect::<Vec<_>>(), vec![]);

        assert_eq!(index.values().collect::<Vec<_>>(), vec![200, 100]);
    }

    // Example how to migrate from Exonum <= 0.5 implementation of `StorageKey`
    // for signed integers.
    #[test]
    fn test_old_signed_int_key_in_index() {
        use storage::{Database, MapIndex, MemoryDB};

        // Simple wrapper around a signed integer type with the `StorageKey` implementation,
        // which was used in Exonum <= 0.5.
        #[derive(Debug, PartialEq)]
        struct QuirkyI32Key(i32);

        impl StorageKey for QuirkyI32Key {
            fn size(&self) -> usize {
                4
            }

            fn write(&self, buffer: &mut [u8]) {
                BigEndian::write_i32(buffer, self.0);
            }

            fn read(buffer: &[u8]) -> Self {
                QuirkyI32Key(BigEndian::read_i32(buffer))
            }
        }

        let db: Box<Database> = Box::new(MemoryDB::new());
        let mut fork = db.fork();
        {
            let mut index: MapIndex<_, QuirkyI32Key, u64> = MapIndex::new("test_index", &mut fork);
            index.put(&QuirkyI32Key(5), 100);
            index.put(&QuirkyI32Key(-3), 200);
        }
        db.merge(fork.into_patch()).unwrap();

        let snapshot = db.snapshot();
        let index: MapIndex<_, QuirkyI32Key, u64> = MapIndex::new("test_index", snapshot);
        assert_eq!(index.get(&QuirkyI32Key(5)), Some(100));
        assert_eq!(index.get(&QuirkyI32Key(-3)), Some(200));

        // Bunch of counterintuitive behavior here
        assert_eq!(
            index.iter_from(&QuirkyI32Key(-4)).collect::<Vec<_>>(),
            vec![(QuirkyI32Key(-3), 200)]
        );
        assert_eq!(
            index.iter_from(&QuirkyI32Key(-2)).collect::<Vec<_>>(),
            vec![]
        );
        assert_eq!(
            index.iter_from(&QuirkyI32Key(1)).collect::<Vec<_>>(),
            vec![(QuirkyI32Key(5), 100), (QuirkyI32Key(-3), 200)]
        );
        assert_eq!(
            index.iter_from(&QuirkyI32Key(6)).collect::<Vec<_>>(),
            vec![(QuirkyI32Key(-3), 200)]
        );

        // Notice the different order of values compared to the previous test
        assert_eq!(index.values().collect::<Vec<_>>(), vec![100, 200]);
    }

    #[test]
    fn test_storage_key_for_system_time_round_trip() {
        use std::time::{Duration, SystemTime, UNIX_EPOCH};

        let times = [
            UNIX_EPOCH,
            UNIX_EPOCH + Duration::new(13, 23),
            SystemTime::now(),
            SystemTime::now() + Duration::new(17, 15),
            UNIX_EPOCH + Duration::new(0, u32::max_value()),
            UNIX_EPOCH + Duration::new(i64::max_value() as u64, 0),
            UNIX_EPOCH + Duration::new(i64::max_value() as u64, 999_999_999),
            UNIX_EPOCH + Duration::new(i64::max_value() as u64 - 1, 1_000_000_000),
            UNIX_EPOCH + Duration::new(i64::max_value() as u64 - 4, 4_000_000_000),
            UNIX_EPOCH + Duration::new(i64::max_value() as u64 - 4, u32::max_value()),
        ];

        let mut buffer = [0u8; 12];
        for time in times.iter() {
            time.write(&mut buffer);
            assert_eq!(*time, SystemTime::read(&buffer));
>>>>>>> 1e210b02
        }
    }

    #[test]
<<<<<<< HEAD
    fn u8_slice_key() {
        let values: &[&[u8]] = &[&[1, 2, 3], &[255], &[]];
        for val in values.iter() {
            let mut buffer = get_buffer(*val);
            val.write(&mut buffer);
            let new_val = <[u8] as StorageKey>::read(&buffer);
            assert_eq!(new_val, *val);
        }
    }

    fn get_buffer<T: StorageKey + ?Sized>(key: &T) -> Vec<u8> {
        vec![0; key.size()]
=======
    fn test_storage_key_for_system_time_ordering() {
        use rand::{Rng, thread_rng};
        use std::time::Duration;

        let mut rng = thread_rng();

        let (mut buffer1, mut buffer2) = ([0u8; 12], [0u8; 12]);
        for _ in 0..FUZZ_SAMPLES {
            let time1 = UNIX_EPOCH +
                Duration::new(
                    rng.gen::<u64>() % (i32::max_value() as u64),
                    rng.gen::<u32>() % 1_000_000_000,
                );
            let time2 = UNIX_EPOCH +
                Duration::new(
                    rng.gen::<u64>() % (i32::max_value() as u64),
                    rng.gen::<u32>() % 1_000_000_000,
                );
            time1.write(&mut buffer1);
            time2.write(&mut buffer2);
            assert_eq!(time1.cmp(&time2), buffer1.cmp(&buffer2));
        }
    }

    #[test]
    fn test_system_time_key_in_index() {
        use std::time::{Duration, SystemTime, UNIX_EPOCH};
        use storage::{Database, MapIndex, MemoryDB};

        let db: Box<Database> = Box::new(MemoryDB::new());
        let x1 = UNIX_EPOCH + Duration::new(80, 0);
        let x2 = UNIX_EPOCH + Duration::new(10, 0);
        let y1 = SystemTime::now();
        let y2 = y1 + Duration::new(10, 0);
        let mut fork = db.fork();
        {
            let mut index: MapIndex<_, SystemTime, SystemTime> =
                MapIndex::new("test_index", &mut fork);
            index.put(&x1, y1);
            index.put(&x2, y2);
        }
        db.merge(fork.into_patch()).unwrap();

        let snapshot = db.snapshot();
        let index: MapIndex<_, SystemTime, SystemTime> = MapIndex::new("test_index", snapshot);
        assert_eq!(index.get(&x1), Some(y1));
        assert_eq!(index.get(&x2), Some(y2));

        assert_eq!(
            index.iter_from(&UNIX_EPOCH).collect::<Vec<_>>(),
            vec![(x2, y2), (x1, y1)]
        );
        assert_eq!(
            index
                .iter_from(&(UNIX_EPOCH + Duration::new(20, 0)))
                .collect::<Vec<_>>(),
            vec![(x1, y1)]
        );
        assert_eq!(
            index
                .iter_from(&(UNIX_EPOCH + Duration::new(80, 0)))
                .collect::<Vec<_>>(),
            vec![(x1, y1)]
        );
        assert_eq!(
            index
                .iter_from(&(UNIX_EPOCH + Duration::new(90, 0)))
                .collect::<Vec<_>>(),
            vec![]
        );

        assert_eq!(index.values().collect::<Vec<_>>(), vec![y2, y1]);
>>>>>>> 1e210b02
    }
}<|MERGE_RESOLUTION|>--- conflicted
+++ resolved
@@ -14,22 +14,12 @@
 
 //! A definition of `StorageKey` trait and implementations for common types.
 
-<<<<<<< HEAD
-=======
 use std::time::{Duration, SystemTime, UNIX_EPOCH};
 
->>>>>>> 1e210b02
 use byteorder::{ByteOrder, BigEndian};
-
-<<<<<<< HEAD
-use std::mem;
-
 use crypto::{Hash, PublicKey, HASH_SIZE, PUBLIC_KEY_LENGTH};
 
-/// A trait that defines serialization of corresponding types as storage keys.
-=======
 /// A type that can be (de)serialized as a key in the blockchain storage.
->>>>>>> 1e210b02
 ///
 /// Since keys are sorted in the serialized form, the big-endian encoding should be used
 /// with unsigned integer types. Note however that the big-endian encoding
@@ -44,7 +34,6 @@
 /// use std::mem;
 /// use exonum::storage::StorageKey;
 ///
-/// #[Derive(Clone)]
 /// struct Key {
 ///     a: i16,
 ///     b: u32,
@@ -97,7 +86,7 @@
 /// No-op implementation.
 impl StorageKey for () {
     fn size(&self) -> usize {
-        mem::size_of::<Self>()
+        0
     }
 
     fn write(&self, _buffer: &mut [u8]) {
@@ -111,7 +100,7 @@
 
 impl StorageKey for u8 {
     fn size(&self) -> usize {
-        mem::size_of::<Self>()
+        1
     }
 
     fn write(&self, buffer: &mut [u8]) {
@@ -123,111 +112,18 @@
     }
 }
 
-<<<<<<< HEAD
-impl StorageKey for u16 {
-    fn size(&self) -> usize {
-        mem::size_of::<Self>()
-    }
-
-    fn write(&self, buffer: &mut [u8]) {
-        BigEndian::write_u16(buffer, *self)
-    }
-
-    fn read(buffer: &[u8]) -> Self::Owned {
-        BigEndian::read_u16(buffer)
-    }
-}
-
-impl StorageKey for u32 {
-    fn size(&self) -> usize {
-        mem::size_of::<Self>()
-    }
-
-    fn write(&self, buffer: &mut [u8]) {
-        BigEndian::write_u32(buffer, *self)
-    }
-
-    fn read(buffer: &[u8]) -> Self::Owned {
-        BigEndian::read_u32(buffer)
-    }
-}
-
-impl StorageKey for u64 {
-    fn size(&self) -> usize {
-        mem::size_of::<Self>()
-    }
-
-    fn write(&self, buffer: &mut [u8]) {
-        BigEndian::write_u64(buffer, *self)
-    }
-
-    fn read(buffer: &[u8]) -> Self::Owned {
-        BigEndian::read_u64(buffer)
-    }
-}
-
-=======
 /// Uses encoding with the values mapped to `u8`
 /// by adding the corresponding constant (`128`) to the value.
->>>>>>> 1e210b02
 impl StorageKey for i8 {
     fn size(&self) -> usize {
-        mem::size_of::<Self>()
+        1
     }
 
     fn write(&self, buffer: &mut [u8]) {
         buffer[0] = self.wrapping_add(i8::min_value()) as u8;
     }
 
-<<<<<<< HEAD
     fn read(buffer: &[u8]) -> Self::Owned {
-        buffer[0] as i8
-    }
-}
-
-impl StorageKey for i16 {
-    fn size(&self) -> usize {
-        mem::size_of::<Self>()
-    }
-
-    fn write(&self, buffer: &mut [u8]) {
-        BigEndian::write_i16(buffer, *self)
-    }
-
-    fn read(buffer: &[u8]) -> Self::Owned {
-        BigEndian::read_i16(buffer)
-    }
-}
-
-impl StorageKey for i32 {
-    fn size(&self) -> usize {
-        mem::size_of::<Self>()
-    }
-
-    fn write(&self, buffer: &mut [u8]) {
-        BigEndian::write_i32(buffer, *self)
-    }
-
-    fn read(buffer: &[u8]) -> Self::Owned {
-        BigEndian::read_i32(buffer)
-    }
-}
-
-impl StorageKey for i64 {
-    fn size(&self) -> usize {
-        mem::size_of::<Self>()
-    }
-
-    fn write(&self, buffer: &mut [u8]) {
-        BigEndian::write_i64(buffer, *self)
-    }
-
-    fn read(buffer: &[u8]) -> Self::Owned {
-        BigEndian::read_i64(buffer)
-    }
-}
-=======
-    fn read(buffer: &[u8]) -> Self {
         buffer[0].wrapping_sub(i8::min_value() as u8) as i8
     }
 }
@@ -276,7 +172,6 @@
 storage_key_for_ints!{u16, i16, 2, read_u16, write_u16}
 storage_key_for_ints!{u32, i32, 4, read_u32, write_u32}
 storage_key_for_ints!{u64, i64, 8, read_u64, write_u64}
->>>>>>> 1e210b02
 
 impl StorageKey for Hash {
     fn size(&self) -> usize {
@@ -315,21 +210,7 @@
         buffer.copy_from_slice(self)
     }
 
-    fn read(buffer: &[u8]) -> Self::Owned {
-        buffer.to_vec()
-    }
-}
-
-impl StorageKey for [u8] {
-    fn size(&self) -> usize {
-        self.len()
-    }
-
-    fn write(&self, buffer: &mut [u8]) {
-        buffer.copy_from_slice(self)
-    }
-
-    fn read(buffer: &[u8]) -> Self::Owned {
+    fn read(buffer: &[u8]) -> Self {
         buffer.to_vec()
     }
 }
@@ -349,19 +230,6 @@
     }
 }
 
-<<<<<<< HEAD
-impl StorageKey for str {
-    fn size(&self) -> usize {
-        self.len()
-    }
-
-    fn write(&self, buffer: &mut [u8]) {
-        buffer.copy_from_slice(self.as_bytes())
-    }
-
-    fn read(buffer: &[u8]) -> Self::Owned {
-        unsafe { ::std::str::from_utf8_unchecked(buffer).to_string() }
-=======
 /// The `SystemTime` (de)serialization is only possible for the values greater than
 /// 1970-01-01 00:00:00 UTC. Since the `SystemTime` type saves time in the form
 /// `(seconds: u64, nanoseconds: u32)`, the total occupied size of `SystemTime` in the storage
@@ -383,14 +251,13 @@
         nanos.write(&mut buffer[8..12]);
     }
 
-    fn read(buffer: &[u8]) -> Self {
+    fn read(buffer: &[u8]) -> Self::Owned {
         let secs = u64::read(&buffer[0..8]);
         let nanos = u32::read(&buffer[8..12]);
         // `Duration` performs internal normalization of time.
         // The value of nanoseconds can not be greater than or equal to 1,000,000,000.
         assert!(nanos < 1_000_000_000);
         UNIX_EPOCH + Duration::new(secs, nanos)
->>>>>>> 1e210b02
     }
 }
 
@@ -398,16 +265,6 @@
 mod tests {
     use super::*;
 
-<<<<<<< HEAD
-    #[test]
-    fn str_key() {
-        let values = ["eee", "hello world", ""];
-        for val in values.iter() {
-            let mut buffer = get_buffer(*val);
-            val.write(&mut buffer);
-            let new_val = str::read(&buffer);
-            assert_eq!(new_val, *val);
-=======
     // Number of samples for fuzz testing
     const FUZZ_SAMPLES: usize = 100_000;
 
@@ -587,25 +444,10 @@
         for time in times.iter() {
             time.write(&mut buffer);
             assert_eq!(*time, SystemTime::read(&buffer));
->>>>>>> 1e210b02
         }
     }
 
     #[test]
-<<<<<<< HEAD
-    fn u8_slice_key() {
-        let values: &[&[u8]] = &[&[1, 2, 3], &[255], &[]];
-        for val in values.iter() {
-            let mut buffer = get_buffer(*val);
-            val.write(&mut buffer);
-            let new_val = <[u8] as StorageKey>::read(&buffer);
-            assert_eq!(new_val, *val);
-        }
-    }
-
-    fn get_buffer<T: StorageKey + ?Sized>(key: &T) -> Vec<u8> {
-        vec![0; key.size()]
-=======
     fn test_storage_key_for_system_time_ordering() {
         use rand::{Rng, thread_rng};
         use std::time::Duration;
@@ -678,6 +520,5 @@
         );
 
         assert_eq!(index.values().collect::<Vec<_>>(), vec![y2, y1]);
->>>>>>> 1e210b02
     }
 }