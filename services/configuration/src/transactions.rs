--- conflicted
+++ resolved
@@ -387,15 +387,9 @@
             let mut votes = schema.votes_by_config_hash_mut(cfg_hash);
             votes.set(validator_id as u64, self.decision.into());
             ProposeData::new(
-<<<<<<< HEAD
-                propose_data.tx_propose(),
+                propose_data.tx_propose,
                 &votes.list_hash(),
-                propose_data.num_validators(),
-=======
-                propose_data.tx_propose,
-                &votes.merkle_root(),
                 propose_data.num_validators,
->>>>>>> 1c35d079
             )
         };
 
