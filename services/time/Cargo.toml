--- conflicted
+++ resolved
@@ -22,10 +22,6 @@
 exonum-crypto = { version = "0.12.0", path = "../../components/crypto" }
 exonum-merkledb = { version = "0.12.0", path = "../../components/merkledb" }
 exonum-proto = { version = "0.12.0", path = "../../components/proto" }
-<<<<<<< HEAD
-exonum-proto-derive = { version = "0.12.0", path = "../../components/proto-derive"}
-=======
->>>>>>> 5939be1a
 
 failure = "0.1.5"
 serde = "1.0.10"
