// Copyright 2019 The Exonum Team
//
// Licensed under the Apache License, Version 2.0 (the "License");
// you may not use this file except in compliance with the License.
// You may obtain a copy of the License at
//
//   http://www.apache.org/licenses/LICENSE-2.0
//
// Unless required by applicable law or agreed to in writing, software
// distributed under the License is distributed on an "AS IS" BASIS,
// WITHOUT WARRANTIES OR CONDITIONS OF ANY KIND, either express or implied.
// See the License for the specific language governing permissions and
// limitations under the License.

use chrono::{DateTime, Utc};

<<<<<<< HEAD
use exonum::crypto::{Hash, PublicKey};
use exonum_merkledb::{Entry, IndexAccess, ObjectHash, RawProofMapIndex};
=======
use exonum::{
    blockchain::ValidatorKeys,
    crypto::{Hash, PublicKey},
};
use exonum_merkledb::{
    access::{Access, FromAccess, Prefixed, RawAccessMut},
    Entry, ObjectHash, ProofMapIndex,
};
>>>>>>> f9e7e422

/// `Exonum-time` service database schema.
#[derive(Debug)]
pub struct TimeSchema<T: Access> {
    /// `DateTime` for every validator. May contain keys corresponding to past validators.
    pub validators_times: ProofMapIndex<T::Base, PublicKey, DateTime<Utc>>,
    /// Consolidated time.
    pub time: Entry<T::Base, DateTime<Utc>>,
}

impl<'a, T: Access> TimeSchema<Prefixed<'a, T>> {
    /// Constructs schema for the given `access`.
    pub fn new(access: Prefixed<'a, T>) -> Self {
        Self {
            validators_times: FromAccess::from_access(access.clone(), "validators_times".into())
                .unwrap(),
            time: FromAccess::from_access(access, "time".into()).unwrap(),
        }
    }

    /// Returns hashes for stored tables.
    pub fn state_hash(&self) -> Vec<Hash> {
        vec![self.validators_times.object_hash(), self.time.object_hash()]
    }
}

<<<<<<< HEAD
    /// Returns the table that stores `DateTime` for every validator.
    pub fn validators_times(&self) -> RawProofMapIndex<T, PublicKey, DateTime<Utc>> {
        RawProofMapIndex::new(self.index_name("validators_times"), self.access.clone())
=======
impl<'a, T> TimeSchema<Prefixed<'a, T>>
where
    T: Access,
    T::Base: RawAccessMut,
{
    /// Returns an error if the currently registered validator time is greater than `time`.
    pub(crate) fn update_validator_time(
        &mut self,
        author: PublicKey,
        time: DateTime<Utc>,
    ) -> Result<(), ()> {
        match self.validators_times.get(&author) {
            // The validator time in the storage should be less than in the transaction.
            Some(val_time) if val_time >= time => Err(()),
            // Write the time for the validator.
            _ => {
                self.validators_times.put(&author, time);
                Ok(())
            }
        }
>>>>>>> f9e7e422
    }

    pub(crate) fn update_consolidated_time(&mut self, validator_keys: &[ValidatorKeys]) {
        // Find all known times for the validators.
        let validator_times = {
            let mut times = self
                .validators_times
                .iter()
                .filter_map(|(public_key, time)| {
                    validator_keys
                        .iter()
                        .find(|validator| validator.service_key == public_key)
                        .map(|_| time)
                })
                .collect::<Vec<_>>();
            // Ordering time from highest to lowest.
            times.sort_by(|a, b| b.cmp(a));
            times
        };

        // The largest number of Byzantine nodes.
        let max_byzantine_nodes = (validator_keys.len() - 1) / 3;
        if validator_times.len() <= 2 * max_byzantine_nodes {
            return;
        }

        match self.time.get() {
            // Selected time should be greater than the time in the storage.
            Some(current_time) if current_time >= validator_times[max_byzantine_nodes] => {}
            _ => {
                // Change the time in the storage.
                self.time.set(validator_times[max_byzantine_nodes]);
            }
        }
    }
}<|MERGE_RESOLUTION|>--- conflicted
+++ resolved
@@ -14,10 +14,6 @@
 
 use chrono::{DateTime, Utc};
 
-<<<<<<< HEAD
-use exonum::crypto::{Hash, PublicKey};
-use exonum_merkledb::{Entry, IndexAccess, ObjectHash, RawProofMapIndex};
-=======
 use exonum::{
     blockchain::ValidatorKeys,
     crypto::{Hash, PublicKey},
@@ -26,7 +22,6 @@
     access::{Access, FromAccess, Prefixed, RawAccessMut},
     Entry, ObjectHash, ProofMapIndex,
 };
->>>>>>> f9e7e422
 
 /// `Exonum-time` service database schema.
 #[derive(Debug)]
@@ -53,11 +48,6 @@
     }
 }
 
-<<<<<<< HEAD
-    /// Returns the table that stores `DateTime` for every validator.
-    pub fn validators_times(&self) -> RawProofMapIndex<T, PublicKey, DateTime<Utc>> {
-        RawProofMapIndex::new(self.index_name("validators_times"), self.access.clone())
-=======
 impl<'a, T> TimeSchema<Prefixed<'a, T>>
 where
     T: Access,
@@ -78,7 +68,6 @@
                 Ok(())
             }
         }
->>>>>>> f9e7e422
     }
 
     pub(crate) fn update_consolidated_time(&mut self, validator_keys: &[ValidatorKeys]) {
